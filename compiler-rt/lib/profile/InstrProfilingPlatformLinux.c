--- conflicted
+++ resolved
@@ -8,11 +8,7 @@
 
 #if defined(__linux__) || defined(__FreeBSD__) || defined(__Fuchsia__) ||      \
     (defined(__sun__) && defined(__svr4__)) || defined(__NetBSD__) ||          \
-<<<<<<< HEAD
-    defined(_AIX) || defined(__wasm__)
-=======
     defined(_AIX) || defined(__wasm__) || defined(__HAIKU__)
->>>>>>> f791cfc8
 
 #if !defined(_AIX) && !defined(__wasm__)
 #include <elf.h>
