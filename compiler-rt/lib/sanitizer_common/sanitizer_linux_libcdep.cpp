--- conflicted
+++ resolved
@@ -209,10 +209,7 @@
 __attribute__((unused)) static int g_use_dlpi_tls_data;
 
 #  if SANITIZER_GLIBC && !SANITIZER_GO
-<<<<<<< HEAD
-=======
-
->>>>>>> 5bb1ce8e
+
 static void GetGLibcVersion(int *major, int *minor, int *patch) {
   const char *p = gnu_get_libc_version();
   *major = internal_simple_strtoll(p, &p, 10);
@@ -220,8 +217,6 @@
   CHECK_EQ(*major, 2);
   *minor = (*p == '.') ? internal_simple_strtoll(p + 1, &p, 10) : 0;
   *patch = (*p == '.') ? internal_simple_strtoll(p + 1, &p, 10) : 0;
-<<<<<<< HEAD
-=======
 }
 
 __attribute__((unused)) static size_t g_tls_size;
@@ -237,8 +232,9 @@
   size_t tls_align;
   ((void (*)(size_t *, size_t *))get_tls_static_info)(&g_tls_size, &tls_align);
 #    endif
->>>>>>> 5bb1ce8e
-}
+}
+#  else
+void InitTlsSize() {}
 #  endif  // SANITIZER_GLIBC && !SANITIZER_GO
 
 // On glibc x86_64, ThreadDescriptorSize() needs to be precise due to the usage
@@ -246,7 +242,7 @@
 // to get the pointer to thread-specific data keys in the thread control block.
 #  if (SANITIZER_FREEBSD || SANITIZER_GLIBC) && !SANITIZER_GO
 // sizeof(struct pthread) from glibc.
-static uptr thread_descriptor_size;
+static atomic_uintptr_t thread_descriptor_size;
 
 // FIXME: Implementation is very GLIBC specific, but it's used by FREEBSD.
 static uptr ThreadDescriptorSizeFallback() {
@@ -327,41 +323,19 @@
 #    endif
 }
 
-uptr ThreadDescriptorSize() { return thread_descriptor_size; }
-
-#    if SANITIZER_GLIBC
-__attribute__((unused)) static size_t g_tls_size;
-#    endif
-
-void InitTlsSize() {
-#    if SANITIZER_GLIBC
-  int major, minor, patch;
-  GetGLibcVersion(&major, &minor, &patch);
-  g_use_dlpi_tls_data = major == 2 && minor >= 25;
-
-  if (major == 2 && minor >= 34) {
-    // _thread_db_sizeof_pthread is a GLIBC_PRIVATE symbol that is exported in
-    // glibc 2.34 and later.
-    if (unsigned *psizeof = static_cast<unsigned *>(
-            dlsym(RTLD_DEFAULT, "_thread_db_sizeof_pthread"))) {
-      thread_descriptor_size = *psizeof;
-    }
-  }
-
-#      if defined(__aarch64__) || defined(__x86_64__) || \
-          defined(__powerpc64__) || defined(__loongarch__)
-  auto *get_tls_static_info = (void (*)(size_t *, size_t *))dlsym(
-      RTLD_DEFAULT, "_dl_get_tls_static_info");
-  size_t tls_align;
-  // Can be null if static link.
-  if (get_tls_static_info)
-    get_tls_static_info(&g_tls_size, &tls_align);
-#      endif
-
-#    endif  // SANITIZER_GLIBC
-
-  if (!thread_descriptor_size)
-    thread_descriptor_size = ThreadDescriptorSizeFallback();
+uptr ThreadDescriptorSize() {
+  uptr val = atomic_load_relaxed(&thread_descriptor_size);
+  if (val)
+    return val;
+  // _thread_db_sizeof_pthread is a GLIBC_PRIVATE symbol that is exported in
+  // glibc 2.34 and later.
+  if (unsigned *psizeof = static_cast<unsigned *>(
+          dlsym(RTLD_DEFAULT, "_thread_db_sizeof_pthread")))
+    val = *psizeof;
+  if (!val)
+    val = ThreadDescriptorSizeFallback();
+  atomic_store_relaxed(&thread_descriptor_size, val);
+  return val;
 }
 
 #    if defined(__mips__) || defined(__powerpc64__) || SANITIZER_RISCV64 || \
@@ -384,15 +358,9 @@
   return kTlsPreTcbSize;
 }
 #    endif
-#  else   // (SANITIZER_FREEBSD || SANITIZER_GLIBC) && !SANITIZER_GO
-void InitTlsSize() {}
-#  endif  // (SANITIZER_FREEBSD || SANITIZER_GLIBC) && !SANITIZER_GO
-
-<<<<<<< HEAD
-=======
-#  endif
-
->>>>>>> 5bb1ce8e
+
+#  endif
+
 #  if (SANITIZER_FREEBSD || SANITIZER_LINUX || SANITIZER_SOLARIS) && \
       !SANITIZER_ANDROID && !SANITIZER_GO
 namespace {
