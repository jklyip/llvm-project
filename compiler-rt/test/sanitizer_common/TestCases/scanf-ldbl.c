// RUN: %clang %s -o %t && %run %t 2>&1

// Issue #41838
<<<<<<< HEAD
// XFAIL: target={{sparc.*solaris.*}}
=======
// XFAIL: sparc-target-arch && target={{.*solaris.*}}
>>>>>>> e1acf65b

#include <assert.h>
#include <stdio.h>
#include <string.h>

int main(int argc, char **argv) {
  long double ld;
  memset(&ld, 255, sizeof ld);
  sscanf("4.0", "%Lf", &ld);
  assert(ld == 4.0);
  return 0;
}<|MERGE_RESOLUTION|>--- conflicted
+++ resolved
@@ -1,11 +1,7 @@
 // RUN: %clang %s -o %t && %run %t 2>&1
 
 // Issue #41838
-<<<<<<< HEAD
-// XFAIL: target={{sparc.*solaris.*}}
-=======
 // XFAIL: sparc-target-arch && target={{.*solaris.*}}
->>>>>>> e1acf65b
 
 #include <assert.h>
 #include <stdio.h>
