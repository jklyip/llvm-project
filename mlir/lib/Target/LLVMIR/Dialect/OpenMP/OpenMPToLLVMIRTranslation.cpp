--- conflicted
+++ resolved
@@ -2260,6 +2260,7 @@
   return nullptr;
 }
 
+namespace {
 // A small helper structure to contain data gathered
 // for map lowering and coalese it into one area and
 // avoiding extra computations such as searches in the
@@ -2269,6 +2270,8 @@
 struct MapInfoData : llvm::OpenMPIRBuilder::MapInfosTy {
   llvm::SmallVector<bool, 4> IsDeclareTarget;
   llvm::SmallVector<bool, 4> IsAMember;
+  // Identify if mapping was added by mapClause or use_device clauses.
+  llvm::SmallVector<bool, 4> IsAMapping;
   llvm::SmallVector<mlir::Operation *, 4> MapClause;
   llvm::SmallVector<llvm::Value *, 4> OriginalValue;
   // Stripped off array/pointer to get the underlying
@@ -2286,6 +2289,7 @@
     llvm::OpenMPIRBuilder::MapInfosTy::append(CurInfo);
   }
 };
+} // namespace
 
 uint64_t getArrayElementSizeInBits(LLVM::LLVMArrayType arrTy, DataLayout &dl) {
   if (auto nestedArrTy = llvm::dyn_cast_if_present<LLVM::LLVMArrayType>(
@@ -2352,80 +2356,126 @@
   return builder.getInt64(dl.getTypeSizeInBits(type) / 8);
 }
 
-void collectMapDataFromMapVars(MapInfoData &mapData,
-                               llvm::SmallVectorImpl<Value> &mapVars,
-                               LLVM::ModuleTranslation &moduleTranslation,
-                               DataLayout &dl, llvm::IRBuilderBase &builder) {
-  for (mlir::Value mapValue : mapVars) {
-    if (auto mapOp = mlir::dyn_cast_if_present<mlir::omp::MapInfoOp>(
-            mapValue.getDefiningOp())) {
-      mlir::Value offloadPtr =
+static void collectMapDataFromMapOperands(
+    MapInfoData &mapData, SmallVectorImpl<Value> &mapVars,
+    LLVM::ModuleTranslation &moduleTranslation, DataLayout &dl,
+    llvm::IRBuilderBase &builder, const ArrayRef<Value> &useDevPtrOperands = {},
+    const ArrayRef<Value> &useDevAddrOperands = {}) {
+  auto checkIsAMember = [](const auto &mapVars, auto mapOp) {
+    // Check if this is a member mapping and correctly assign that it is, if
+    // it is a member of a larger object.
+    // TODO: Need better handling of members, and distinguishing of members
+    // that are implicitly allocated on device vs explicitly passed in as
+    // arguments.
+    // TODO: May require some further additions to support nested record
+    // types, i.e. member maps that can have member maps.
+    for (Value mapValue : mapVars) {
+      auto map = cast<omp::MapInfoOp>(mapValue.getDefiningOp());
+      for (auto member : map.getMembers())
+        if (member == mapOp)
+          return true;
+    }
+    return false;
+  };
+
+  // Process MapOperands
+  for (Value mapValue : mapVars) {
+    auto mapOp = cast<omp::MapInfoOp>(mapValue.getDefiningOp());
+    Value offloadPtr =
+        mapOp.getVarPtrPtr() ? mapOp.getVarPtrPtr() : mapOp.getVarPtr();
+    mapData.OriginalValue.push_back(moduleTranslation.lookupValue(offloadPtr));
+    mapData.Pointers.push_back(mapData.OriginalValue.back());
+
+    if (llvm::Value *refPtr =
+            getRefPtrIfDeclareTarget(offloadPtr,
+                                     moduleTranslation)) { // declare target
+      mapData.IsDeclareTarget.push_back(true);
+      mapData.BasePointers.push_back(refPtr);
+    } else { // regular mapped variable
+      mapData.IsDeclareTarget.push_back(false);
+      mapData.BasePointers.push_back(mapData.OriginalValue.back());
+    }
+
+    mapData.BaseType.push_back(
+        moduleTranslation.convertType(mapOp.getVarType()));
+    mapData.Sizes.push_back(
+        getSizeInBytes(dl, mapOp.getVarType(), mapOp, mapData.Pointers.back(),
+                       mapData.BaseType.back(), builder, moduleTranslation));
+    mapData.MapClause.push_back(mapOp.getOperation());
+    mapData.Types.push_back(
+        llvm::omp::OpenMPOffloadMappingFlags(mapOp.getMapType().value()));
+    mapData.Names.push_back(LLVM::createMappingInformation(
+        mapOp.getLoc(), *moduleTranslation.getOpenMPBuilder()));
+    mapData.DevicePointers.push_back(llvm::OpenMPIRBuilder::DeviceInfoTy::None);
+    mapData.IsAMapping.push_back(true);
+    mapData.IsAMember.push_back(checkIsAMember(mapVars, mapOp));
+  }
+
+  auto findMapInfo = [&mapData](llvm::Value *val,
+                                llvm::OpenMPIRBuilder::DeviceInfoTy devInfoTy) {
+    unsigned index = 0;
+    bool found = false;
+    for (llvm::Value *basePtr : mapData.OriginalValue) {
+      if (basePtr == val && mapData.IsAMapping[index]) {
+        found = true;
+        mapData.Types[index] |=
+            llvm::omp::OpenMPOffloadMappingFlags::OMP_MAP_RETURN_PARAM;
+        mapData.DevicePointers[index] = devInfoTy;
+      }
+      index++;
+    }
+    return found;
+  };
+
+  // Process useDevPtr(Addr)Operands
+  auto addDevInfos = [&](const llvm::ArrayRef<Value> &useDevOperands,
+                         llvm::OpenMPIRBuilder::DeviceInfoTy devInfoTy) {
+    for (Value mapValue : useDevOperands) {
+      auto mapOp = cast<omp::MapInfoOp>(mapValue.getDefiningOp());
+      Value offloadPtr =
           mapOp.getVarPtrPtr() ? mapOp.getVarPtrPtr() : mapOp.getVarPtr();
-      mapData.OriginalValue.push_back(
-          moduleTranslation.lookupValue(offloadPtr));
-      mapData.Pointers.push_back(mapData.OriginalValue.back());
-
-      if (llvm::Value *refPtr =
-              getRefPtrIfDeclareTarget(offloadPtr,
-                                       moduleTranslation)) { // declare target
-        mapData.IsDeclareTarget.push_back(true);
-        mapData.BasePointers.push_back(refPtr);
-      } else { // regular mapped variable
+      llvm::Value *origValue = moduleTranslation.lookupValue(offloadPtr);
+
+      // Check if map info is already present for this entry.
+      if (!findMapInfo(origValue, devInfoTy)) {
+        mapData.OriginalValue.push_back(origValue);
+        mapData.Pointers.push_back(mapData.OriginalValue.back());
         mapData.IsDeclareTarget.push_back(false);
         mapData.BasePointers.push_back(mapData.OriginalValue.back());
-      }
-
-      mapData.BaseType.push_back(
-          moduleTranslation.convertType(mapOp.getVarType()));
-      mapData.Sizes.push_back(
-          getSizeInBytes(dl, mapOp.getVarType(), mapOp, mapData.Pointers.back(),
-                         mapData.BaseType.back(), builder, moduleTranslation));
-      mapData.MapClause.push_back(mapOp.getOperation());
-      mapData.Types.push_back(
-          llvm::omp::OpenMPOffloadMappingFlags(mapOp.getMapType().value()));
-      mapData.Names.push_back(LLVM::createMappingInformation(
-          mapOp.getLoc(), *moduleTranslation.getOpenMPBuilder()));
-      mapData.DevicePointers.push_back(
-          llvm::OpenMPIRBuilder::DeviceInfoTy::None);
-
-      // Check if this is a member mapping and correctly assign that it is, if
-      // it is a member of a larger object.
-      // TODO: Need better handling of members, and distinguishing of members
-      // that are implicitly allocated on device vs explicitly passed in as
-      // arguments.
-      // TODO: May require some further additions to support nested record
-      // types, i.e. member maps that can have member maps.
-      mapData.IsAMember.push_back(false);
-      for (mlir::Value mapValue : mapVars) {
-        if (auto map = mlir::dyn_cast_if_present<mlir::omp::MapInfoOp>(
-                mapValue.getDefiningOp())) {
-          for (auto member : map.getMembers()) {
-            if (member == mapOp) {
-              mapData.IsAMember.back() = true;
-            }
-          }
-        }
+        mapData.BaseType.push_back(
+            moduleTranslation.convertType(mapOp.getVarType()));
+        mapData.Sizes.push_back(builder.getInt64(0));
+        mapData.MapClause.push_back(mapOp.getOperation());
+        mapData.Types.push_back(
+            llvm::omp::OpenMPOffloadMappingFlags::OMP_MAP_RETURN_PARAM);
+        mapData.Names.push_back(LLVM::createMappingInformation(
+            mapOp.getLoc(), *moduleTranslation.getOpenMPBuilder()));
+        mapData.DevicePointers.push_back(devInfoTy);
+        mapData.IsAMapping.push_back(true);
+        mapData.IsAMember.push_back(checkIsAMember(useDevOperands, mapOp));
       }
     }
-  }
-}
-
-static int getMapDataMemberIdx(MapInfoData &mapData,
-                               mlir::omp::MapInfoOp memberOp) {
+  };
+
+  addDevInfos(useDevPtrOperands, llvm::OpenMPIRBuilder::DeviceInfoTy::Pointer);
+  addDevInfos(useDevAddrOperands, llvm::OpenMPIRBuilder::DeviceInfoTy::Address);
+}
+
+static int getMapDataMemberIdx(MapInfoData &mapData, omp::MapInfoOp memberOp) {
   auto *res = llvm::find(mapData.MapClause, memberOp);
   assert(res != mapData.MapClause.end() &&
          "MapInfoOp for member not found in MapData, cannot return index");
   return std::distance(mapData.MapClause.begin(), res);
 }
 
-static mlir::omp::MapInfoOp
-getFirstOrLastMappedMemberPtr(mlir::omp::MapInfoOp mapInfo, bool first) {
-  mlir::DenseIntElementsAttr indexAttr = mapInfo.getMembersIndexAttr();
+static omp::MapInfoOp getFirstOrLastMappedMemberPtr(omp::MapInfoOp mapInfo,
+                                                    bool first) {
+  DenseIntElementsAttr indexAttr = mapInfo.getMembersIndexAttr();
 
   // Only 1 member has been mapped, we can return it.
   if (indexAttr.size() == 1)
-    if (auto mapOp = mlir::dyn_cast<mlir::omp::MapInfoOp>(
-            mapInfo.getMembers()[0].getDefiningOp()))
+    if (auto mapOp =
+            dyn_cast<omp::MapInfoOp>(mapInfo.getMembers()[0].getDefiningOp()))
       return mapOp;
 
   llvm::ArrayRef<int64_t> shape = indexAttr.getShapedType().getShape();
@@ -2462,7 +2512,7 @@
                return false;
              });
 
-  return llvm::cast<mlir::omp::MapInfoOp>(
+  return llvm::cast<omp::MapInfoOp>(
       mapInfo.getMembers()[indices.front()].getDefiningOp());
 }
 
@@ -2488,7 +2538,7 @@
 std::vector<llvm::Value *>
 calculateBoundsOffset(LLVM::ModuleTranslation &moduleTranslation,
                       llvm::IRBuilderBase &builder, bool isArrayTy,
-                      mlir::OperandRange bounds) {
+                      OperandRange bounds) {
   std::vector<llvm::Value *> idx;
   // There's no bounds to calculate an offset from, we can safely
   // ignore and return no indices.
@@ -2502,7 +2552,7 @@
   if (isArrayTy) {
     idx.push_back(builder.getInt64(0));
     for (int i = bounds.size() - 1; i >= 0; --i) {
-      if (auto boundOp = mlir::dyn_cast_if_present<mlir::omp::MapBoundsOp>(
+      if (auto boundOp = dyn_cast_if_present<omp::MapBoundsOp>(
               bounds[i].getDefiningOp())) {
         idx.push_back(moduleTranslation.lookupValue(boundOp.getLowerBound()));
       }
@@ -2528,7 +2578,7 @@
     //  (extent/size of current) 100 for 1000 for each index increment
     std::vector<llvm::Value *> dimensionIndexSizeOffset{builder.getInt64(1)};
     for (size_t i = 1; i < bounds.size(); ++i) {
-      if (auto boundOp = mlir::dyn_cast_if_present<mlir::omp::MapBoundsOp>(
+      if (auto boundOp = dyn_cast_if_present<omp::MapBoundsOp>(
               bounds[i].getDefiningOp())) {
         dimensionIndexSizeOffset.push_back(builder.CreateMul(
             moduleTranslation.lookupValue(boundOp.getExtent()),
@@ -2541,7 +2591,7 @@
     // have calculated in the previous and accumulate the results to get
     // our final resulting offset.
     for (int i = bounds.size() - 1; i >= 0; --i) {
-      if (auto boundOp = mlir::dyn_cast_if_present<mlir::omp::MapBoundsOp>(
+      if (auto boundOp = dyn_cast_if_present<omp::MapBoundsOp>(
               bounds[i].getDefiningOp())) {
         if (idx.empty())
           idx.emplace_back(builder.CreateMul(
@@ -2585,7 +2635,7 @@
           ? llvm::omp::OpenMPOffloadMappingFlags::OMP_MAP_TARGET_PARAM
           : llvm::omp::OpenMPOffloadMappingFlags::OMP_MAP_NONE);
   combinedInfo.DevicePointers.emplace_back(
-      llvm::OpenMPIRBuilder::DeviceInfoTy::None);
+      mapData.DevicePointers[mapDataIndex]);
   combinedInfo.Names.emplace_back(LLVM::createMappingInformation(
       mapData.MapClause[mapDataIndex]->getLoc(), ompBuilder));
   combinedInfo.BasePointers.emplace_back(mapData.BasePointers[mapDataIndex]);
@@ -2598,7 +2648,7 @@
   // data by the descriptor (which itself, is a structure containing
   // runtime information on the dynamically allocated data).
   auto parentClause =
-      llvm::cast<mlir::omp::MapInfoOp>(mapData.MapClause[mapDataIndex]);
+      llvm::cast<omp::MapInfoOp>(mapData.MapClause[mapDataIndex]);
 
   llvm::Value *lowAddr, *highAddr;
   if (!parentClause.getPartialMap()) {
@@ -2610,8 +2660,7 @@
         builder.getPtrTy());
     combinedInfo.Pointers.emplace_back(mapData.Pointers[mapDataIndex]);
   } else {
-    auto mapOp =
-        mlir::dyn_cast<mlir::omp::MapInfoOp>(mapData.MapClause[mapDataIndex]);
+    auto mapOp = dyn_cast<omp::MapInfoOp>(mapData.MapClause[mapDataIndex]);
     int firstMemberIdx = getMapDataMemberIdx(
         mapData, getFirstOrLastMappedMemberPtr(mapOp, true));
     lowAddr = builder.CreatePointerCast(mapData.Pointers[firstMemberIdx],
@@ -2669,7 +2718,7 @@
 // There may be a better way to verify this, but unfortunately with
 // opaque pointers we lose the ability to easily check if something is
 // a pointer whilst maintaining access to the underlying type.
-static bool checkIfPointerMap(mlir::omp::MapInfoOp mapOp) {
+static bool checkIfPointerMap(omp::MapInfoOp mapOp) {
   // If we have a varPtrPtr field assigned then the underlying type is a pointer
   if (mapOp.getVarPtrPtr())
     return true;
@@ -2691,11 +2740,11 @@
     uint64_t mapDataIndex, llvm::omp::OpenMPOffloadMappingFlags memberOfFlag) {
 
   auto parentClause =
-      llvm::cast<mlir::omp::MapInfoOp>(mapData.MapClause[mapDataIndex]);
+      llvm::cast<omp::MapInfoOp>(mapData.MapClause[mapDataIndex]);
 
   for (auto mappedMembers : parentClause.getMembers()) {
     auto memberClause =
-        llvm::cast<mlir::omp::MapInfoOp>(mappedMembers.getDefiningOp());
+        llvm::cast<omp::MapInfoOp>(mappedMembers.getDefiningOp());
     int memberDataIdx = getMapDataMemberIdx(mapData, memberClause);
 
     assert(memberDataIdx >= 0 && "could not find mapped member of structure");
@@ -2712,7 +2761,7 @@
 
     combinedInfo.Types.emplace_back(mapFlag);
     combinedInfo.DevicePointers.emplace_back(
-        llvm::OpenMPIRBuilder::DeviceInfoTy::None);
+        mapData.DevicePointers[memberDataIdx]);
     combinedInfo.Names.emplace_back(
         LLVM::createMappingInformation(memberClause.getLoc(), ompBuilder));
     combinedInfo.BasePointers.emplace_back(mapData.BasePointers[mapDataIndex]);
@@ -2729,8 +2778,7 @@
   // OMP_MAP_TARGET_PARAM as they are not passed as parameters, they're
   // marked with OMP_MAP_PTR_AND_OBJ instead.
   auto mapFlag = mapData.Types[mapDataIdx];
-  auto mapInfoOp =
-      llvm::cast<mlir::omp::MapInfoOp>(mapData.MapClause[mapDataIdx]);
+  auto mapInfoOp = llvm::cast<omp::MapInfoOp>(mapData.MapClause[mapDataIdx]);
 
   bool isPtrTy = checkIfPointerMap(mapInfoOp);
   if (isPtrTy)
@@ -2740,7 +2788,7 @@
     mapFlag |= llvm::omp::OpenMPOffloadMappingFlags::OMP_MAP_TARGET_PARAM;
 
   if (mapInfoOp.getMapCaptureType().value() ==
-          mlir::omp::VariableCaptureKind::ByCopy &&
+          omp::VariableCaptureKind::ByCopy &&
       !isPtrTy)
     mapFlag |= llvm::omp::OpenMPOffloadMappingFlags::OMP_MAP_LITERAL;
 
@@ -2766,13 +2814,13 @@
     llvm::OpenMPIRBuilder::MapInfosTy &combinedInfo, MapInfoData &mapData,
     uint64_t mapDataIndex, bool isTargetParams) {
   auto parentClause =
-      llvm::cast<mlir::omp::MapInfoOp>(mapData.MapClause[mapDataIndex]);
+      llvm::cast<omp::MapInfoOp>(mapData.MapClause[mapDataIndex]);
 
   // If we have a partial map (no parent referenced in the map clauses of the
   // directive, only members) and only a single member, we do not need to bind
   // the map of the member to the parent, we can pass the member separately.
   if (parentClause.getMembers().size() == 1 && parentClause.getPartialMap()) {
-    auto memberClause = llvm::cast<mlir::omp::MapInfoOp>(
+    auto memberClause = llvm::cast<omp::MapInfoOp>(
         parentClause.getMembers()[0].getDefiningOp());
     int memberDataIdx = getMapDataMemberIdx(mapData, memberClause);
     // Note: Clang treats arrays with explicit bounds that fall into this
@@ -2809,11 +2857,9 @@
   for (size_t i = 0; i < mapData.MapClause.size(); ++i) {
     // if it's declare target, skip it, it's handled separately.
     if (!mapData.IsDeclareTarget[i]) {
-      auto mapOp =
-          mlir::dyn_cast_if_present<mlir::omp::MapInfoOp>(mapData.MapClause[i]);
-      mlir::omp::VariableCaptureKind captureKind =
-          mapOp.getMapCaptureType().value_or(
-              mlir::omp::VariableCaptureKind::ByRef);
+      auto mapOp = cast<omp::MapInfoOp>(mapData.MapClause[i]);
+      omp::VariableCaptureKind captureKind =
+          mapOp.getMapCaptureType().value_or(omp::VariableCaptureKind::ByRef);
       bool isPtrTy = checkIfPointerMap(mapOp);
 
       // Currently handles array sectioning lowerbound case, but more
@@ -2824,7 +2870,7 @@
       // function mimics some of the logic from Clang that we require for
       // kernel argument passing from host -> device.
       switch (captureKind) {
-      case mlir::omp::VariableCaptureKind::ByRef: {
+      case omp::VariableCaptureKind::ByRef: {
         llvm::Value *newV = mapData.Pointers[i];
         std::vector<llvm::Value *> offsetIdx = calculateBoundsOffset(
             moduleTranslation, builder, mapData.BaseType[i]->isArrayTy(),
@@ -2837,7 +2883,7 @@
                                            "array_offset");
         mapData.Pointers[i] = newV;
       } break;
-      case mlir::omp::VariableCaptureKind::ByCopy: {
+      case omp::VariableCaptureKind::ByCopy: {
         llvm::Type *type = mapData.BaseType[i];
         llvm::Value *newV;
         if (mapData.Pointers[i]->getType()->isPointerTy())
@@ -2859,8 +2905,8 @@
         mapData.Pointers[i] = newV;
         mapData.BasePointers[i] = newV;
       } break;
-      case mlir::omp::VariableCaptureKind::This:
-      case mlir::omp::VariableCaptureKind::VLAType:
+      case omp::VariableCaptureKind::This:
+      case omp::VariableCaptureKind::VLAType:
         mapData.MapClause[i]->emitOpError("Unhandled capture kind");
         break;
       }
@@ -2873,10 +2919,7 @@
                         LLVM::ModuleTranslation &moduleTranslation,
                         DataLayout &dl,
                         llvm::OpenMPIRBuilder::MapInfosTy &combinedInfo,
-                        MapInfoData &mapData,
-                        const SmallVector<Value> &useDevicePtrVars = {},
-                        const SmallVector<Value> &useDeviceAddrVars = {},
-                        bool isTargetParams = false) {
+                        MapInfoData &mapData, bool isTargetParams = false) {
   // We wish to modify some of the methods in which arguments are
   // passed based on their capture type by the target region, this can
   // involve generating new loads and stores, which changes the
@@ -2893,15 +2936,6 @@
 
   llvm::OpenMPIRBuilder *ompBuilder = moduleTranslation.getOpenMPBuilder();
 
-  auto fail = [&combinedInfo]() -> void {
-    combinedInfo.BasePointers.clear();
-    combinedInfo.Pointers.clear();
-    combinedInfo.DevicePointers.clear();
-    combinedInfo.Sizes.clear();
-    combinedInfo.Types.clear();
-    combinedInfo.Names.clear();
-  };
-
   // We operate under the assumption that all vectors that are
   // required in MapInfoData are of equal lengths (either filled with
   // default constructed data or appropiate information) so we can
@@ -2913,7 +2947,7 @@
     if (mapData.IsAMember[i])
       continue;
 
-    auto mapInfoOp = mlir::dyn_cast<mlir::omp::MapInfoOp>(mapData.MapClause[i]);
+    auto mapInfoOp = dyn_cast<omp::MapInfoOp>(mapData.MapClause[i]);
     if (!mapInfoOp.getMembers().empty()) {
       processMapWithMembersOf(moduleTranslation, builder, *ompBuilder, dl,
                               combinedInfo, mapData, i, isTargetParams);
@@ -2922,46 +2956,6 @@
 
     processIndividualMap(mapData, i, combinedInfo, isTargetParams);
   }
-
-  auto findMapInfo = [&combinedInfo](llvm::Value *val, unsigned &index) {
-    index = 0;
-    for (llvm::Value *basePtr : combinedInfo.BasePointers) {
-      if (basePtr == val)
-        return true;
-      index++;
-    }
-    return false;
-  };
-
-  auto addDevInfos = [&, fail](auto useDeviceVars, auto devOpType) -> void {
-    for (const auto &useDeviceVar : useDeviceVars) {
-      // TODO: Only LLVMPointerTypes are handled.
-      if (!isa<LLVM::LLVMPointerType>(useDeviceVar.getType()))
-        return fail();
-
-      llvm::Value *mapOpValue = moduleTranslation.lookupValue(useDeviceVar);
-
-      // Check if map info is already present for this entry.
-      unsigned infoIndex;
-      if (findMapInfo(mapOpValue, infoIndex)) {
-        combinedInfo.Types[infoIndex] |=
-            llvm::omp::OpenMPOffloadMappingFlags::OMP_MAP_RETURN_PARAM;
-        combinedInfo.DevicePointers[infoIndex] = devOpType;
-      } else {
-        combinedInfo.BasePointers.emplace_back(mapOpValue);
-        combinedInfo.Pointers.emplace_back(mapOpValue);
-        combinedInfo.DevicePointers.emplace_back(devOpType);
-        combinedInfo.Names.emplace_back(
-            LLVM::createMappingInformation(useDeviceVar.getLoc(), *ompBuilder));
-        combinedInfo.Types.emplace_back(
-            llvm::omp::OpenMPOffloadMappingFlags::OMP_MAP_RETURN_PARAM);
-        combinedInfo.Sizes.emplace_back(builder.getInt64(0));
-      }
-    }
-  };
-
-  addDevInfos(useDevicePtrVars, llvm::OpenMPIRBuilder::DeviceInfoTy::Pointer);
-  addDevInfos(useDeviceAddrVars, llvm::OpenMPIRBuilder::DeviceInfoTy::Address);
 }
 
 static LogicalResult
@@ -3058,19 +3052,15 @@
   using InsertPointTy = llvm::OpenMPIRBuilder::InsertPointTy;
 
   MapInfoData mapData;
-  collectMapDataFromMapVars(mapData, mapVars, moduleTranslation, DL, builder);
+  collectMapDataFromMapOperands(mapData, mapVars, moduleTranslation, DL,
+                                builder, useDevicePtrVars, useDeviceAddrVars);
 
   // Fill up the arrays with all the mapped variables.
   llvm::OpenMPIRBuilder::MapInfosTy combinedInfo;
   auto genMapInfoCB =
       [&](InsertPointTy codeGenIP) -> llvm::OpenMPIRBuilder::MapInfosTy & {
     builder.restoreIP(codeGenIP);
-    if (auto dataOp = dyn_cast<omp::TargetDataOp>(op)) {
-      genMapInfos(builder, moduleTranslation, DL, combinedInfo, mapData,
-                  useDevicePtrVars, useDeviceAddrVars);
-    } else {
-      genMapInfos(builder, moduleTranslation, DL, combinedInfo, mapData);
-    }
+    genMapInfos(builder, moduleTranslation, DL, combinedInfo, mapData);
     return combinedInfo;
   };
 
@@ -3089,21 +3079,21 @@
       if (!info.DevicePtrInfoMap.empty()) {
         builder.restoreIP(codeGenIP);
         unsigned argIndex = 0;
-        for (auto &devPtrOp : useDevicePtrVars) {
-          llvm::Value *mapOpValue = moduleTranslation.lookupValue(devPtrOp);
-          const auto &arg = region.front().getArgument(argIndex);
-          moduleTranslation.mapValue(arg,
-                                     info.DevicePtrInfoMap[mapOpValue].second);
-          argIndex++;
-        }
-
-        for (auto &devAddrOp : useDeviceAddrVars) {
-          llvm::Value *mapOpValue = moduleTranslation.lookupValue(devAddrOp);
-          const auto &arg = region.front().getArgument(argIndex);
-          auto *LI = builder.CreateLoad(
-              builder.getPtrTy(), info.DevicePtrInfoMap[mapOpValue].second);
-          moduleTranslation.mapValue(arg, LI);
-          argIndex++;
+        for (auto [basePointer, devicePointer] : llvm::zip_equal(
+                 combinedInfo.BasePointers, combinedInfo.DevicePointers)) {
+          if (devicePointer == llvm::OpenMPIRBuilder::DeviceInfoTy::Pointer) {
+            const auto &arg = region.front().getArgument(argIndex);
+            moduleTranslation.mapValue(
+                arg, info.DevicePtrInfoMap[basePointer].second);
+            argIndex++;
+          } else if (devicePointer ==
+                     llvm::OpenMPIRBuilder::DeviceInfoTy::Address) {
+            const auto &arg = region.front().getArgument(argIndex);
+            auto *loadInst = builder.CreateLoad(
+                builder.getPtrTy(), info.DevicePtrInfoMap[basePointer].second);
+            moduleTranslation.mapValue(arg, loadInst);
+            argIndex++;
+          }
         }
 
         bodyGenStatus = inlineConvertOmpRegions(region, "omp.data.region",
@@ -3116,6 +3106,20 @@
       // If device info is available then region has already been generated
       if (info.DevicePtrInfoMap.empty()) {
         builder.restoreIP(codeGenIP);
+        // For device pass, if use_device_ptr(addr) mappings were present,
+        // we need to link them here before codegen.
+        if (ompBuilder->Config.IsTargetDevice.value_or(false)) {
+          unsigned argIndex = 0;
+          for (auto [basePointer, devicePointer] :
+               llvm::zip_equal(mapData.BasePointers, mapData.DevicePointers)) {
+            if (devicePointer == llvm::OpenMPIRBuilder::DeviceInfoTy::Pointer ||
+                devicePointer == llvm::OpenMPIRBuilder::DeviceInfoTy::Address) {
+              const auto &arg = region.front().getArgument(argIndex);
+              moduleTranslation.mapValue(arg, basePointer);
+              argIndex++;
+            }
+          }
+        }
         bodyGenStatus = inlineConvertOmpRegions(region, "omp.data.region",
                                                 builder, moduleTranslation);
       }
@@ -3335,17 +3339,14 @@
                              llvm::IRBuilderBase::InsertPoint codeGenIP) {
   builder.restoreIP(allocaIP);
 
-  mlir::omp::VariableCaptureKind capture =
-      mlir::omp::VariableCaptureKind::ByRef;
+  omp::VariableCaptureKind capture = omp::VariableCaptureKind::ByRef;
 
   // Find the associated MapInfoData entry for the current input
   for (size_t i = 0; i < mapData.MapClause.size(); ++i)
     if (mapData.OriginalValue[i] == input) {
-      if (auto mapOp = mlir::dyn_cast_if_present<mlir::omp::MapInfoOp>(
-              mapData.MapClause[i])) {
-        capture = mapOp.getMapCaptureType().value_or(
-            mlir::omp::VariableCaptureKind::ByRef);
-      }
+      auto mapOp = cast<omp::MapInfoOp>(mapData.MapClause[i]);
+      capture =
+          mapOp.getMapCaptureType().value_or(omp::VariableCaptureKind::ByRef);
 
       break;
     }
@@ -3366,18 +3367,18 @@
   builder.restoreIP(codeGenIP);
 
   switch (capture) {
-  case mlir::omp::VariableCaptureKind::ByCopy: {
+  case omp::VariableCaptureKind::ByCopy: {
     retVal = v;
     break;
   }
-  case mlir::omp::VariableCaptureKind::ByRef: {
+  case omp::VariableCaptureKind::ByRef: {
     retVal = builder.CreateAlignedLoad(
         v->getType(), v,
         ompBuilder.M.getDataLayout().getPrefTypeAlign(v->getType()));
     break;
   }
-  case mlir::omp::VariableCaptureKind::This:
-  case mlir::omp::VariableCaptureKind::VLAType:
+  case omp::VariableCaptureKind::This:
+  case omp::VariableCaptureKind::VLAType:
     assert(false && "Currently unsupported capture kind");
     break;
   }
@@ -3427,15 +3428,8 @@
       llvmOutlinedFn->addFnAttr(attr);
 
     builder.restoreIP(codeGenIP);
-<<<<<<< HEAD
-    unsigned argIndex = 0;
-    for (auto &mapOp : mapVars) {
-      auto mapInfoOp =
-          mlir::dyn_cast<mlir::omp::MapInfoOp>(mapOp.getDefiningOp());
-=======
     for (auto [argIndex, mapOp] : llvm::enumerate(mapVars)) {
       auto mapInfoOp = cast<omp::MapInfoOp>(mapOp.getDefiningOp());
->>>>>>> 86ec59e2
       llvm::Value *mapOpValue =
           moduleTranslation.lookupValue(mapInfoOp.getVarPtr());
       const auto &arg = targetRegion.front().getArgument(argIndex);
@@ -3462,14 +3456,14 @@
       findAllocaInsertPoint(builder, moduleTranslation);
 
   MapInfoData mapData;
-  collectMapDataFromMapVars(mapData, mapVars, moduleTranslation, dl, builder);
+  collectMapDataFromMapOperands(mapData, mapVars, moduleTranslation, dl,
+                                builder);
 
   llvm::OpenMPIRBuilder::MapInfosTy combinedInfos;
   auto genMapInfoCB = [&](llvm::OpenMPIRBuilder::InsertPointTy codeGenIP)
       -> llvm::OpenMPIRBuilder::MapInfosTy & {
     builder.restoreIP(codeGenIP);
-    genMapInfos(builder, moduleTranslation, dl, combinedInfos, mapData, {}, {},
-                true);
+    genMapInfos(builder, moduleTranslation, dl, combinedInfos, mapData, true);
     return combinedInfos;
   };
 
