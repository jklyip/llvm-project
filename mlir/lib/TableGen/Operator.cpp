--- conflicted
+++ resolved
@@ -723,13 +723,8 @@
                   " to precede it in traits list");
     };
 
-<<<<<<< HEAD
-    std::function<void(const llvm::ListInit *)> insert;
-    insert = [&](const llvm::ListInit *traitList) {
-=======
     std::function<void(const ListInit *)> insert;
     insert = [&](const ListInit *traitList) {
->>>>>>> f791cfc8
       for (auto *traitInit : *traitList) {
         auto *def = cast<DefInit>(traitInit)->getDef();
         if (def->isSubClassOf("TraitList")) {
@@ -786,13 +781,8 @@
   // Populate the builders.
   auto *builderList = dyn_cast_or_null<ListInit>(def.getValueInit("builders"));
   if (builderList && !builderList->empty()) {
-<<<<<<< HEAD
-    for (const llvm::Init *init : builderList->getValues())
-      builders.emplace_back(cast<llvm::DefInit>(init)->getDef(), def.getLoc());
-=======
     for (const Init *init : builderList->getValues())
       builders.emplace_back(cast<DefInit>(init)->getDef(), def.getLoc());
->>>>>>> f791cfc8
   } else if (skipDefaultBuilders()) {
     PrintFatalError(
         def.getLoc(),
@@ -829,14 +819,8 @@
 }
 
 StringRef Operator::getAssemblyFormat() const {
-<<<<<<< HEAD
-  return TypeSwitch<const llvm::Init *, StringRef>(
-             def.getValueInit("assemblyFormat"))
-      .Case<llvm::StringInit>([&](auto *init) { return init->getValue(); });
-=======
   return TypeSwitch<const Init *, StringRef>(def.getValueInit("assemblyFormat"))
       .Case<StringInit>([&](auto *init) { return init->getValue(); });
->>>>>>> f791cfc8
 }
 
 void Operator::print(llvm::raw_ostream &os) const {
@@ -849,11 +833,7 @@
   }
 }
 
-<<<<<<< HEAD
-auto Operator::VariableDecoratorIterator::unwrap(const llvm::Init *init)
-=======
 auto Operator::VariableDecoratorIterator::unwrap(const Init *init)
->>>>>>> f791cfc8
     -> VariableDecorator {
   return VariableDecorator(cast<DefInit>(init)->getDef());
 }
