--- conflicted
+++ resolved
@@ -223,17 +223,10 @@
       return rewriter.notifyMatchFailure(writeOp, "Expects identity map");
 
     VectorType vecTy = writeOp.getVectorType();
-<<<<<<< HEAD
-    auto descType =
-        xegpu::TensorDescType::get(vecTy.getShape(), vecTy.getElementType(),
-                                   /*array_length=*/1, /*boundary_check=*/false,
-                                   xegpu::MemorySpace::Global);
-=======
     auto descType = xegpu::TensorDescType::get(
         vecTy.getShape(), vecTy.getElementType(),
         /*array_length=*/1, /*boundary_check=*/writeOp.hasOutOfBoundsDim(),
         xegpu::MemorySpace::Global);
->>>>>>> dd326b12
     xegpu::CreateNdDescOp ndDesc = createNdDescriptor(
         rewriter, loc, descType,
         dyn_cast<TypedValue<MemRefType>>(writeOp.getSource()),
