//===- OpenMPDialect.cpp - MLIR Dialect for OpenMP implementation ---------===//
//
// Part of the LLVM Project, under the Apache License v2.0 with LLVM Exceptions.
// See https://llvm.org/LICENSE.txt for license information.
// SPDX-License-Identifier: Apache-2.0 WITH LLVM-exception
//
//===----------------------------------------------------------------------===//
//
// This file implements the OpenMP dialect and its operations.
//
//===----------------------------------------------------------------------===//

#include "mlir/Dialect/OpenMP/OpenMPDialect.h"
#include "mlir/Conversion/ConvertToLLVM/ToLLVMInterface.h"
#include "mlir/Dialect/Func/IR/FuncOps.h"
#include "mlir/Dialect/LLVMIR/LLVMTypes.h"
#include "mlir/Dialect/OpenACCMPCommon/Interfaces/AtomicInterfaces.h"
#include "mlir/IR/Attributes.h"
#include "mlir/IR/BuiltinAttributes.h"
#include "mlir/IR/DialectImplementation.h"
#include "mlir/IR/OpImplementation.h"
#include "mlir/IR/OperationSupport.h"
#include "mlir/Interfaces/FoldInterfaces.h"

#include "llvm/ADT/ArrayRef.h"
#include "llvm/ADT/BitVector.h"
#include "llvm/ADT/STLExtras.h"
#include "llvm/ADT/STLForwardCompat.h"
#include "llvm/ADT/SmallString.h"
#include "llvm/ADT/StringExtras.h"
#include "llvm/ADT/StringRef.h"
#include "llvm/ADT/TypeSwitch.h"
#include "llvm/Frontend/OpenMP/OMPConstants.h"
#include <cstddef>
#include <iterator>
#include <optional>
#include <variant>

#include "mlir/Dialect/OpenMP/OpenMPOpsDialect.cpp.inc"
#include "mlir/Dialect/OpenMP/OpenMPOpsEnums.cpp.inc"
#include "mlir/Dialect/OpenMP/OpenMPOpsInterfaces.cpp.inc"
#include "mlir/Dialect/OpenMP/OpenMPTypeInterfaces.cpp.inc"

using namespace mlir;
using namespace mlir::omp;

static ArrayAttr makeArrayAttr(MLIRContext *context,
                               llvm::ArrayRef<Attribute> attrs) {
  return attrs.empty() ? nullptr : ArrayAttr::get(context, attrs);
}

static DenseBoolArrayAttr
makeDenseBoolArrayAttr(MLIRContext *ctx, const ArrayRef<bool> boolArray) {
  return boolArray.empty() ? nullptr : DenseBoolArrayAttr::get(ctx, boolArray);
}

namespace {
struct MemRefPointerLikeModel
    : public PointerLikeType::ExternalModel<MemRefPointerLikeModel,
                                            MemRefType> {
  Type getElementType(Type pointer) const {
    return llvm::cast<MemRefType>(pointer).getElementType();
  }
};

struct LLVMPointerPointerLikeModel
    : public PointerLikeType::ExternalModel<LLVMPointerPointerLikeModel,
                                            LLVM::LLVMPointerType> {
  Type getElementType(Type pointer) const { return Type(); }
};
} // namespace

void OpenMPDialect::initialize() {
  addOperations<
#define GET_OP_LIST
#include "mlir/Dialect/OpenMP/OpenMPOps.cpp.inc"
      >();
  addAttributes<
#define GET_ATTRDEF_LIST
#include "mlir/Dialect/OpenMP/OpenMPOpsAttributes.cpp.inc"
      >();
  addTypes<
#define GET_TYPEDEF_LIST
#include "mlir/Dialect/OpenMP/OpenMPOpsTypes.cpp.inc"
      >();

  declarePromisedInterface<ConvertToLLVMPatternInterface, OpenMPDialect>();

  MemRefType::attachInterface<MemRefPointerLikeModel>(*getContext());
  LLVM::LLVMPointerType::attachInterface<LLVMPointerPointerLikeModel>(
      *getContext());

  // Attach default offload module interface to module op to access
  // offload functionality through
  mlir::ModuleOp::attachInterface<mlir::omp::OffloadModuleDefaultModel>(
      *getContext());

  // Attach default declare target interfaces to operations which can be marked
  // as declare target (Global Operations and Functions/Subroutines in dialects
  // that Fortran (or other languages that lower to MLIR) translates too
  mlir::LLVM::GlobalOp::attachInterface<
      mlir::omp::DeclareTargetDefaultModel<mlir::LLVM::GlobalOp>>(
      *getContext());
  mlir::LLVM::LLVMFuncOp::attachInterface<
      mlir::omp::DeclareTargetDefaultModel<mlir::LLVM::LLVMFuncOp>>(
      *getContext());
  mlir::func::FuncOp::attachInterface<
      mlir::omp::DeclareTargetDefaultModel<mlir::func::FuncOp>>(*getContext());
}

//===----------------------------------------------------------------------===//
// Parser and printer for Allocate Clause
//===----------------------------------------------------------------------===//

/// Parse an allocate clause with allocators and a list of operands with types.
///
/// allocate-operand-list :: = allocate-operand |
///                            allocator-operand `,` allocate-operand-list
/// allocate-operand :: = ssa-id-and-type -> ssa-id-and-type
/// ssa-id-and-type ::= ssa-id `:` type
static ParseResult parseAllocateAndAllocator(
    OpAsmParser &parser,
    SmallVectorImpl<OpAsmParser::UnresolvedOperand> &allocateVars,
    SmallVectorImpl<Type> &allocateTypes,
    SmallVectorImpl<OpAsmParser::UnresolvedOperand> &allocatorVars,
    SmallVectorImpl<Type> &allocatorTypes) {

  return parser.parseCommaSeparatedList([&]() {
    OpAsmParser::UnresolvedOperand operand;
    Type type;
    if (parser.parseOperand(operand) || parser.parseColonType(type))
      return failure();
    allocatorVars.push_back(operand);
    allocatorTypes.push_back(type);
    if (parser.parseArrow())
      return failure();
    if (parser.parseOperand(operand) || parser.parseColonType(type))
      return failure();

    allocateVars.push_back(operand);
    allocateTypes.push_back(type);
    return success();
  });
}

/// Print allocate clause
static void printAllocateAndAllocator(OpAsmPrinter &p, Operation *op,
                                      OperandRange allocateVars,
                                      TypeRange allocateTypes,
                                      OperandRange allocatorVars,
                                      TypeRange allocatorTypes) {
  for (unsigned i = 0; i < allocateVars.size(); ++i) {
    std::string separator = i == allocateVars.size() - 1 ? "" : ", ";
    p << allocatorVars[i] << " : " << allocatorTypes[i] << " -> ";
    p << allocateVars[i] << " : " << allocateTypes[i] << separator;
  }
}

//===----------------------------------------------------------------------===//
// Parser and printer for a clause attribute (StringEnumAttr)
//===----------------------------------------------------------------------===//

template <typename ClauseAttr>
static ParseResult parseClauseAttr(AsmParser &parser, ClauseAttr &attr) {
  using ClauseT = decltype(std::declval<ClauseAttr>().getValue());
  StringRef enumStr;
  SMLoc loc = parser.getCurrentLocation();
  if (parser.parseKeyword(&enumStr))
    return failure();
  if (std::optional<ClauseT> enumValue = symbolizeEnum<ClauseT>(enumStr)) {
    attr = ClauseAttr::get(parser.getContext(), *enumValue);
    return success();
  }
  return parser.emitError(loc, "invalid clause value: '") << enumStr << "'";
}

template <typename ClauseAttr>
void printClauseAttr(OpAsmPrinter &p, Operation *op, ClauseAttr attr) {
  p << stringifyEnum(attr.getValue());
}

//===----------------------------------------------------------------------===//
// Parser and printer for Linear Clause
//===----------------------------------------------------------------------===//

/// linear ::= `linear` `(` linear-list `)`
/// linear-list := linear-val | linear-val linear-list
/// linear-val := ssa-id-and-type `=` ssa-id-and-type
static ParseResult parseLinearClause(
    OpAsmParser &parser,
    SmallVectorImpl<OpAsmParser::UnresolvedOperand> &linearVars,
    SmallVectorImpl<Type> &linearTypes,
    SmallVectorImpl<OpAsmParser::UnresolvedOperand> &linearStepVars) {
  return parser.parseCommaSeparatedList([&]() {
    OpAsmParser::UnresolvedOperand var;
    Type type;
    OpAsmParser::UnresolvedOperand stepVar;
    if (parser.parseOperand(var) || parser.parseEqual() ||
        parser.parseOperand(stepVar) || parser.parseColonType(type))
      return failure();

    linearVars.push_back(var);
    linearTypes.push_back(type);
    linearStepVars.push_back(stepVar);
    return success();
  });
}

/// Print Linear Clause
static void printLinearClause(OpAsmPrinter &p, Operation *op,
                              ValueRange linearVars, TypeRange linearTypes,
                              ValueRange linearStepVars) {
  size_t linearVarsSize = linearVars.size();
  for (unsigned i = 0; i < linearVarsSize; ++i) {
    std::string separator = i == linearVarsSize - 1 ? "" : ", ";
    p << linearVars[i];
    if (linearStepVars.size() > i)
      p << " = " << linearStepVars[i];
    p << " : " << linearVars[i].getType() << separator;
  }
}

//===----------------------------------------------------------------------===//
// Verifier for Nontemporal Clause
//===----------------------------------------------------------------------===//

static LogicalResult verifyNontemporalClause(Operation *op,
                                             OperandRange nontemporalVars) {

  // Check if each var is unique - OpenMP 5.0 -> 2.9.3.1 section
  DenseSet<Value> nontemporalItems;
  for (const auto &it : nontemporalVars)
    if (!nontemporalItems.insert(it).second)
      return op->emitOpError() << "nontemporal variable used more than once";

  return success();
}

//===----------------------------------------------------------------------===//
// Parser, verifier and printer for Aligned Clause
//===----------------------------------------------------------------------===//
static LogicalResult verifyAlignedClause(Operation *op,
                                         std::optional<ArrayAttr> alignments,
                                         OperandRange alignedVars) {
  // Check if number of alignment values equals to number of aligned variables
  if (!alignedVars.empty()) {
    if (!alignments || alignments->size() != alignedVars.size())
      return op->emitOpError()
             << "expected as many alignment values as aligned variables";
  } else {
    if (alignments)
      return op->emitOpError() << "unexpected alignment values attribute";
    return success();
  }

  // Check if each var is aligned only once - OpenMP 4.5 -> 2.8.1 section
  DenseSet<Value> alignedItems;
  for (auto it : alignedVars)
    if (!alignedItems.insert(it).second)
      return op->emitOpError() << "aligned variable used more than once";

  if (!alignments)
    return success();

  // Check if all alignment values are positive - OpenMP 4.5 -> 2.8.1 section
  for (unsigned i = 0; i < (*alignments).size(); ++i) {
    if (auto intAttr = llvm::dyn_cast<IntegerAttr>((*alignments)[i])) {
      if (intAttr.getValue().sle(0))
        return op->emitOpError() << "alignment should be greater than 0";
    } else {
      return op->emitOpError() << "expected integer alignment";
    }
  }

  return success();
}

/// aligned ::= `aligned` `(` aligned-list `)`
/// aligned-list := aligned-val | aligned-val aligned-list
/// aligned-val := ssa-id-and-type `->` alignment
static ParseResult
parseAlignedClause(OpAsmParser &parser,
                   SmallVectorImpl<OpAsmParser::UnresolvedOperand> &alignedVars,
                   SmallVectorImpl<Type> &alignedTypes,
                   ArrayAttr &alignmentsAttr) {
  SmallVector<Attribute> alignmentVec;
  if (failed(parser.parseCommaSeparatedList([&]() {
        if (parser.parseOperand(alignedVars.emplace_back()) ||
            parser.parseColonType(alignedTypes.emplace_back()) ||
            parser.parseArrow() ||
            parser.parseAttribute(alignmentVec.emplace_back())) {
          return failure();
        }
        return success();
      })))
    return failure();
  SmallVector<Attribute> alignments(alignmentVec.begin(), alignmentVec.end());
  alignmentsAttr = ArrayAttr::get(parser.getContext(), alignments);
  return success();
}

/// Print Aligned Clause
static void printAlignedClause(OpAsmPrinter &p, Operation *op,
                               ValueRange alignedVars, TypeRange alignedTypes,
                               std::optional<ArrayAttr> alignments) {
  for (unsigned i = 0; i < alignedVars.size(); ++i) {
    if (i != 0)
      p << ", ";
    p << alignedVars[i] << " : " << alignedVars[i].getType();
    p << " -> " << (*alignments)[i];
  }
}

//===----------------------------------------------------------------------===//
// Parser, printer and verifier for Schedule Clause
//===----------------------------------------------------------------------===//

static ParseResult
verifyScheduleModifiers(OpAsmParser &parser,
                        SmallVectorImpl<SmallString<12>> &modifiers) {
  if (modifiers.size() > 2)
    return parser.emitError(parser.getNameLoc()) << " unexpected modifier(s)";
  for (const auto &mod : modifiers) {
    // Translate the string. If it has no value, then it was not a valid
    // modifier!
    auto symbol = symbolizeScheduleModifier(mod);
    if (!symbol)
      return parser.emitError(parser.getNameLoc())
             << " unknown modifier type: " << mod;
  }

  // If we have one modifier that is "simd", then stick a "none" modiifer in
  // index 0.
  if (modifiers.size() == 1) {
    if (symbolizeScheduleModifier(modifiers[0]) == ScheduleModifier::simd) {
      modifiers.push_back(modifiers[0]);
      modifiers[0] = stringifyScheduleModifier(ScheduleModifier::none);
    }
  } else if (modifiers.size() == 2) {
    // If there are two modifier:
    // First modifier should not be simd, second one should be simd
    if (symbolizeScheduleModifier(modifiers[0]) == ScheduleModifier::simd ||
        symbolizeScheduleModifier(modifiers[1]) != ScheduleModifier::simd)
      return parser.emitError(parser.getNameLoc())
             << " incorrect modifier order";
  }
  return success();
}

/// schedule ::= `schedule` `(` sched-list `)`
/// sched-list ::= sched-val | sched-val sched-list |
///                sched-val `,` sched-modifier
/// sched-val ::= sched-with-chunk | sched-wo-chunk
/// sched-with-chunk ::= sched-with-chunk-types (`=` ssa-id-and-type)?
/// sched-with-chunk-types ::= `static` | `dynamic` | `guided`
/// sched-wo-chunk ::=  `auto` | `runtime`
/// sched-modifier ::=  sched-mod-val | sched-mod-val `,` sched-mod-val
/// sched-mod-val ::=  `monotonic` | `nonmonotonic` | `simd` | `none`
static ParseResult
parseScheduleClause(OpAsmParser &parser, ClauseScheduleKindAttr &scheduleAttr,
                    ScheduleModifierAttr &scheduleMod, UnitAttr &scheduleSimd,
                    std::optional<OpAsmParser::UnresolvedOperand> &chunkSize,
                    Type &chunkType) {
  StringRef keyword;
  if (parser.parseKeyword(&keyword))
    return failure();
  std::optional<mlir::omp::ClauseScheduleKind> schedule =
      symbolizeClauseScheduleKind(keyword);
  if (!schedule)
    return parser.emitError(parser.getNameLoc()) << " expected schedule kind";

  scheduleAttr = ClauseScheduleKindAttr::get(parser.getContext(), *schedule);
  switch (*schedule) {
  case ClauseScheduleKind::Static:
  case ClauseScheduleKind::Dynamic:
  case ClauseScheduleKind::Guided:
    if (succeeded(parser.parseOptionalEqual())) {
      chunkSize = OpAsmParser::UnresolvedOperand{};
      if (parser.parseOperand(*chunkSize) || parser.parseColonType(chunkType))
        return failure();
    } else {
      chunkSize = std::nullopt;
    }
    break;
  case ClauseScheduleKind::Auto:
  case ClauseScheduleKind::Runtime:
    chunkSize = std::nullopt;
  }

  // If there is a comma, we have one or more modifiers..
  SmallVector<SmallString<12>> modifiers;
  while (succeeded(parser.parseOptionalComma())) {
    StringRef mod;
    if (parser.parseKeyword(&mod))
      return failure();
    modifiers.push_back(mod);
  }

  if (verifyScheduleModifiers(parser, modifiers))
    return failure();

  if (!modifiers.empty()) {
    SMLoc loc = parser.getCurrentLocation();
    if (std::optional<ScheduleModifier> mod =
            symbolizeScheduleModifier(modifiers[0])) {
      scheduleMod = ScheduleModifierAttr::get(parser.getContext(), *mod);
    } else {
      return parser.emitError(loc, "invalid schedule modifier");
    }
    // Only SIMD attribute is allowed here!
    if (modifiers.size() > 1) {
      assert(symbolizeScheduleModifier(modifiers[1]) == ScheduleModifier::simd);
      scheduleSimd = UnitAttr::get(parser.getBuilder().getContext());
    }
  }

  return success();
}

/// Print schedule clause
static void printScheduleClause(OpAsmPrinter &p, Operation *op,
                                ClauseScheduleKindAttr scheduleKind,
                                ScheduleModifierAttr scheduleMod,
                                UnitAttr scheduleSimd, Value scheduleChunk,
                                Type scheduleChunkType) {
  p << stringifyClauseScheduleKind(scheduleKind.getValue());
  if (scheduleChunk)
    p << " = " << scheduleChunk << " : " << scheduleChunk.getType();
  if (scheduleMod)
    p << ", " << stringifyScheduleModifier(scheduleMod.getValue());
  if (scheduleSimd)
    p << ", simd";
}

//===----------------------------------------------------------------------===//
// Parser and printer for Order Clause
//===----------------------------------------------------------------------===//

// order ::= `order` `(` [order-modiﬁer ':'] concurrent `)`
// order-modiﬁer ::= reproducible | unconstrained
static ParseResult parseOrderClause(OpAsmParser &parser,
                                    ClauseOrderKindAttr &order,
                                    OrderModifierAttr &orderMod) {
  StringRef enumStr;
  SMLoc loc = parser.getCurrentLocation();
  if (parser.parseKeyword(&enumStr))
    return failure();
  if (std::optional<OrderModifier> enumValue =
          symbolizeOrderModifier(enumStr)) {
    orderMod = OrderModifierAttr::get(parser.getContext(), *enumValue);
    if (parser.parseOptionalColon())
      return failure();
    loc = parser.getCurrentLocation();
    if (parser.parseKeyword(&enumStr))
      return failure();
  }
  if (std::optional<ClauseOrderKind> enumValue =
          symbolizeClauseOrderKind(enumStr)) {
    order = ClauseOrderKindAttr::get(parser.getContext(), *enumValue);
    return success();
  }
  return parser.emitError(loc, "invalid clause value: '") << enumStr << "'";
}

static void printOrderClause(OpAsmPrinter &p, Operation *op,
                             ClauseOrderKindAttr order,
                             OrderModifierAttr orderMod) {
  if (orderMod)
    p << stringifyOrderModifier(orderMod.getValue()) << ":";
  if (order)
    p << stringifyClauseOrderKind(order.getValue());
}

//===----------------------------------------------------------------------===//
// Parsers for operations including clauses that define entry block arguments.
//===----------------------------------------------------------------------===//

namespace {
struct MapParseArgs {
  SmallVectorImpl<OpAsmParser::UnresolvedOperand> &vars;
  SmallVectorImpl<Type> &types;
  MapParseArgs(SmallVectorImpl<OpAsmParser::UnresolvedOperand> &vars,
               SmallVectorImpl<Type> &types)
      : vars(vars), types(types) {}
};
struct PrivateParseArgs {
  llvm::SmallVectorImpl<OpAsmParser::UnresolvedOperand> &vars;
  llvm::SmallVectorImpl<Type> &types;
  ArrayAttr &syms;
  PrivateParseArgs(SmallVectorImpl<OpAsmParser::UnresolvedOperand> &vars,
                   SmallVectorImpl<Type> &types, ArrayAttr &syms)
      : vars(vars), types(types), syms(syms) {}
};
struct ReductionParseArgs {
  SmallVectorImpl<OpAsmParser::UnresolvedOperand> &vars;
  SmallVectorImpl<Type> &types;
  DenseBoolArrayAttr &byref;
  ArrayAttr &syms;
  ReductionParseArgs(SmallVectorImpl<OpAsmParser::UnresolvedOperand> &vars,
                     SmallVectorImpl<Type> &types, DenseBoolArrayAttr &byref,
                     ArrayAttr &syms)
      : vars(vars), types(types), byref(byref), syms(syms) {}
};
struct AllRegionParseArgs {
  std::optional<ReductionParseArgs> inReductionArgs;
  std::optional<MapParseArgs> mapArgs;
  std::optional<PrivateParseArgs> privateArgs;
  std::optional<ReductionParseArgs> reductionArgs;
  std::optional<ReductionParseArgs> taskReductionArgs;
  std::optional<MapParseArgs> useDeviceAddrArgs;
  std::optional<MapParseArgs> useDevicePtrArgs;
};
} // namespace

static ParseResult parseClauseWithRegionArgs(
    OpAsmParser &parser,
    SmallVectorImpl<OpAsmParser::UnresolvedOperand> &operands,
    SmallVectorImpl<Type> &types,
    SmallVectorImpl<OpAsmParser::Argument> &regionPrivateArgs,
    ArrayAttr *symbols = nullptr, DenseBoolArrayAttr *byref = nullptr) {
  SmallVector<SymbolRefAttr> symbolVec;
  SmallVector<bool> isByRefVec;
  unsigned regionArgOffset = regionPrivateArgs.size();

  if (parser.parseLParen())
    return failure();

  if (parser.parseCommaSeparatedList([&]() {
        if (byref)
          isByRefVec.push_back(
              parser.parseOptionalKeyword("byref").succeeded());

        if (symbols && parser.parseAttribute(symbolVec.emplace_back()))
          return failure();

        if (parser.parseOperand(operands.emplace_back()) ||
            parser.parseArrow() ||
            parser.parseArgument(regionPrivateArgs.emplace_back()))
          return failure();

        return success();
      }))
    return failure();

  if (parser.parseColon())
    return failure();

  if (parser.parseCommaSeparatedList([&]() {
        if (parser.parseType(types.emplace_back()))
          return failure();

        return success();
      }))
    return failure();

  if (operands.size() != types.size())
    return failure();

  if (parser.parseRParen())
    return failure();

  auto *argsBegin = regionPrivateArgs.begin();
  MutableArrayRef argsSubrange(argsBegin + regionArgOffset,
                               argsBegin + regionArgOffset + types.size());
  for (auto [prv, type] : llvm::zip_equal(argsSubrange, types)) {
    prv.type = type;
  }

  if (symbols) {
    SmallVector<Attribute> symbolAttrs(symbolVec.begin(), symbolVec.end());
    *symbols = ArrayAttr::get(parser.getContext(), symbolAttrs);
  }

  if (byref)
    *byref = makeDenseBoolArrayAttr(parser.getContext(), isByRefVec);

  return success();
}

static ParseResult parseBlockArgClause(
    OpAsmParser &parser,
    llvm::SmallVectorImpl<OpAsmParser::Argument> &entryBlockArgs,
    StringRef keyword, std::optional<MapParseArgs> mapArgs) {
  if (succeeded(parser.parseOptionalKeyword(keyword))) {
    if (!mapArgs)
      return failure();

    if (failed(parseClauseWithRegionArgs(parser, mapArgs->vars, mapArgs->types,
                                         entryBlockArgs)))
      return failure();
  }
  return success();
}

static ParseResult parseBlockArgClause(
    OpAsmParser &parser,
    llvm::SmallVectorImpl<OpAsmParser::Argument> &entryBlockArgs,
    StringRef keyword, std::optional<PrivateParseArgs> reductionArgs) {
  if (succeeded(parser.parseOptionalKeyword(keyword))) {
    if (!reductionArgs)
      return failure();

    if (failed(parseClauseWithRegionArgs(parser, reductionArgs->vars,
                                         reductionArgs->types, entryBlockArgs,
                                         &reductionArgs->syms)))
      return failure();
  }
  return success();
}

static ParseResult parseBlockArgClause(
    OpAsmParser &parser,
    llvm::SmallVectorImpl<OpAsmParser::Argument> &entryBlockArgs,
    StringRef keyword, std::optional<ReductionParseArgs> reductionArgs) {
  if (succeeded(parser.parseOptionalKeyword(keyword))) {
    if (!reductionArgs)
      return failure();

    if (failed(parseClauseWithRegionArgs(
            parser, reductionArgs->vars, reductionArgs->types, entryBlockArgs,
            &reductionArgs->syms, &reductionArgs->byref)))
      return failure();
  }
  return success();
}

static ParseResult parseBlockArgRegion(OpAsmParser &parser, Region &region,
                                       AllRegionParseArgs args) {
  llvm::SmallVector<OpAsmParser::Argument> entryBlockArgs;

  if (failed(parseBlockArgClause(parser, entryBlockArgs, "in_reduction",
                                 args.inReductionArgs)))
    return parser.emitError(parser.getCurrentLocation())
           << "invalid `in_reduction` format";

  if (failed(parseBlockArgClause(parser, entryBlockArgs, "map_entries",
                                 args.mapArgs)))
    return parser.emitError(parser.getCurrentLocation())
           << "invalid `map_entries` format";

  if (failed(parseBlockArgClause(parser, entryBlockArgs, "private",
                                 args.privateArgs)))
    return parser.emitError(parser.getCurrentLocation())
           << "invalid `private` format";

  if (failed(parseBlockArgClause(parser, entryBlockArgs, "reduction",
                                 args.reductionArgs)))
    return parser.emitError(parser.getCurrentLocation())
           << "invalid `reduction` format";

  if (failed(parseBlockArgClause(parser, entryBlockArgs, "task_reduction",
                                 args.taskReductionArgs)))
    return parser.emitError(parser.getCurrentLocation())
           << "invalid `task_reduction` format";

  if (failed(parseBlockArgClause(parser, entryBlockArgs, "use_device_addr",
                                 args.useDeviceAddrArgs)))
    return parser.emitError(parser.getCurrentLocation())
           << "invalid `use_device_addr` format";

  if (failed(parseBlockArgClause(parser, entryBlockArgs, "use_device_ptr",
                                 args.useDevicePtrArgs)))
    return parser.emitError(parser.getCurrentLocation())
           << "invalid `use_device_addr` format";

  return parser.parseRegion(region, entryBlockArgs);
}

static ParseResult parseInReductionMapPrivateRegion(
    OpAsmParser &parser, Region &region,
    SmallVectorImpl<OpAsmParser::UnresolvedOperand> &inReductionVars,
    SmallVectorImpl<Type> &inReductionTypes,
    DenseBoolArrayAttr &inReductionByref, ArrayAttr &inReductionSyms,
    SmallVectorImpl<OpAsmParser::UnresolvedOperand> &mapVars,
    SmallVectorImpl<Type> &mapTypes,
    llvm::SmallVectorImpl<OpAsmParser::UnresolvedOperand> &privateVars,
    llvm::SmallVectorImpl<Type> &privateTypes, ArrayAttr &privateSyms) {
  AllRegionParseArgs args;
  args.inReductionArgs.emplace(inReductionVars, inReductionTypes,
                               inReductionByref, inReductionSyms);
  args.mapArgs.emplace(mapVars, mapTypes);
  args.privateArgs.emplace(privateVars, privateTypes, privateSyms);
  return parseBlockArgRegion(parser, region, args);
}

static ParseResult parseInReductionPrivateRegion(
    OpAsmParser &parser, Region &region,
    SmallVectorImpl<OpAsmParser::UnresolvedOperand> &inReductionVars,
    SmallVectorImpl<Type> &inReductionTypes,
    DenseBoolArrayAttr &inReductionByref, ArrayAttr &inReductionSyms,
    llvm::SmallVectorImpl<OpAsmParser::UnresolvedOperand> &privateVars,
    llvm::SmallVectorImpl<Type> &privateTypes, ArrayAttr &privateSyms) {
  AllRegionParseArgs args;
  args.inReductionArgs.emplace(inReductionVars, inReductionTypes,
                               inReductionByref, inReductionSyms);
  args.privateArgs.emplace(privateVars, privateTypes, privateSyms);
  return parseBlockArgRegion(parser, region, args);
}

static ParseResult parseInReductionPrivateReductionRegion(
    OpAsmParser &parser, Region &region,
    SmallVectorImpl<OpAsmParser::UnresolvedOperand> &inReductionVars,
    SmallVectorImpl<Type> &inReductionTypes,
    DenseBoolArrayAttr &inReductionByref, ArrayAttr &inReductionSyms,
    llvm::SmallVectorImpl<OpAsmParser::UnresolvedOperand> &privateVars,
    llvm::SmallVectorImpl<Type> &privateTypes, ArrayAttr &privateSyms,
    SmallVectorImpl<OpAsmParser::UnresolvedOperand> &reductionVars,
    SmallVectorImpl<Type> &reductionTypes, DenseBoolArrayAttr &reductionByref,
    ArrayAttr &reductionSyms) {
  AllRegionParseArgs args;
  args.inReductionArgs.emplace(inReductionVars, inReductionTypes,
                               inReductionByref, inReductionSyms);
  args.privateArgs.emplace(privateVars, privateTypes, privateSyms);
  args.reductionArgs.emplace(reductionVars, reductionTypes, reductionByref,
                             reductionSyms);
  return parseBlockArgRegion(parser, region, args);
}

static ParseResult parsePrivateRegion(
    OpAsmParser &parser, Region &region,
    llvm::SmallVectorImpl<OpAsmParser::UnresolvedOperand> &privateVars,
    llvm::SmallVectorImpl<Type> &privateTypes, ArrayAttr &privateSyms) {
  AllRegionParseArgs args;
  args.privateArgs.emplace(privateVars, privateTypes, privateSyms);
  return parseBlockArgRegion(parser, region, args);
}

static ParseResult parsePrivateReductionRegion(
    OpAsmParser &parser, Region &region,
    llvm::SmallVectorImpl<OpAsmParser::UnresolvedOperand> &privateVars,
    llvm::SmallVectorImpl<Type> &privateTypes, ArrayAttr &privateSyms,
    SmallVectorImpl<OpAsmParser::UnresolvedOperand> &reductionVars,
    SmallVectorImpl<Type> &reductionTypes, DenseBoolArrayAttr &reductionByref,
    ArrayAttr &reductionSyms) {
  AllRegionParseArgs args;
  args.privateArgs.emplace(privateVars, privateTypes, privateSyms);
  args.reductionArgs.emplace(reductionVars, reductionTypes, reductionByref,
                             reductionSyms);
  return parseBlockArgRegion(parser, region, args);
}

static ParseResult parseTaskReductionRegion(
    OpAsmParser &parser, Region &region,
    SmallVectorImpl<OpAsmParser::UnresolvedOperand> &taskReductionVars,
    SmallVectorImpl<Type> &taskReductionTypes,
    DenseBoolArrayAttr &taskReductionByref, ArrayAttr &taskReductionSyms) {
  AllRegionParseArgs args;
  args.taskReductionArgs.emplace(taskReductionVars, taskReductionTypes,
                                 taskReductionByref, taskReductionSyms);
  return parseBlockArgRegion(parser, region, args);
}

static ParseResult parseUseDeviceAddrUseDevicePtrRegion(
    OpAsmParser &parser, Region &region,
    SmallVectorImpl<OpAsmParser::UnresolvedOperand> &useDeviceAddrVars,
    SmallVectorImpl<Type> &useDeviceAddrTypes,
    SmallVectorImpl<OpAsmParser::UnresolvedOperand> &useDevicePtrVars,
    SmallVectorImpl<Type> &useDevicePtrTypes) {
  AllRegionParseArgs args;
  args.useDeviceAddrArgs.emplace(useDeviceAddrVars, useDeviceAddrTypes);
  args.useDevicePtrArgs.emplace(useDevicePtrVars, useDevicePtrTypes);
  return parseBlockArgRegion(parser, region, args);
}

//===----------------------------------------------------------------------===//
// Printers for operations including clauses that define entry block arguments.
//===----------------------------------------------------------------------===//

namespace {
struct MapPrintArgs {
  ValueRange vars;
  TypeRange types;
  MapPrintArgs(ValueRange vars, TypeRange types) : vars(vars), types(types) {}
};
struct PrivatePrintArgs {
  ValueRange vars;
  TypeRange types;
  ArrayAttr syms;
  PrivatePrintArgs(ValueRange vars, TypeRange types, ArrayAttr syms)
      : vars(vars), types(types), syms(syms) {}
};
struct ReductionPrintArgs {
  ValueRange vars;
  TypeRange types;
  DenseBoolArrayAttr byref;
  ArrayAttr syms;
  ReductionPrintArgs(ValueRange vars, TypeRange types, DenseBoolArrayAttr byref,
                     ArrayAttr syms)
      : vars(vars), types(types), byref(byref), syms(syms) {}
};
struct AllRegionPrintArgs {
  std::optional<ReductionPrintArgs> inReductionArgs;
  std::optional<MapPrintArgs> mapArgs;
  std::optional<PrivatePrintArgs> privateArgs;
  std::optional<ReductionPrintArgs> reductionArgs;
  std::optional<ReductionPrintArgs> taskReductionArgs;
  std::optional<MapPrintArgs> useDeviceAddrArgs;
  std::optional<MapPrintArgs> useDevicePtrArgs;
};
} // namespace

static void printClauseWithRegionArgs(OpAsmPrinter &p, MLIRContext *ctx,
                                      StringRef clauseName,
                                      ValueRange argsSubrange,
                                      ValueRange operands, TypeRange types,
                                      ArrayAttr symbols = nullptr,
                                      DenseBoolArrayAttr byref = nullptr) {
  if (argsSubrange.empty())
    return;

  p << clauseName << "(";

  if (!symbols) {
    llvm::SmallVector<Attribute> values(operands.size(), nullptr);
    symbols = ArrayAttr::get(ctx, values);
  }

  if (!byref) {
    mlir::SmallVector<bool> values(operands.size(), false);
    byref = DenseBoolArrayAttr::get(ctx, values);
  }

  llvm::interleaveComma(
      llvm::zip_equal(operands, argsSubrange, symbols, byref.asArrayRef()), p,
      [&p](auto t) {
        auto [op, arg, sym, isByRef] = t;
        if (isByRef)
          p << "byref ";
        if (sym)
          p << sym << " ";
        p << op << " -> " << arg;
      });
  p << " : ";
  llvm::interleaveComma(types, p);
  p << ") ";
}

static void printBlockArgClause(OpAsmPrinter &p, MLIRContext *ctx,
                                StringRef clauseName, ValueRange argsSubrange,
                                std::optional<MapPrintArgs> mapArgs) {
  if (mapArgs)
    printClauseWithRegionArgs(p, ctx, clauseName, argsSubrange, mapArgs->vars,
                              mapArgs->types);
}

static void printBlockArgClause(OpAsmPrinter &p, MLIRContext *ctx,
                                StringRef clauseName, ValueRange argsSubrange,
                                std::optional<PrivatePrintArgs> privateArgs) {
  if (privateArgs)
    printClauseWithRegionArgs(p, ctx, clauseName, argsSubrange,
                              privateArgs->vars, privateArgs->types,
                              privateArgs->syms);
}

static void
printBlockArgClause(OpAsmPrinter &p, MLIRContext *ctx, StringRef clauseName,
                    ValueRange argsSubrange,
                    std::optional<ReductionPrintArgs> reductionArgs) {
  if (reductionArgs)
    printClauseWithRegionArgs(p, ctx, clauseName, argsSubrange,
                              reductionArgs->vars, reductionArgs->types,
                              reductionArgs->syms, reductionArgs->byref);
}

static void printBlockArgRegion(OpAsmPrinter &p, Operation *op, Region &region,
                                const AllRegionPrintArgs &args) {
  auto iface = llvm::cast<mlir::omp::BlockArgOpenMPOpInterface>(op);
  MLIRContext *ctx = op->getContext();

  printBlockArgClause(p, ctx, "in_reduction", iface.getInReductionBlockArgs(),
                      args.inReductionArgs);
  printBlockArgClause(p, ctx, "map_entries", iface.getMapBlockArgs(),
                      args.mapArgs);
  printBlockArgClause(p, ctx, "private", iface.getPrivateBlockArgs(),
                      args.privateArgs);
  printBlockArgClause(p, ctx, "reduction", iface.getReductionBlockArgs(),
                      args.reductionArgs);
  printBlockArgClause(p, ctx, "task_reduction",
                      iface.getTaskReductionBlockArgs(),
                      args.taskReductionArgs);
  printBlockArgClause(p, ctx, "use_device_addr",
                      iface.getUseDeviceAddrBlockArgs(),
                      args.useDeviceAddrArgs);
  printBlockArgClause(p, ctx, "use_device_ptr",
                      iface.getUseDevicePtrBlockArgs(), args.useDevicePtrArgs);

  p.printRegion(region, /*printEntryBlockArgs=*/false);
}

static void printInReductionMapPrivateRegion(
    OpAsmPrinter &p, Operation *op, Region &region, ValueRange inReductionVars,
    TypeRange inReductionTypes, DenseBoolArrayAttr inReductionByref,
    ArrayAttr inReductionSyms, ValueRange mapVars, TypeRange mapTypes,
    ValueRange privateVars, TypeRange privateTypes, ArrayAttr privateSyms) {
  AllRegionPrintArgs args;
  args.inReductionArgs.emplace(inReductionVars, inReductionTypes,
                               inReductionByref, inReductionSyms);
  args.mapArgs.emplace(mapVars, mapTypes);
  args.privateArgs.emplace(privateVars, privateTypes, privateSyms);
  printBlockArgRegion(p, op, region, args);
}

static void printInReductionPrivateRegion(
    OpAsmPrinter &p, Operation *op, Region &region, ValueRange inReductionVars,
    TypeRange inReductionTypes, DenseBoolArrayAttr inReductionByref,
    ArrayAttr inReductionSyms, ValueRange privateVars, TypeRange privateTypes,
    ArrayAttr privateSyms) {
  AllRegionPrintArgs args;
  args.inReductionArgs.emplace(inReductionVars, inReductionTypes,
                               inReductionByref, inReductionSyms);
  args.privateArgs.emplace(privateVars, privateTypes, privateSyms);
  printBlockArgRegion(p, op, region, args);
}

static void printInReductionPrivateReductionRegion(
    OpAsmPrinter &p, Operation *op, Region &region, ValueRange inReductionVars,
    TypeRange inReductionTypes, DenseBoolArrayAttr inReductionByref,
    ArrayAttr inReductionSyms, ValueRange privateVars, TypeRange privateTypes,
    ArrayAttr privateSyms, ValueRange reductionVars, TypeRange reductionTypes,
    DenseBoolArrayAttr reductionByref, ArrayAttr reductionSyms) {
  AllRegionPrintArgs args;
  args.inReductionArgs.emplace(inReductionVars, inReductionTypes,
                               inReductionByref, inReductionSyms);
  args.privateArgs.emplace(privateVars, privateTypes, privateSyms);
  args.reductionArgs.emplace(reductionVars, reductionTypes, reductionByref,
                             reductionSyms);
  printBlockArgRegion(p, op, region, args);
}

static void printPrivateRegion(OpAsmPrinter &p, Operation *op, Region &region,
                               ValueRange privateVars, TypeRange privateTypes,
                               ArrayAttr privateSyms) {
  AllRegionPrintArgs args;
  args.privateArgs.emplace(privateVars, privateTypes, privateSyms);
  printBlockArgRegion(p, op, region, args);
}

static void printPrivateReductionRegion(
    OpAsmPrinter &p, Operation *op, Region &region, ValueRange privateVars,
    TypeRange privateTypes, ArrayAttr privateSyms, ValueRange reductionVars,
    TypeRange reductionTypes, DenseBoolArrayAttr reductionByref,
    ArrayAttr reductionSyms) {
  AllRegionPrintArgs args;
  args.privateArgs.emplace(privateVars, privateTypes, privateSyms);
  args.reductionArgs.emplace(reductionVars, reductionTypes, reductionByref,
                             reductionSyms);
  printBlockArgRegion(p, op, region, args);
}

static void printTaskReductionRegion(OpAsmPrinter &p, Operation *op,
                                     Region &region,
                                     ValueRange taskReductionVars,
                                     TypeRange taskReductionTypes,
                                     DenseBoolArrayAttr taskReductionByref,
                                     ArrayAttr taskReductionSyms) {
  AllRegionPrintArgs args;
  args.taskReductionArgs.emplace(taskReductionVars, taskReductionTypes,
                                 taskReductionByref, taskReductionSyms);
  printBlockArgRegion(p, op, region, args);
}

static void printUseDeviceAddrUseDevicePtrRegion(OpAsmPrinter &p, Operation *op,
                                                 Region &region,
                                                 ValueRange useDeviceAddrVars,
                                                 TypeRange useDeviceAddrTypes,
                                                 ValueRange useDevicePtrVars,
                                                 TypeRange useDevicePtrTypes) {
  AllRegionPrintArgs args;
  args.useDeviceAddrArgs.emplace(useDeviceAddrVars, useDeviceAddrTypes);
  args.useDevicePtrArgs.emplace(useDevicePtrVars, useDevicePtrTypes);
  printBlockArgRegion(p, op, region, args);
}

/// Verifies Reduction Clause
static LogicalResult
verifyReductionVarList(Operation *op, std::optional<ArrayAttr> reductionSyms,
                       OperandRange reductionVars,
                       std::optional<ArrayRef<bool>> reductionByref) {
  if (!reductionVars.empty()) {
    if (!reductionSyms || reductionSyms->size() != reductionVars.size())
      return op->emitOpError()
             << "expected as many reduction symbol references "
                "as reduction variables";
    if (reductionByref && reductionByref->size() != reductionVars.size())
      return op->emitError() << "expected as many reduction variable by "
                                "reference attributes as reduction variables";
  } else {
    if (reductionSyms)
      return op->emitOpError() << "unexpected reduction symbol references";
    return success();
  }

  // TODO: The followings should be done in
  // SymbolUserOpInterface::verifySymbolUses.
  DenseSet<Value> accumulators;
  for (auto args : llvm::zip(reductionVars, *reductionSyms)) {
    Value accum = std::get<0>(args);

    if (!accumulators.insert(accum).second)
      return op->emitOpError() << "accumulator variable used more than once";

    Type varType = accum.getType();
    auto symbolRef = llvm::cast<SymbolRefAttr>(std::get<1>(args));
    auto decl =
        SymbolTable::lookupNearestSymbolFrom<DeclareReductionOp>(op, symbolRef);
    if (!decl)
      return op->emitOpError() << "expected symbol reference " << symbolRef
                               << " to point to a reduction declaration";

    if (decl.getAccumulatorType() && decl.getAccumulatorType() != varType)
      return op->emitOpError()
             << "expected accumulator (" << varType
             << ") to be the same type as reduction declaration ("
             << decl.getAccumulatorType() << ")";
  }

  return success();
}

//===----------------------------------------------------------------------===//
// Parser, printer and verifier for Copyprivate
//===----------------------------------------------------------------------===//

/// copyprivate-entry-list ::= copyprivate-entry
///                          | copyprivate-entry-list `,` copyprivate-entry
/// copyprivate-entry ::= ssa-id `->` symbol-ref `:` type
static ParseResult parseCopyprivate(
    OpAsmParser &parser,
    SmallVectorImpl<OpAsmParser::UnresolvedOperand> &copyprivateVars,
    SmallVectorImpl<Type> &copyprivateTypes, ArrayAttr &copyprivateSyms) {
  SmallVector<SymbolRefAttr> symsVec;
  if (failed(parser.parseCommaSeparatedList([&]() {
        if (parser.parseOperand(copyprivateVars.emplace_back()) ||
            parser.parseArrow() ||
            parser.parseAttribute(symsVec.emplace_back()) ||
            parser.parseColonType(copyprivateTypes.emplace_back()))
          return failure();
        return success();
      })))
    return failure();
  SmallVector<Attribute> syms(symsVec.begin(), symsVec.end());
  copyprivateSyms = ArrayAttr::get(parser.getContext(), syms);
  return success();
}

/// Print Copyprivate clause
static void printCopyprivate(OpAsmPrinter &p, Operation *op,
                             OperandRange copyprivateVars,
                             TypeRange copyprivateTypes,
                             std::optional<ArrayAttr> copyprivateSyms) {
  if (!copyprivateSyms.has_value())
    return;
  llvm::interleaveComma(
      llvm::zip(copyprivateVars, *copyprivateSyms, copyprivateTypes), p,
      [&](const auto &args) {
        p << std::get<0>(args) << " -> " << std::get<1>(args) << " : "
          << std::get<2>(args);
      });
}

/// Verifies CopyPrivate Clause
static LogicalResult
verifyCopyprivateVarList(Operation *op, OperandRange copyprivateVars,
                         std::optional<ArrayAttr> copyprivateSyms) {
  size_t copyprivateSymsSize =
      copyprivateSyms.has_value() ? copyprivateSyms->size() : 0;
  if (copyprivateSymsSize != copyprivateVars.size())
    return op->emitOpError() << "inconsistent number of copyprivate vars (= "
                             << copyprivateVars.size()
                             << ") and functions (= " << copyprivateSymsSize
                             << "), both must be equal";
  if (!copyprivateSyms.has_value())
    return success();

  for (auto copyprivateVarAndSym :
       llvm::zip(copyprivateVars, *copyprivateSyms)) {
    auto symbolRef =
        llvm::cast<SymbolRefAttr>(std::get<1>(copyprivateVarAndSym));
    std::optional<std::variant<mlir::func::FuncOp, mlir::LLVM::LLVMFuncOp>>
        funcOp;
    if (mlir::func::FuncOp mlirFuncOp =
            SymbolTable::lookupNearestSymbolFrom<mlir::func::FuncOp>(op,
                                                                     symbolRef))
      funcOp = mlirFuncOp;
    else if (mlir::LLVM::LLVMFuncOp llvmFuncOp =
                 SymbolTable::lookupNearestSymbolFrom<mlir::LLVM::LLVMFuncOp>(
                     op, symbolRef))
      funcOp = llvmFuncOp;

    auto getNumArguments = [&] {
      return std::visit([](auto &f) { return f.getNumArguments(); }, *funcOp);
    };

    auto getArgumentType = [&](unsigned i) {
      return std::visit([i](auto &f) { return f.getArgumentTypes()[i]; },
                        *funcOp);
    };

    if (!funcOp)
      return op->emitOpError() << "expected symbol reference " << symbolRef
                               << " to point to a copy function";

    if (getNumArguments() != 2)
      return op->emitOpError()
             << "expected copy function " << symbolRef << " to have 2 operands";

    Type argTy = getArgumentType(0);
    if (argTy != getArgumentType(1))
      return op->emitOpError() << "expected copy function " << symbolRef
                               << " arguments to have the same type";

    Type varType = std::get<0>(copyprivateVarAndSym).getType();
    if (argTy != varType)
      return op->emitOpError()
             << "expected copy function arguments' type (" << argTy
             << ") to be the same as copyprivate variable's type (" << varType
             << ")";
  }

  return success();
}

//===----------------------------------------------------------------------===//
// Parser, printer and verifier for DependVarList
//===----------------------------------------------------------------------===//

/// depend-entry-list ::= depend-entry
///                     | depend-entry-list `,` depend-entry
/// depend-entry ::= depend-kind `->` ssa-id `:` type
static ParseResult
parseDependVarList(OpAsmParser &parser,
                   SmallVectorImpl<OpAsmParser::UnresolvedOperand> &dependVars,
                   SmallVectorImpl<Type> &dependTypes, ArrayAttr &dependKinds) {
  SmallVector<ClauseTaskDependAttr> kindsVec;
  if (failed(parser.parseCommaSeparatedList([&]() {
        StringRef keyword;
        if (parser.parseKeyword(&keyword) || parser.parseArrow() ||
            parser.parseOperand(dependVars.emplace_back()) ||
            parser.parseColonType(dependTypes.emplace_back()))
          return failure();
        if (std::optional<ClauseTaskDepend> keywordDepend =
                (symbolizeClauseTaskDepend(keyword)))
          kindsVec.emplace_back(
              ClauseTaskDependAttr::get(parser.getContext(), *keywordDepend));
        else
          return failure();
        return success();
      })))
    return failure();
  SmallVector<Attribute> kinds(kindsVec.begin(), kindsVec.end());
  dependKinds = ArrayAttr::get(parser.getContext(), kinds);
  return success();
}

/// Print Depend clause
static void printDependVarList(OpAsmPrinter &p, Operation *op,
                               OperandRange dependVars, TypeRange dependTypes,
                               std::optional<ArrayAttr> dependKinds) {

  for (unsigned i = 0, e = dependKinds->size(); i < e; ++i) {
    if (i != 0)
      p << ", ";
    p << stringifyClauseTaskDepend(
             llvm::cast<mlir::omp::ClauseTaskDependAttr>((*dependKinds)[i])
                 .getValue())
      << " -> " << dependVars[i] << " : " << dependTypes[i];
  }
}

/// Verifies Depend clause
static LogicalResult verifyDependVarList(Operation *op,
                                         std::optional<ArrayAttr> dependKinds,
                                         OperandRange dependVars) {
  if (!dependVars.empty()) {
    if (!dependKinds || dependKinds->size() != dependVars.size())
      return op->emitOpError() << "expected as many depend values"
                                  " as depend variables";
  } else {
    if (dependKinds && !dependKinds->empty())
      return op->emitOpError() << "unexpected depend values";
    return success();
  }

  return success();
}

//===----------------------------------------------------------------------===//
// Parser, printer and verifier for Synchronization Hint (2.17.12)
//===----------------------------------------------------------------------===//

/// Parses a Synchronization Hint clause. The value of hint is an integer
/// which is a combination of different hints from `omp_sync_hint_t`.
///
/// hint-clause = `hint` `(` hint-value `)`
static ParseResult parseSynchronizationHint(OpAsmParser &parser,
                                            IntegerAttr &hintAttr) {
  StringRef hintKeyword;
  int64_t hint = 0;
  if (succeeded(parser.parseOptionalKeyword("none"))) {
    hintAttr = IntegerAttr::get(parser.getBuilder().getI64Type(), 0);
    return success();
  }
  auto parseKeyword = [&]() -> ParseResult {
    if (failed(parser.parseKeyword(&hintKeyword)))
      return failure();
    if (hintKeyword == "uncontended")
      hint |= 1;
    else if (hintKeyword == "contended")
      hint |= 2;
    else if (hintKeyword == "nonspeculative")
      hint |= 4;
    else if (hintKeyword == "speculative")
      hint |= 8;
    else
      return parser.emitError(parser.getCurrentLocation())
             << hintKeyword << " is not a valid hint";
    return success();
  };
  if (parser.parseCommaSeparatedList(parseKeyword))
    return failure();
  hintAttr = IntegerAttr::get(parser.getBuilder().getI64Type(), hint);
  return success();
}

/// Prints a Synchronization Hint clause
static void printSynchronizationHint(OpAsmPrinter &p, Operation *op,
                                     IntegerAttr hintAttr) {
  int64_t hint = hintAttr.getInt();

  if (hint == 0) {
    p << "none";
    return;
  }

  // Helper function to get n-th bit from the right end of `value`
  auto bitn = [](int value, int n) -> bool { return value & (1 << n); };

  bool uncontended = bitn(hint, 0);
  bool contended = bitn(hint, 1);
  bool nonspeculative = bitn(hint, 2);
  bool speculative = bitn(hint, 3);

  SmallVector<StringRef> hints;
  if (uncontended)
    hints.push_back("uncontended");
  if (contended)
    hints.push_back("contended");
  if (nonspeculative)
    hints.push_back("nonspeculative");
  if (speculative)
    hints.push_back("speculative");

  llvm::interleaveComma(hints, p);
}

/// Verifies a synchronization hint clause
static LogicalResult verifySynchronizationHint(Operation *op, uint64_t hint) {

  // Helper function to get n-th bit from the right end of `value`
  auto bitn = [](int value, int n) -> bool { return value & (1 << n); };

  bool uncontended = bitn(hint, 0);
  bool contended = bitn(hint, 1);
  bool nonspeculative = bitn(hint, 2);
  bool speculative = bitn(hint, 3);

  if (uncontended && contended)
    return op->emitOpError() << "the hints omp_sync_hint_uncontended and "
                                "omp_sync_hint_contended cannot be combined";
  if (nonspeculative && speculative)
    return op->emitOpError() << "the hints omp_sync_hint_nonspeculative and "
                                "omp_sync_hint_speculative cannot be combined.";
  return success();
}

//===----------------------------------------------------------------------===//
// Parser, printer and verifier for Target
//===----------------------------------------------------------------------===//

// Helper function to get bitwise AND of `value` and 'flag'
uint64_t mapTypeToBitFlag(uint64_t value,
                          llvm::omp::OpenMPOffloadMappingFlags flag) {
  return value & llvm::to_underlying(flag);
}

/// Parses a map_entries map type from a string format back into its numeric
/// value.
///
/// map-clause = `map_clauses (  ( `(` `always, `? `close, `? `present, `? (
/// `to` | `from` | `delete` `)` )+ `)` )
static ParseResult parseMapClause(OpAsmParser &parser, IntegerAttr &mapType) {
  llvm::omp::OpenMPOffloadMappingFlags mapTypeBits =
      llvm::omp::OpenMPOffloadMappingFlags::OMP_MAP_NONE;

  // This simply verifies the correct keyword is read in, the
  // keyword itself is stored inside of the operation
  auto parseTypeAndMod = [&]() -> ParseResult {
    StringRef mapTypeMod;
    if (parser.parseKeyword(&mapTypeMod))
      return failure();

    if (mapTypeMod == "always")
      mapTypeBits |= llvm::omp::OpenMPOffloadMappingFlags::OMP_MAP_ALWAYS;

    if (mapTypeMod == "implicit")
      mapTypeBits |= llvm::omp::OpenMPOffloadMappingFlags::OMP_MAP_IMPLICIT;

    if (mapTypeMod == "close")
      mapTypeBits |= llvm::omp::OpenMPOffloadMappingFlags::OMP_MAP_CLOSE;

    if (mapTypeMod == "present")
      mapTypeBits |= llvm::omp::OpenMPOffloadMappingFlags::OMP_MAP_PRESENT;

    if (mapTypeMod == "to")
      mapTypeBits |= llvm::omp::OpenMPOffloadMappingFlags::OMP_MAP_TO;

    if (mapTypeMod == "from")
      mapTypeBits |= llvm::omp::OpenMPOffloadMappingFlags::OMP_MAP_FROM;

    if (mapTypeMod == "tofrom")
      mapTypeBits |= llvm::omp::OpenMPOffloadMappingFlags::OMP_MAP_TO |
                     llvm::omp::OpenMPOffloadMappingFlags::OMP_MAP_FROM;

    if (mapTypeMod == "delete")
      mapTypeBits |= llvm::omp::OpenMPOffloadMappingFlags::OMP_MAP_DELETE;

    return success();
  };

  if (parser.parseCommaSeparatedList(parseTypeAndMod))
    return failure();

  mapType = parser.getBuilder().getIntegerAttr(
      parser.getBuilder().getIntegerType(64, /*isSigned=*/false),
      llvm::to_underlying(mapTypeBits));

  return success();
}

/// Prints a map_entries map type from its numeric value out into its string
/// format.
static void printMapClause(OpAsmPrinter &p, Operation *op,
                           IntegerAttr mapType) {
  uint64_t mapTypeBits = mapType.getUInt();

  bool emitAllocRelease = true;
  llvm::SmallVector<std::string, 4> mapTypeStrs;

  // handling of always, close, present placed at the beginning of the string
  // to aid readability
  if (mapTypeToBitFlag(mapTypeBits,
                       llvm::omp::OpenMPOffloadMappingFlags::OMP_MAP_ALWAYS))
    mapTypeStrs.push_back("always");
  if (mapTypeToBitFlag(mapTypeBits,
                       llvm::omp::OpenMPOffloadMappingFlags::OMP_MAP_IMPLICIT))
    mapTypeStrs.push_back("implicit");
  if (mapTypeToBitFlag(mapTypeBits,
                       llvm::omp::OpenMPOffloadMappingFlags::OMP_MAP_CLOSE))
    mapTypeStrs.push_back("close");
  if (mapTypeToBitFlag(mapTypeBits,
                       llvm::omp::OpenMPOffloadMappingFlags::OMP_MAP_PRESENT))
    mapTypeStrs.push_back("present");

  // special handling of to/from/tofrom/delete and release/alloc, release +
  // alloc are the abscense of one of the other flags, whereas tofrom requires
  // both the to and from flag to be set.
  bool to = mapTypeToBitFlag(mapTypeBits,
                             llvm::omp::OpenMPOffloadMappingFlags::OMP_MAP_TO);
  bool from = mapTypeToBitFlag(
      mapTypeBits, llvm::omp::OpenMPOffloadMappingFlags::OMP_MAP_FROM);
  if (to && from) {
    emitAllocRelease = false;
    mapTypeStrs.push_back("tofrom");
  } else if (from) {
    emitAllocRelease = false;
    mapTypeStrs.push_back("from");
  } else if (to) {
    emitAllocRelease = false;
    mapTypeStrs.push_back("to");
  }
  if (mapTypeToBitFlag(mapTypeBits,
                       llvm::omp::OpenMPOffloadMappingFlags::OMP_MAP_DELETE)) {
    emitAllocRelease = false;
    mapTypeStrs.push_back("delete");
  }
  if (emitAllocRelease)
    mapTypeStrs.push_back("exit_release_or_enter_alloc");

  for (unsigned int i = 0; i < mapTypeStrs.size(); ++i) {
    p << mapTypeStrs[i];
    if (i + 1 < mapTypeStrs.size()) {
      p << ", ";
    }
  }
}

static ParseResult parseMembersIndex(OpAsmParser &parser,
                                     DenseIntElementsAttr &membersIdx) {
  SmallVector<APInt> values;
  int64_t value;
  int64_t shape[2] = {0, 0};
  unsigned shapeTmp = 0;
  auto parseIndices = [&]() -> ParseResult {
    if (parser.parseInteger(value))
      return failure();
    shapeTmp++;
    values.push_back(APInt(32, value, /*isSigned=*/true));
    return success();
  };

  do {
    if (failed(parser.parseLSquare()))
      return failure();

    if (parser.parseCommaSeparatedList(parseIndices))
      return failure();

    if (failed(parser.parseRSquare()))
      return failure();

    // Only set once, if any indices are not the same size
    // we error out in the next check as that's unsupported
    if (shape[1] == 0)
      shape[1] = shapeTmp;

    // Verify that the recently parsed list is equal to the
    // first one we parsed, they must be equal lengths to
    // keep the rectangular shape DenseIntElementsAttr
    // requires
    if (shapeTmp != shape[1])
      return failure();

    shapeTmp = 0;
    shape[0]++;
  } while (succeeded(parser.parseOptionalComma()));

  if (!values.empty()) {
    ShapedType valueType =
        VectorType::get(shape, IntegerType::get(parser.getContext(), 32));
    membersIdx = DenseIntElementsAttr::get(valueType, values);
  }

  return success();
}

static void printMembersIndex(OpAsmPrinter &p, MapInfoOp op,
                              DenseIntElementsAttr membersIdx) {
  llvm::ArrayRef<int64_t> shape = membersIdx.getShapedType().getShape();
  assert(shape.size() <= 2);

  if (!membersIdx)
    return;

  for (int i = 0; i < shape[0]; ++i) {
    p << "[";
    int rowOffset = i * shape[1];
    for (int j = 0; j < shape[1]; ++j) {
      p << membersIdx.getValues<int32_t>()[rowOffset + j];
      if ((j + 1) < shape[1])
        p << ",";
    }
    p << "]";

    if ((i + 1) < shape[0])
      p << ", ";
  }
}

static void printCaptureType(OpAsmPrinter &p, Operation *op,
                             VariableCaptureKindAttr mapCaptureType) {
  std::string typeCapStr;
  llvm::raw_string_ostream typeCap(typeCapStr);
  if (mapCaptureType.getValue() == mlir::omp::VariableCaptureKind::ByRef)
    typeCap << "ByRef";
  if (mapCaptureType.getValue() == mlir::omp::VariableCaptureKind::ByCopy)
    typeCap << "ByCopy";
  if (mapCaptureType.getValue() == mlir::omp::VariableCaptureKind::VLAType)
    typeCap << "VLAType";
  if (mapCaptureType.getValue() == mlir::omp::VariableCaptureKind::This)
    typeCap << "This";
  p << typeCapStr;
}

static ParseResult parseCaptureType(OpAsmParser &parser,
                                    VariableCaptureKindAttr &mapCaptureType) {
  StringRef mapCaptureKey;
  if (parser.parseKeyword(&mapCaptureKey))
    return failure();

  if (mapCaptureKey == "This")
    mapCaptureType = mlir::omp::VariableCaptureKindAttr::get(
        parser.getContext(), mlir::omp::VariableCaptureKind::This);
  if (mapCaptureKey == "ByRef")
    mapCaptureType = mlir::omp::VariableCaptureKindAttr::get(
        parser.getContext(), mlir::omp::VariableCaptureKind::ByRef);
  if (mapCaptureKey == "ByCopy")
    mapCaptureType = mlir::omp::VariableCaptureKindAttr::get(
        parser.getContext(), mlir::omp::VariableCaptureKind::ByCopy);
  if (mapCaptureKey == "VLAType")
    mapCaptureType = mlir::omp::VariableCaptureKindAttr::get(
        parser.getContext(), mlir::omp::VariableCaptureKind::VLAType);

  return success();
}

static LogicalResult verifyMapClause(Operation *op, OperandRange mapVars) {
  llvm::DenseSet<mlir::TypedValue<mlir::omp::PointerLikeType>> updateToVars;
  llvm::DenseSet<mlir::TypedValue<mlir::omp::PointerLikeType>> updateFromVars;

  for (auto mapOp : mapVars) {
    if (!mapOp.getDefiningOp())
      emitError(op->getLoc(), "missing map operation");

    if (auto mapInfoOp =
            mlir::dyn_cast<mlir::omp::MapInfoOp>(mapOp.getDefiningOp())) {
      if (!mapInfoOp.getMapType().has_value())
        emitError(op->getLoc(), "missing map type for map operand");

      if (!mapInfoOp.getMapCaptureType().has_value())
        emitError(op->getLoc(), "missing map capture type for map operand");

      uint64_t mapTypeBits = mapInfoOp.getMapType().value();

      bool to = mapTypeToBitFlag(
          mapTypeBits, llvm::omp::OpenMPOffloadMappingFlags::OMP_MAP_TO);
      bool from = mapTypeToBitFlag(
          mapTypeBits, llvm::omp::OpenMPOffloadMappingFlags::OMP_MAP_FROM);
      bool del = mapTypeToBitFlag(
          mapTypeBits, llvm::omp::OpenMPOffloadMappingFlags::OMP_MAP_DELETE);

      bool always = mapTypeToBitFlag(
          mapTypeBits, llvm::omp::OpenMPOffloadMappingFlags::OMP_MAP_ALWAYS);
      bool close = mapTypeToBitFlag(
          mapTypeBits, llvm::omp::OpenMPOffloadMappingFlags::OMP_MAP_CLOSE);
      bool implicit = mapTypeToBitFlag(
          mapTypeBits, llvm::omp::OpenMPOffloadMappingFlags::OMP_MAP_IMPLICIT);

      if ((isa<TargetDataOp>(op) || isa<TargetOp>(op)) && del)
        return emitError(op->getLoc(),
                         "to, from, tofrom and alloc map types are permitted");

      if (isa<TargetEnterDataOp>(op) && (from || del))
        return emitError(op->getLoc(), "to and alloc map types are permitted");

      if (isa<TargetExitDataOp>(op) && to)
        return emitError(op->getLoc(),
                         "from, release and delete map types are permitted");

      if (isa<TargetUpdateOp>(op)) {
        if (del) {
          return emitError(op->getLoc(),
                           "at least one of to or from map types must be "
                           "specified, other map types are not permitted");
        }

        if (!to && !from) {
          return emitError(op->getLoc(),
                           "at least one of to or from map types must be "
                           "specified, other map types are not permitted");
        }

        auto updateVar = mapInfoOp.getVarPtr();

        if ((to && from) || (to && updateFromVars.contains(updateVar)) ||
            (from && updateToVars.contains(updateVar))) {
          return emitError(
              op->getLoc(),
              "either to or from map types can be specified, not both");
        }

        if (always || close || implicit) {
          return emitError(
              op->getLoc(),
              "present, mapper and iterator map type modifiers are permitted");
        }

        to ? updateToVars.insert(updateVar) : updateFromVars.insert(updateVar);
      }
    } else {
      emitError(op->getLoc(), "map argument is not a map entry operation");
    }
  }

  return success();
}

//===----------------------------------------------------------------------===//
// TargetDataOp
//===----------------------------------------------------------------------===//

void TargetDataOp::build(OpBuilder &builder, OperationState &state,
                         const TargetDataOperands &clauses) {
  TargetDataOp::build(builder, state, clauses.device, clauses.ifExpr,
                      clauses.mapVars, clauses.useDeviceAddrVars,
                      clauses.useDevicePtrVars);
}

LogicalResult TargetDataOp::verify() {
  if (getMapVars().empty() && getUseDevicePtrVars().empty() &&
      getUseDeviceAddrVars().empty()) {
    return ::emitError(this->getLoc(),
                       "At least one of map, use_device_ptr_vars, or "
                       "use_device_addr_vars operand must be present");
  }
  return verifyMapClause(*this, getMapVars());
}

//===----------------------------------------------------------------------===//
// TargetEnterDataOp
//===----------------------------------------------------------------------===//

void TargetEnterDataOp::build(
    OpBuilder &builder, OperationState &state,
    const TargetEnterExitUpdateDataOperands &clauses) {
  MLIRContext *ctx = builder.getContext();
  TargetEnterDataOp::build(builder, state,
                           makeArrayAttr(ctx, clauses.dependKinds),
                           clauses.dependVars, clauses.device, clauses.ifExpr,
                           clauses.mapVars, clauses.nowait);
}

LogicalResult TargetEnterDataOp::verify() {
  LogicalResult verifyDependVars =
      verifyDependVarList(*this, getDependKinds(), getDependVars());
  return failed(verifyDependVars) ? verifyDependVars
                                  : verifyMapClause(*this, getMapVars());
}

//===----------------------------------------------------------------------===//
// TargetExitDataOp
//===----------------------------------------------------------------------===//

void TargetExitDataOp::build(OpBuilder &builder, OperationState &state,
                             const TargetEnterExitUpdateDataOperands &clauses) {
  MLIRContext *ctx = builder.getContext();
  TargetExitDataOp::build(builder, state,
                          makeArrayAttr(ctx, clauses.dependKinds),
                          clauses.dependVars, clauses.device, clauses.ifExpr,
                          clauses.mapVars, clauses.nowait);
}

LogicalResult TargetExitDataOp::verify() {
  LogicalResult verifyDependVars =
      verifyDependVarList(*this, getDependKinds(), getDependVars());
  return failed(verifyDependVars) ? verifyDependVars
                                  : verifyMapClause(*this, getMapVars());
}

//===----------------------------------------------------------------------===//
// TargetUpdateOp
//===----------------------------------------------------------------------===//

void TargetUpdateOp::build(OpBuilder &builder, OperationState &state,
                           const TargetEnterExitUpdateDataOperands &clauses) {
  MLIRContext *ctx = builder.getContext();
  TargetUpdateOp::build(builder, state, makeArrayAttr(ctx, clauses.dependKinds),
                        clauses.dependVars, clauses.device, clauses.ifExpr,
                        clauses.mapVars, clauses.nowait);
}

LogicalResult TargetUpdateOp::verify() {
  LogicalResult verifyDependVars =
      verifyDependVarList(*this, getDependKinds(), getDependVars());
  return failed(verifyDependVars) ? verifyDependVars
                                  : verifyMapClause(*this, getMapVars());
}

//===----------------------------------------------------------------------===//
// TargetOp
//===----------------------------------------------------------------------===//

void TargetOp::build(OpBuilder &builder, OperationState &state,
                     const TargetOperands &clauses) {
  MLIRContext *ctx = builder.getContext();
  // TODO Store clauses in op: allocateVars, allocatorVars, inReductionVars,
  // inReductionByref, inReductionSyms.
  TargetOp::build(builder, state, /*allocate_vars=*/{}, /*allocator_vars=*/{},
                  makeArrayAttr(ctx, clauses.dependKinds), clauses.dependVars,
                  clauses.device, clauses.hasDeviceAddrVars, clauses.ifExpr,
                  /*in_reduction_vars=*/{}, /*in_reduction_byref=*/nullptr,
                  /*in_reduction_syms=*/nullptr, clauses.isDevicePtrVars,
                  clauses.mapVars, clauses.nowait, clauses.privateVars,
                  makeArrayAttr(ctx, clauses.privateSyms), clauses.threadLimit);
}

LogicalResult TargetOp::verify() {
  LogicalResult verifyDependVars =
      verifyDependVarList(*this, getDependKinds(), getDependVars());
  return failed(verifyDependVars) ? verifyDependVars
                                  : verifyMapClause(*this, getMapVars());
}

//===----------------------------------------------------------------------===//
// ParallelOp
//===----------------------------------------------------------------------===//

void ParallelOp::build(OpBuilder &builder, OperationState &state,
                       ArrayRef<NamedAttribute> attributes) {
  ParallelOp::build(builder, state, /*allocate_vars=*/ValueRange(),
                    /*allocator_vars=*/ValueRange(), /*if_expr=*/nullptr,
                    /*num_threads=*/nullptr, /*private_vars=*/ValueRange(),
                    /*private_syms=*/nullptr, /*proc_bind_kind=*/nullptr,
                    /*reduction_vars=*/ValueRange(),
                    /*reduction_byref=*/nullptr, /*reduction_syms=*/nullptr);
  state.addAttributes(attributes);
}

void ParallelOp::build(OpBuilder &builder, OperationState &state,
                       const ParallelOperands &clauses) {
  MLIRContext *ctx = builder.getContext();
  ParallelOp::build(builder, state, clauses.allocateVars, clauses.allocatorVars,
                    clauses.ifExpr, clauses.numThreads, clauses.privateVars,
                    makeArrayAttr(ctx, clauses.privateSyms),
                    clauses.procBindKind, clauses.reductionVars,
                    makeDenseBoolArrayAttr(ctx, clauses.reductionByref),
                    makeArrayAttr(ctx, clauses.reductionSyms));
}

template <typename OpType>
static LogicalResult verifyPrivateVarList(OpType &op) {
  auto privateVars = op.getPrivateVars();
  auto privateSyms = op.getPrivateSymsAttr();

  if (privateVars.empty() && (privateSyms == nullptr || privateSyms.empty()))
    return success();

  auto numPrivateVars = privateVars.size();
  auto numPrivateSyms = (privateSyms == nullptr) ? 0 : privateSyms.size();

  if (numPrivateVars != numPrivateSyms)
    return op.emitError() << "inconsistent number of private variables and "
                             "privatizer op symbols, private vars: "
                          << numPrivateVars
                          << " vs. privatizer op symbols: " << numPrivateSyms;

  for (auto privateVarInfo : llvm::zip_equal(privateVars, privateSyms)) {
    Type varType = std::get<0>(privateVarInfo).getType();
    SymbolRefAttr privateSym = cast<SymbolRefAttr>(std::get<1>(privateVarInfo));
    PrivateClauseOp privatizerOp =
        SymbolTable::lookupNearestSymbolFrom<PrivateClauseOp>(op, privateSym);

    if (privatizerOp == nullptr)
      return op.emitError() << "failed to lookup privatizer op with symbol: '"
                            << privateSym << "'";

    Type privatizerType = privatizerOp.getType();

    if (varType != privatizerType)
      return op.emitError()
             << "type mismatch between a "
             << (privatizerOp.getDataSharingType() ==
                         DataSharingClauseType::Private
                     ? "private"
                     : "firstprivate")
             << " variable and its privatizer op, var type: " << varType
             << " vs. privatizer op type: " << privatizerType;
  }

  return success();
}

LogicalResult ParallelOp::verify() {
  if (getAllocateVars().size() != getAllocatorVars().size())
    return emitError(
        "expected equal sizes for allocate and allocator variables");

  if (failed(verifyPrivateVarList(*this)))
    return failure();

  return verifyReductionVarList(*this, getReductionSyms(), getReductionVars(),
                                getReductionByref());
}

LogicalResult ParallelOp::verifyRegions() {
  auto distributeChildOps = getOps<DistributeOp>();
  if (!distributeChildOps.empty()) {
    if (!isComposite())
      return emitError()
             << "'omp.composite' attribute missing from composite operation";

    auto *ompDialect = getContext()->getLoadedDialect<OpenMPDialect>();
    Operation &distributeOp = **distributeChildOps.begin();
    for (Operation &childOp : getOps()) {
      if (&childOp == &distributeOp || ompDialect != childOp.getDialect())
        continue;

      if (!childOp.hasTrait<OpTrait::IsTerminator>())
        return emitError() << "unexpected OpenMP operation inside of composite "
                              "'omp.parallel'";
    }
  } else if (isComposite()) {
    return emitError()
           << "'omp.composite' attribute present in non-composite operation";
  }
  return success();
}

//===----------------------------------------------------------------------===//
// TeamsOp
//===----------------------------------------------------------------------===//

static bool opInGlobalImplicitParallelRegion(Operation *op) {
  while ((op = op->getParentOp()))
    if (isa<OpenMPDialect>(op->getDialect()))
      return false;
  return true;
}

void TeamsOp::build(OpBuilder &builder, OperationState &state,
                    const TeamsOperands &clauses) {
  MLIRContext *ctx = builder.getContext();
  // TODO Store clauses in op: privateVars, privateSyms.
  TeamsOp::build(
      builder, state, clauses.allocateVars, clauses.allocatorVars,
      clauses.ifExpr, clauses.numTeamsLower, clauses.numTeamsUpper,
      /*private_vars=*/{}, /*private_syms=*/nullptr, clauses.reductionVars,
      makeDenseBoolArrayAttr(ctx, clauses.reductionByref),
      makeArrayAttr(ctx, clauses.reductionSyms), clauses.threadLimit);
}

LogicalResult TeamsOp::verify() {
  // Check parent region
  // TODO If nested inside of a target region, also check that it does not
  // contain any statements, declarations or directives other than this
  // omp.teams construct. The issue is how to support the initialization of
  // this operation's own arguments (allow SSA values across omp.target?).
  Operation *op = getOperation();
  if (!isa<TargetOp>(op->getParentOp()) &&
      !opInGlobalImplicitParallelRegion(op))
    return emitError("expected to be nested inside of omp.target or not nested "
                     "in any OpenMP dialect operations");

  // Check for num_teams clause restrictions
  if (auto numTeamsLowerBound = getNumTeamsLower()) {
    auto numTeamsUpperBound = getNumTeamsUpper();
    if (!numTeamsUpperBound)
      return emitError("expected num_teams upper bound to be defined if the "
                       "lower bound is defined");
    if (numTeamsLowerBound.getType() != numTeamsUpperBound.getType())
      return emitError(
          "expected num_teams upper bound and lower bound to be the same type");
  }

  // Check for allocate clause restrictions
  if (getAllocateVars().size() != getAllocatorVars().size())
    return emitError(
        "expected equal sizes for allocate and allocator variables");

  return verifyReductionVarList(*this, getReductionSyms(), getReductionVars(),
                                getReductionByref());
}

//===----------------------------------------------------------------------===//
// SectionOp
//===----------------------------------------------------------------------===//

unsigned SectionOp::numPrivateBlockArgs() {
  return getParentOp().numPrivateBlockArgs();
}

unsigned SectionOp::numReductionBlockArgs() {
  return getParentOp().numReductionBlockArgs();
}

//===----------------------------------------------------------------------===//
// SectionsOp
//===----------------------------------------------------------------------===//

void SectionsOp::build(OpBuilder &builder, OperationState &state,
                       const SectionsOperands &clauses) {
  MLIRContext *ctx = builder.getContext();
  // TODO Store clauses in op: privateVars, privateSyms.
  SectionsOp::build(builder, state, clauses.allocateVars, clauses.allocatorVars,
                    clauses.nowait, /*private_vars=*/{},
                    /*private_syms=*/nullptr, clauses.reductionVars,
                    makeDenseBoolArrayAttr(ctx, clauses.reductionByref),
                    makeArrayAttr(ctx, clauses.reductionSyms));
}

LogicalResult SectionsOp::verify() {
  if (getAllocateVars().size() != getAllocatorVars().size())
    return emitError(
        "expected equal sizes for allocate and allocator variables");

  return verifyReductionVarList(*this, getReductionSyms(), getReductionVars(),
                                getReductionByref());
}

LogicalResult SectionsOp::verifyRegions() {
  for (auto &inst : *getRegion().begin()) {
    if (!(isa<SectionOp>(inst) || isa<TerminatorOp>(inst))) {
      return emitOpError()
             << "expected omp.section op or terminator op inside region";
    }
  }

  return success();
}

//===----------------------------------------------------------------------===//
// SingleOp
//===----------------------------------------------------------------------===//

void SingleOp::build(OpBuilder &builder, OperationState &state,
                     const SingleOperands &clauses) {
  MLIRContext *ctx = builder.getContext();
  // TODO Store clauses in op: privateVars, privateSyms.
  SingleOp::build(builder, state, clauses.allocateVars, clauses.allocatorVars,
                  clauses.copyprivateVars,
                  makeArrayAttr(ctx, clauses.copyprivateSyms), clauses.nowait,
                  /*private_vars=*/{}, /*private_syms=*/nullptr);
}

LogicalResult SingleOp::verify() {
  // Check for allocate clause restrictions
  if (getAllocateVars().size() != getAllocatorVars().size())
    return emitError(
        "expected equal sizes for allocate and allocator variables");

  return verifyCopyprivateVarList(*this, getCopyprivateVars(),
                                  getCopyprivateSyms());
}

//===----------------------------------------------------------------------===//
// LoopWrapperInterface
//===----------------------------------------------------------------------===//

LogicalResult LoopWrapperInterface::verifyImpl() {
  Operation *op = this->getOperation();
  if (!op->hasTrait<OpTrait::NoTerminator>() ||
      !op->hasTrait<OpTrait::SingleBlock>())
    return emitOpError() << "loop wrapper must also have the `NoTerminator` "
                            "and `SingleBlock` traits";

  if (op->getNumRegions() != 1)
    return emitOpError() << "loop wrapper does not contain exactly one region";

  Region &region = op->getRegion(0);
  if (range_size(region.getOps()) != 1)
    return emitOpError()
           << "loop wrapper does not contain exactly one nested op";

  Operation &firstOp = *region.op_begin();
  if (!isa<LoopNestOp, LoopWrapperInterface>(firstOp))
    return emitOpError() << "op nested in loop wrapper is not another loop "
                            "wrapper or `omp.loop_nest`";
<<<<<<< HEAD
=======

  return success();
}

//===----------------------------------------------------------------------===//
// LoopOp
//===----------------------------------------------------------------------===//

LogicalResult LoopOp::verify() {
  return verifyReductionVarList(*this, getReductionSyms(), getReductionVars(),
                                getReductionByref());
}

LogicalResult LoopOp::verifyRegions() {
  if (llvm::isa_and_nonnull<LoopWrapperInterface>((*this)->getParentOp()) ||
      getNestedWrapper())
    return emitError() << "`omp.loop` expected to be a standalone loop wrapper";
>>>>>>> f791cfc8

  return success();
}

//===----------------------------------------------------------------------===//
// WsloopOp
//===----------------------------------------------------------------------===//

void WsloopOp::build(OpBuilder &builder, OperationState &state,
                     ArrayRef<NamedAttribute> attributes) {
  build(builder, state, /*allocate_vars=*/{}, /*allocator_vars=*/{},
        /*linear_vars=*/ValueRange(), /*linear_step_vars=*/ValueRange(),
        /*nowait=*/false, /*order=*/nullptr, /*order_mod=*/nullptr,
        /*ordered=*/nullptr, /*private_vars=*/{}, /*private_syms=*/nullptr,
        /*reduction_vars=*/ValueRange(), /*reduction_byref=*/nullptr,
        /*reduction_syms=*/nullptr, /*schedule_kind=*/nullptr,
        /*schedule_chunk=*/nullptr, /*schedule_mod=*/nullptr,
        /*schedule_simd=*/false);
  state.addAttributes(attributes);
}

void WsloopOp::build(OpBuilder &builder, OperationState &state,
                     const WsloopOperands &clauses) {
  MLIRContext *ctx = builder.getContext();
  // TODO: Store clauses in op: allocateVars, allocatorVars, privateVars,
  // privateSyms.
  WsloopOp::build(
      builder, state,
      /*allocate_vars=*/{}, /*allocator_vars=*/{}, clauses.linearVars,
      clauses.linearStepVars, clauses.nowait, clauses.order, clauses.orderMod,
      clauses.ordered, /*private_vars=*/{}, /*private_syms=*/nullptr,
      clauses.reductionVars,
      makeDenseBoolArrayAttr(ctx, clauses.reductionByref),
      makeArrayAttr(ctx, clauses.reductionSyms), clauses.scheduleKind,
      clauses.scheduleChunk, clauses.scheduleMod, clauses.scheduleSimd);
}

LogicalResult WsloopOp::verify() {
  return verifyReductionVarList(*this, getReductionSyms(), getReductionVars(),
                                getReductionByref());
}

LogicalResult WsloopOp::verifyRegions() {
  bool isCompositeChildLeaf =
      llvm::dyn_cast_if_present<LoopWrapperInterface>((*this)->getParentOp());

  if (LoopWrapperInterface nested = getNestedWrapper()) {
    if (!isComposite())
      return emitError()
             << "'omp.composite' attribute missing from composite wrapper";

    // Check for the allowed leaf constructs that may appear in a composite
    // construct directly after DO/FOR.
    if (!isa<SimdOp>(nested))
      return emitError() << "only supported nested wrapper is 'omp.simd'";

  } else if (isComposite() && !isCompositeChildLeaf) {
    return emitError()
           << "'omp.composite' attribute present in non-composite wrapper";
  } else if (!isComposite() && isCompositeChildLeaf) {
    return emitError()
           << "'omp.composite' attribute missing from composite wrapper";
  }

  return success();
}

//===----------------------------------------------------------------------===//
// Simd construct [2.9.3.1]
//===----------------------------------------------------------------------===//

void SimdOp::build(OpBuilder &builder, OperationState &state,
                   const SimdOperands &clauses) {
  MLIRContext *ctx = builder.getContext();
  // TODO Store clauses in op: linearVars, linearStepVars, privateVars,
  // privateSyms.
  SimdOp::build(builder, state, clauses.alignedVars,
                makeArrayAttr(ctx, clauses.alignments), clauses.ifExpr,
                /*linear_vars=*/{}, /*linear_step_vars=*/{},
                clauses.nontemporalVars, clauses.order, clauses.orderMod,
                /*private_vars=*/{}, /*private_syms=*/nullptr,
                clauses.reductionVars,
                makeDenseBoolArrayAttr(ctx, clauses.reductionByref),
                makeArrayAttr(ctx, clauses.reductionSyms), clauses.safelen,
                clauses.simdlen);
}

LogicalResult SimdOp::verify() {
  if (getSimdlen().has_value() && getSafelen().has_value() &&
      getSimdlen().value() > getSafelen().value())
    return emitOpError()
           << "simdlen clause and safelen clause are both present, but the "
              "simdlen value is not less than or equal to safelen value";

  if (verifyAlignedClause(*this, getAlignments(), getAlignedVars()).failed())
    return failure();

  if (verifyNontemporalClause(*this, getNontemporalVars()).failed())
    return failure();

  bool isCompositeChildLeaf =
      llvm::dyn_cast_if_present<LoopWrapperInterface>((*this)->getParentOp());

  if (!isComposite() && isCompositeChildLeaf)
    return emitError()
           << "'omp.composite' attribute missing from composite wrapper";

  if (isComposite() && !isCompositeChildLeaf)
    return emitError()
           << "'omp.composite' attribute present in non-composite wrapper";

  return success();
}

LogicalResult SimdOp::verifyRegions() {
  if (getNestedWrapper())
    return emitOpError() << "must wrap an 'omp.loop_nest' directly";

  return success();
}

//===----------------------------------------------------------------------===//
// Distribute construct [2.9.4.1]
//===----------------------------------------------------------------------===//

void DistributeOp::build(OpBuilder &builder, OperationState &state,
                         const DistributeOperands &clauses) {
  DistributeOp::build(builder, state, clauses.allocateVars,
                      clauses.allocatorVars, clauses.distScheduleStatic,
                      clauses.distScheduleChunkSize, clauses.order,
                      clauses.orderMod, clauses.privateVars,
                      makeArrayAttr(builder.getContext(), clauses.privateSyms));
}

LogicalResult DistributeOp::verify() {
  if (this->getDistScheduleChunkSize() && !this->getDistScheduleStatic())
    return emitOpError() << "chunk size set without "
                            "dist_schedule_static being present";

  if (getAllocateVars().size() != getAllocatorVars().size())
    return emitError(
        "expected equal sizes for allocate and allocator variables");

  return success();
}

LogicalResult DistributeOp::verifyRegions() {
  if (LoopWrapperInterface nested = getNestedWrapper()) {
    if (!isComposite())
      return emitError()
             << "'omp.composite' attribute missing from composite wrapper";
    // Check for the allowed leaf constructs that may appear in a composite
    // construct directly after DISTRIBUTE.
    if (isa<WsloopOp>(nested)) {
      if (!llvm::dyn_cast_if_present<ParallelOp>((*this)->getParentOp()))
        return emitError() << "an 'omp.wsloop' nested wrapper is only allowed "
                              "when 'omp.parallel' is the direct parent";
    } else if (!isa<SimdOp>(nested))
      return emitError() << "only supported nested wrappers are 'omp.simd' and "
                            "'omp.wsloop'";
  } else if (isComposite()) {
    return emitError()
           << "'omp.composite' attribute present in non-composite wrapper";
  }

  return success();
}

//===----------------------------------------------------------------------===//
// DeclareReductionOp
//===----------------------------------------------------------------------===//

LogicalResult DeclareReductionOp::verifyRegions() {
  if (!getAllocRegion().empty()) {
    for (YieldOp yieldOp : getAllocRegion().getOps<YieldOp>()) {
      if (yieldOp.getResults().size() != 1 ||
          yieldOp.getResults().getTypes()[0] != getType())
        return emitOpError() << "expects alloc region to yield a value "
                                "of the reduction type";
    }
  }

  if (getInitializerRegion().empty())
    return emitOpError() << "expects non-empty initializer region";
  Block &initializerEntryBlock = getInitializerRegion().front();

  if (initializerEntryBlock.getNumArguments() == 1) {
    if (!getAllocRegion().empty())
      return emitOpError() << "expects two arguments to the initializer region "
                              "when an allocation region is used";
  } else if (initializerEntryBlock.getNumArguments() == 2) {
    if (getAllocRegion().empty())
      return emitOpError() << "expects one argument to the initializer region "
                              "when no allocation region is used";
  } else {
    return emitOpError()
           << "expects one or two arguments to the initializer region";
  }

  for (mlir::Value arg : initializerEntryBlock.getArguments())
    if (arg.getType() != getType())
      return emitOpError() << "expects initializer region argument to match "
                              "the reduction type";

  for (YieldOp yieldOp : getInitializerRegion().getOps<YieldOp>()) {
    if (yieldOp.getResults().size() != 1 ||
        yieldOp.getResults().getTypes()[0] != getType())
      return emitOpError() << "expects initializer region to yield a value "
                              "of the reduction type";
  }

  if (getReductionRegion().empty())
    return emitOpError() << "expects non-empty reduction region";
  Block &reductionEntryBlock = getReductionRegion().front();
  if (reductionEntryBlock.getNumArguments() != 2 ||
      reductionEntryBlock.getArgumentTypes()[0] !=
          reductionEntryBlock.getArgumentTypes()[1] ||
      reductionEntryBlock.getArgumentTypes()[0] != getType())
    return emitOpError() << "expects reduction region with two arguments of "
                            "the reduction type";
  for (YieldOp yieldOp : getReductionRegion().getOps<YieldOp>()) {
    if (yieldOp.getResults().size() != 1 ||
        yieldOp.getResults().getTypes()[0] != getType())
      return emitOpError() << "expects reduction region to yield a value "
                              "of the reduction type";
  }

  if (!getAtomicReductionRegion().empty()) {
    Block &atomicReductionEntryBlock = getAtomicReductionRegion().front();
    if (atomicReductionEntryBlock.getNumArguments() != 2 ||
        atomicReductionEntryBlock.getArgumentTypes()[0] !=
            atomicReductionEntryBlock.getArgumentTypes()[1])
      return emitOpError() << "expects atomic reduction region with two "
                              "arguments of the same type";
    auto ptrType = llvm::dyn_cast<PointerLikeType>(
        atomicReductionEntryBlock.getArgumentTypes()[0]);
    if (!ptrType ||
        (ptrType.getElementType() && ptrType.getElementType() != getType()))
      return emitOpError() << "expects atomic reduction region arguments to "
                              "be accumulators containing the reduction type";
  }

  if (getCleanupRegion().empty())
    return success();
  Block &cleanupEntryBlock = getCleanupRegion().front();
  if (cleanupEntryBlock.getNumArguments() != 1 ||
      cleanupEntryBlock.getArgument(0).getType() != getType())
    return emitOpError() << "expects cleanup region with one argument "
                            "of the reduction type";

  return success();
}

//===----------------------------------------------------------------------===//
// TaskOp
//===----------------------------------------------------------------------===//

void TaskOp::build(OpBuilder &builder, OperationState &state,
                   const TaskOperands &clauses) {
  MLIRContext *ctx = builder.getContext();
  // TODO Store clauses in op: privateVars, privateSyms.
  TaskOp::build(builder, state, clauses.allocateVars, clauses.allocatorVars,
                makeArrayAttr(ctx, clauses.dependKinds), clauses.dependVars,
                clauses.final, clauses.ifExpr, clauses.inReductionVars,
                makeDenseBoolArrayAttr(ctx, clauses.inReductionByref),
                makeArrayAttr(ctx, clauses.inReductionSyms), clauses.mergeable,
                clauses.priority, /*private_vars=*/{}, /*private_syms=*/nullptr,
                clauses.untied);
}

LogicalResult TaskOp::verify() {
  LogicalResult verifyDependVars =
      verifyDependVarList(*this, getDependKinds(), getDependVars());
  return failed(verifyDependVars)
             ? verifyDependVars
             : verifyReductionVarList(*this, getInReductionSyms(),
                                      getInReductionVars(),
                                      getInReductionByref());
}

//===----------------------------------------------------------------------===//
// TaskgroupOp
//===----------------------------------------------------------------------===//

void TaskgroupOp::build(OpBuilder &builder, OperationState &state,
                        const TaskgroupOperands &clauses) {
  MLIRContext *ctx = builder.getContext();
  TaskgroupOp::build(builder, state, clauses.allocateVars,
                     clauses.allocatorVars, clauses.taskReductionVars,
                     makeDenseBoolArrayAttr(ctx, clauses.taskReductionByref),
                     makeArrayAttr(ctx, clauses.taskReductionSyms));
}

LogicalResult TaskgroupOp::verify() {
  return verifyReductionVarList(*this, getTaskReductionSyms(),
                                getTaskReductionVars(),
                                getTaskReductionByref());
}

//===----------------------------------------------------------------------===//
// TaskloopOp
//===----------------------------------------------------------------------===//

void TaskloopOp::build(OpBuilder &builder, OperationState &state,
                       const TaskloopOperands &clauses) {
  MLIRContext *ctx = builder.getContext();
  // TODO Store clauses in op: privateVars, privateSyms.
  TaskloopOp::build(
      builder, state, clauses.allocateVars, clauses.allocatorVars,
      clauses.final, clauses.grainsize, clauses.ifExpr, clauses.inReductionVars,
      makeDenseBoolArrayAttr(ctx, clauses.inReductionByref),
      makeArrayAttr(ctx, clauses.inReductionSyms), clauses.mergeable,
      clauses.nogroup, clauses.numTasks, clauses.priority, /*private_vars=*/{},
      /*private_syms=*/nullptr, clauses.reductionVars,
      makeDenseBoolArrayAttr(ctx, clauses.reductionByref),
      makeArrayAttr(ctx, clauses.reductionSyms), clauses.untied);
}

SmallVector<Value> TaskloopOp::getAllReductionVars() {
  SmallVector<Value> allReductionNvars(getInReductionVars().begin(),
                                       getInReductionVars().end());
  allReductionNvars.insert(allReductionNvars.end(), getReductionVars().begin(),
                           getReductionVars().end());
  return allReductionNvars;
}

LogicalResult TaskloopOp::verify() {
  if (getAllocateVars().size() != getAllocatorVars().size())
    return emitError(
        "expected equal sizes for allocate and allocator variables");
  if (failed(verifyReductionVarList(*this, getReductionSyms(),
                                    getReductionVars(), getReductionByref())) ||
      failed(verifyReductionVarList(*this, getInReductionSyms(),
                                    getInReductionVars(),
                                    getInReductionByref())))
    return failure();

  if (!getReductionVars().empty() && getNogroup())
    return emitError("if a reduction clause is present on the taskloop "
                     "directive, the nogroup clause must not be specified");
  for (auto var : getReductionVars()) {
    if (llvm::is_contained(getInReductionVars(), var))
      return emitError("the same list item cannot appear in both a reduction "
                       "and an in_reduction clause");
  }

  if (getGrainsize() && getNumTasks()) {
    return emitError(
        "the grainsize clause and num_tasks clause are mutually exclusive and "
        "may not appear on the same taskloop directive");
  }

  return success();
}

LogicalResult TaskloopOp::verifyRegions() {
  if (LoopWrapperInterface nested = getNestedWrapper()) {
    if (!isComposite())
      return emitError()
             << "'omp.composite' attribute missing from composite wrapper";

    // Check for the allowed leaf constructs that may appear in a composite
    // construct directly after TASKLOOP.
    if (!isa<SimdOp>(nested))
      return emitError() << "only supported nested wrapper is 'omp.simd'";
  } else if (isComposite()) {
    return emitError()
           << "'omp.composite' attribute present in non-composite wrapper";
  }

  return success();
}

//===----------------------------------------------------------------------===//
// LoopNestOp
//===----------------------------------------------------------------------===//

ParseResult LoopNestOp::parse(OpAsmParser &parser, OperationState &result) {
  // Parse an opening `(` followed by induction variables followed by `)`
  SmallVector<OpAsmParser::Argument> ivs;
  SmallVector<OpAsmParser::UnresolvedOperand> lbs, ubs;
  Type loopVarType;
  if (parser.parseArgumentList(ivs, OpAsmParser::Delimiter::Paren) ||
      parser.parseColonType(loopVarType) ||
      // Parse loop bounds.
      parser.parseEqual() ||
      parser.parseOperandList(lbs, ivs.size(), OpAsmParser::Delimiter::Paren) ||
      parser.parseKeyword("to") ||
      parser.parseOperandList(ubs, ivs.size(), OpAsmParser::Delimiter::Paren))
    return failure();

  for (auto &iv : ivs)
    iv.type = loopVarType;

  // Parse "inclusive" flag.
  if (succeeded(parser.parseOptionalKeyword("inclusive")))
    result.addAttribute("loop_inclusive",
                        UnitAttr::get(parser.getBuilder().getContext()));

  // Parse step values.
  SmallVector<OpAsmParser::UnresolvedOperand> steps;
  if (parser.parseKeyword("step") ||
      parser.parseOperandList(steps, ivs.size(), OpAsmParser::Delimiter::Paren))
    return failure();

  // Parse the body.
  Region *region = result.addRegion();
  if (parser.parseRegion(*region, ivs))
    return failure();

  // Resolve operands.
  if (parser.resolveOperands(lbs, loopVarType, result.operands) ||
      parser.resolveOperands(ubs, loopVarType, result.operands) ||
      parser.resolveOperands(steps, loopVarType, result.operands))
    return failure();

  // Parse the optional attribute list.
  return parser.parseOptionalAttrDict(result.attributes);
}

void LoopNestOp::print(OpAsmPrinter &p) {
  Region &region = getRegion();
  auto args = region.getArguments();
  p << " (" << args << ") : " << args[0].getType() << " = ("
    << getLoopLowerBounds() << ") to (" << getLoopUpperBounds() << ") ";
  if (getLoopInclusive())
    p << "inclusive ";
  p << "step (" << getLoopSteps() << ") ";
  p.printRegion(region, /*printEntryBlockArgs=*/false);
}

void LoopNestOp::build(OpBuilder &builder, OperationState &state,
                       const LoopNestOperands &clauses) {
  LoopNestOp::build(builder, state, clauses.loopLowerBounds,
                    clauses.loopUpperBounds, clauses.loopSteps,
                    clauses.loopInclusive);
}

LogicalResult LoopNestOp::verify() {
  if (getLoopLowerBounds().empty())
    return emitOpError() << "must represent at least one loop";

  if (getLoopLowerBounds().size() != getIVs().size())
    return emitOpError() << "number of range arguments and IVs do not match";

  for (auto [lb, iv] : llvm::zip_equal(getLoopLowerBounds(), getIVs())) {
    if (lb.getType() != iv.getType())
      return emitOpError()
             << "range argument type does not match corresponding IV type";
  }

  if (!llvm::dyn_cast_if_present<LoopWrapperInterface>((*this)->getParentOp()))
    return emitOpError() << "expects parent op to be a loop wrapper";

  return success();
}

void LoopNestOp::gatherWrappers(
    SmallVectorImpl<LoopWrapperInterface> &wrappers) {
  Operation *parent = (*this)->getParentOp();
  while (auto wrapper =
             llvm::dyn_cast_if_present<LoopWrapperInterface>(parent)) {
    wrappers.push_back(wrapper);
    parent = parent->getParentOp();
  }
}

//===----------------------------------------------------------------------===//
// Critical construct (2.17.1)
//===----------------------------------------------------------------------===//

void CriticalDeclareOp::build(OpBuilder &builder, OperationState &state,
                              const CriticalDeclareOperands &clauses) {
  CriticalDeclareOp::build(builder, state, clauses.symName, clauses.hint);
}

LogicalResult CriticalDeclareOp::verify() {
  return verifySynchronizationHint(*this, getHint());
}

LogicalResult CriticalOp::verifySymbolUses(SymbolTableCollection &symbolTable) {
  if (getNameAttr()) {
    SymbolRefAttr symbolRef = getNameAttr();
    auto decl = symbolTable.lookupNearestSymbolFrom<CriticalDeclareOp>(
        *this, symbolRef);
    if (!decl) {
      return emitOpError() << "expected symbol reference " << symbolRef
                           << " to point to a critical declaration";
    }
  }

  return success();
}

//===----------------------------------------------------------------------===//
// Ordered construct
//===----------------------------------------------------------------------===//

static LogicalResult verifyOrderedParent(Operation &op) {
  bool hasRegion = op.getNumRegions() > 0;
  auto loopOp = op.getParentOfType<LoopNestOp>();
  if (!loopOp) {
    if (hasRegion)
      return success();

    // TODO: Consider if this needs to be the case only for the standalone
    // variant of the ordered construct.
    return op.emitOpError() << "must be nested inside of a loop";
  }

  Operation *wrapper = loopOp->getParentOp();
  if (auto wsloopOp = dyn_cast<WsloopOp>(wrapper)) {
    IntegerAttr orderedAttr = wsloopOp.getOrderedAttr();
    if (!orderedAttr)
      return op.emitOpError() << "the enclosing worksharing-loop region must "
                                 "have an ordered clause";

    if (hasRegion && orderedAttr.getInt() != 0)
      return op.emitOpError() << "the enclosing loop's ordered clause must not "
                                 "have a parameter present";

    if (!hasRegion && orderedAttr.getInt() == 0)
      return op.emitOpError() << "the enclosing loop's ordered clause must "
                                 "have a parameter present";
  } else if (!isa<SimdOp>(wrapper)) {
    return op.emitOpError() << "must be nested inside of a worksharing, simd "
                               "or worksharing simd loop";
  }
  return success();
}

void OrderedOp::build(OpBuilder &builder, OperationState &state,
                      const OrderedOperands &clauses) {
  OrderedOp::build(builder, state, clauses.doacrossDependType,
                   clauses.doacrossNumLoops, clauses.doacrossDependVars);
}

LogicalResult OrderedOp::verify() {
  if (failed(verifyOrderedParent(**this)))
    return failure();

  auto wrapper = (*this)->getParentOfType<WsloopOp>();
  if (!wrapper || *wrapper.getOrdered() != *getDoacrossNumLoops())
    return emitOpError() << "number of variables in depend clause does not "
                         << "match number of iteration variables in the "
                         << "doacross loop";

  return success();
}

void OrderedRegionOp::build(OpBuilder &builder, OperationState &state,
                            const OrderedRegionOperands &clauses) {
  OrderedRegionOp::build(builder, state, clauses.parLevelSimd);
}

LogicalResult OrderedRegionOp::verify() { return verifyOrderedParent(**this); }

//===----------------------------------------------------------------------===//
// TaskwaitOp
//===----------------------------------------------------------------------===//

void TaskwaitOp::build(OpBuilder &builder, OperationState &state,
                       const TaskwaitOperands &clauses) {
  // TODO Store clauses in op: dependKinds, dependVars, nowait.
  TaskwaitOp::build(builder, state, /*depend_kinds=*/nullptr,
                    /*depend_vars=*/{}, /*nowait=*/nullptr);
}

//===----------------------------------------------------------------------===//
// Verifier for AtomicReadOp
//===----------------------------------------------------------------------===//

LogicalResult AtomicReadOp::verify() {
  if (verifyCommon().failed())
    return mlir::failure();

  if (auto mo = getMemoryOrder()) {
    if (*mo == ClauseMemoryOrderKind::Acq_rel ||
        *mo == ClauseMemoryOrderKind::Release) {
      return emitError(
          "memory-order must not be acq_rel or release for atomic reads");
    }
  }
  return verifySynchronizationHint(*this, getHint());
}

//===----------------------------------------------------------------------===//
// Verifier for AtomicWriteOp
//===----------------------------------------------------------------------===//

LogicalResult AtomicWriteOp::verify() {
  if (verifyCommon().failed())
    return mlir::failure();

  if (auto mo = getMemoryOrder()) {
    if (*mo == ClauseMemoryOrderKind::Acq_rel ||
        *mo == ClauseMemoryOrderKind::Acquire) {
      return emitError(
          "memory-order must not be acq_rel or acquire for atomic writes");
    }
  }
  return verifySynchronizationHint(*this, getHint());
}

//===----------------------------------------------------------------------===//
// Verifier for AtomicUpdateOp
//===----------------------------------------------------------------------===//

LogicalResult AtomicUpdateOp::canonicalize(AtomicUpdateOp op,
                                           PatternRewriter &rewriter) {
  if (op.isNoOp()) {
    rewriter.eraseOp(op);
    return success();
  }
  if (Value writeVal = op.getWriteOpVal()) {
    rewriter.replaceOpWithNewOp<AtomicWriteOp>(
        op, op.getX(), writeVal, op.getHintAttr(), op.getMemoryOrderAttr());
    return success();
  }
  return failure();
}

LogicalResult AtomicUpdateOp::verify() {
  if (verifyCommon().failed())
    return mlir::failure();

  if (auto mo = getMemoryOrder()) {
    if (*mo == ClauseMemoryOrderKind::Acq_rel ||
        *mo == ClauseMemoryOrderKind::Acquire) {
      return emitError(
          "memory-order must not be acq_rel or acquire for atomic updates");
    }
  }

  return verifySynchronizationHint(*this, getHint());
}

LogicalResult AtomicUpdateOp::verifyRegions() { return verifyRegionsCommon(); }

//===----------------------------------------------------------------------===//
// Verifier for AtomicCaptureOp
//===----------------------------------------------------------------------===//

AtomicReadOp AtomicCaptureOp::getAtomicReadOp() {
  if (auto op = dyn_cast<AtomicReadOp>(getFirstOp()))
    return op;
  return dyn_cast<AtomicReadOp>(getSecondOp());
}

AtomicWriteOp AtomicCaptureOp::getAtomicWriteOp() {
  if (auto op = dyn_cast<AtomicWriteOp>(getFirstOp()))
    return op;
  return dyn_cast<AtomicWriteOp>(getSecondOp());
}

AtomicUpdateOp AtomicCaptureOp::getAtomicUpdateOp() {
  if (auto op = dyn_cast<AtomicUpdateOp>(getFirstOp()))
    return op;
  return dyn_cast<AtomicUpdateOp>(getSecondOp());
}

LogicalResult AtomicCaptureOp::verify() {
  return verifySynchronizationHint(*this, getHint());
}

LogicalResult AtomicCaptureOp::verifyRegions() {
  if (verifyRegionsCommon().failed())
    return mlir::failure();

  if (getFirstOp()->getAttr("hint") || getSecondOp()->getAttr("hint"))
    return emitOpError(
        "operations inside capture region must not have hint clause");

  if (getFirstOp()->getAttr("memory_order") ||
      getSecondOp()->getAttr("memory_order"))
    return emitOpError(
        "operations inside capture region must not have memory_order clause");
  return success();
}

//===----------------------------------------------------------------------===//
// CancelOp
//===----------------------------------------------------------------------===//

void CancelOp::build(OpBuilder &builder, OperationState &state,
                     const CancelOperands &clauses) {
  CancelOp::build(builder, state, clauses.cancelDirective, clauses.ifExpr);
}

LogicalResult CancelOp::verify() {
  ClauseCancellationConstructType cct = getCancelDirective();
  Operation *parentOp = (*this)->getParentOp();

  if (!parentOp) {
    return emitOpError() << "must be used within a region supporting "
                            "cancel directive";
  }

  if ((cct == ClauseCancellationConstructType::Parallel) &&
      !isa<ParallelOp>(parentOp)) {
    return emitOpError() << "cancel parallel must appear "
                         << "inside a parallel region";
  }
  if (cct == ClauseCancellationConstructType::Loop) {
    auto loopOp = dyn_cast<LoopNestOp>(parentOp);
    auto wsloopOp = llvm::dyn_cast_if_present<WsloopOp>(
        loopOp ? loopOp->getParentOp() : nullptr);

    if (!wsloopOp) {
      return emitOpError()
             << "cancel loop must appear inside a worksharing-loop region";
    }
    if (wsloopOp.getNowaitAttr()) {
      return emitError() << "A worksharing construct that is canceled "
                         << "must not have a nowait clause";
    }
    if (wsloopOp.getOrderedAttr()) {
      return emitError() << "A worksharing construct that is canceled "
                         << "must not have an ordered clause";
    }

  } else if (cct == ClauseCancellationConstructType::Sections) {
    if (!(isa<SectionsOp>(parentOp) || isa<SectionOp>(parentOp))) {
      return emitOpError() << "cancel sections must appear "
                           << "inside a sections region";
    }
    if (isa_and_nonnull<SectionsOp>(parentOp->getParentOp()) &&
        cast<SectionsOp>(parentOp->getParentOp()).getNowaitAttr()) {
      return emitError() << "A sections construct that is canceled "
                         << "must not have a nowait clause";
    }
  }
  // TODO : Add more when we support taskgroup.
  return success();
}

//===----------------------------------------------------------------------===//
// CancellationPointOp
//===----------------------------------------------------------------------===//

void CancellationPointOp::build(OpBuilder &builder, OperationState &state,
                                const CancellationPointOperands &clauses) {
  CancellationPointOp::build(builder, state, clauses.cancelDirective);
}

LogicalResult CancellationPointOp::verify() {
  ClauseCancellationConstructType cct = getCancelDirective();
  Operation *parentOp = (*this)->getParentOp();

  if (!parentOp) {
    return emitOpError() << "must be used within a region supporting "
                            "cancellation point directive";
  }

  if ((cct == ClauseCancellationConstructType::Parallel) &&
      !(isa<ParallelOp>(parentOp))) {
    return emitOpError() << "cancellation point parallel must appear "
                         << "inside a parallel region";
  }
  if ((cct == ClauseCancellationConstructType::Loop) &&
      (!isa<LoopNestOp>(parentOp) || !isa<WsloopOp>(parentOp->getParentOp()))) {
    return emitOpError() << "cancellation point loop must appear "
                         << "inside a worksharing-loop region";
  }
  if ((cct == ClauseCancellationConstructType::Sections) &&
      !(isa<SectionsOp>(parentOp) || isa<SectionOp>(parentOp))) {
    return emitOpError() << "cancellation point sections must appear "
                         << "inside a sections region";
  }
  // TODO : Add more when we support taskgroup.
  return success();
}

//===----------------------------------------------------------------------===//
// MapBoundsOp
//===----------------------------------------------------------------------===//

LogicalResult MapBoundsOp::verify() {
  auto extent = getExtent();
  auto upperbound = getUpperBound();
  if (!extent && !upperbound)
    return emitError("expected extent or upperbound.");
  return success();
}

void PrivateClauseOp::build(OpBuilder &odsBuilder, OperationState &odsState,
                            TypeRange /*result_types*/, StringAttr symName,
                            TypeAttr type) {
  PrivateClauseOp::build(
      odsBuilder, odsState, symName, type,
      DataSharingClauseTypeAttr::get(odsBuilder.getContext(),
                                     DataSharingClauseType::Private));
}

LogicalResult PrivateClauseOp::verifyRegions() {
  Type symType = getType();

  auto verifyTerminator = [&](Operation *terminator,
                              bool yieldsValue) -> LogicalResult {
    if (!terminator->getBlock()->getSuccessors().empty())
      return success();

    if (!llvm::isa<YieldOp>(terminator))
      return mlir::emitError(terminator->getLoc())
             << "expected exit block terminator to be an `omp.yield` op.";

    YieldOp yieldOp = llvm::cast<YieldOp>(terminator);
    TypeRange yieldedTypes = yieldOp.getResults().getTypes();

    if (!yieldsValue) {
      if (yieldedTypes.empty())
        return success();

      return mlir::emitError(terminator->getLoc())
             << "Did not expect any values to be yielded.";
    }

    if (yieldedTypes.size() == 1 && yieldedTypes.front() == symType)
      return success();

    auto error = mlir::emitError(yieldOp.getLoc())
                 << "Invalid yielded value. Expected type: " << symType
                 << ", got: ";

    if (yieldedTypes.empty())
      error << "None";
    else
      error << yieldedTypes;

    return error;
  };

  auto verifyRegion = [&](Region &region, unsigned expectedNumArgs,
                          StringRef regionName,
                          bool yieldsValue) -> LogicalResult {
    assert(!region.empty());

    if (region.getNumArguments() != expectedNumArgs)
      return mlir::emitError(region.getLoc())
             << "`" << regionName << "`: "
             << "expected " << expectedNumArgs
             << " region arguments, got: " << region.getNumArguments();

    for (Block &block : region) {
      // MLIR will verify the absence of the terminator for us.
      if (!block.mightHaveTerminator())
        continue;

      if (failed(verifyTerminator(block.getTerminator(), yieldsValue)))
        return failure();
    }

    return success();
  };

  if (failed(verifyRegion(getAllocRegion(), /*expectedNumArgs=*/1, "alloc",
                          /*yieldsValue=*/true)))
    return failure();

  DataSharingClauseType dsType = getDataSharingType();

  if (dsType == DataSharingClauseType::Private && !getCopyRegion().empty())
    return emitError("`private` clauses require only an `alloc` region.");

  if (dsType == DataSharingClauseType::FirstPrivate && getCopyRegion().empty())
    return emitError(
        "`firstprivate` clauses require both `alloc` and `copy` regions.");

  if (dsType == DataSharingClauseType::FirstPrivate &&
      failed(verifyRegion(getCopyRegion(), /*expectedNumArgs=*/2, "copy",
                          /*yieldsValue=*/true)))
    return failure();

  if (!getDeallocRegion().empty() &&
      failed(verifyRegion(getDeallocRegion(), /*expectedNumArgs=*/1, "dealloc",
                          /*yieldsValue=*/false)))
    return failure();

  return success();
}

//===----------------------------------------------------------------------===//
// Spec 5.2: Masked construct (10.5)
//===----------------------------------------------------------------------===//

void MaskedOp::build(OpBuilder &builder, OperationState &state,
                     const MaskedOperands &clauses) {
  MaskedOp::build(builder, state, clauses.filteredThreadId);
}

#define GET_ATTRDEF_CLASSES
#include "mlir/Dialect/OpenMP/OpenMPOpsAttributes.cpp.inc"

#define GET_OP_CLASSES
#include "mlir/Dialect/OpenMP/OpenMPOps.cpp.inc"

#define GET_TYPEDEF_CLASSES
#include "mlir/Dialect/OpenMP/OpenMPOpsTypes.cpp.inc"<|MERGE_RESOLUTION|>--- conflicted
+++ resolved
@@ -1944,8 +1944,6 @@
   if (!isa<LoopNestOp, LoopWrapperInterface>(firstOp))
     return emitOpError() << "op nested in loop wrapper is not another loop "
                             "wrapper or `omp.loop_nest`";
-<<<<<<< HEAD
-=======
 
   return success();
 }
@@ -1963,7 +1961,6 @@
   if (llvm::isa_and_nonnull<LoopWrapperInterface>((*this)->getParentOp()) ||
       getNestedWrapper())
     return emitError() << "`omp.loop` expected to be a standalone loop wrapper";
->>>>>>> f791cfc8
 
   return success();
 }
