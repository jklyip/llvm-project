// RUN: mlir-opt %s --transform-interpreter --split-input-file | FileCheck %s

///----------------------------------------------------------------------------------------
/// vector.transfer_write
///----------------------------------------------------------------------------------------
/// Input: 
///   * vector.transfer_write op with a map which _is not_ the permutation of a
///     minor identity
/// Output:
///   * vector.broadcast + vector.transfer_write with a map which _is_ the permutation of a
///     minor identity

// CHECK-LABEL: func @permutation_with_mask_xfer_write_fixed_width(
//       CHECK:   %[[vec:.*]] = arith.constant dense<-2.000000e+00> : vector<7x1xf32>
//       CHECK:   %[[mask:.*]] = arith.constant dense<[true, false, true, false, true, true, true]> : vector<7xi1>
//       CHECK:   %[[b:.*]] = vector.broadcast %[[mask]] : vector<7xi1> to vector<1x7xi1>
//       CHECK:   %[[tp:.*]] = vector.transpose %[[b]], [1, 0] : vector<1x7xi1> to vector<7x1xi1>
//       CHECK:   vector.transfer_write %[[vec]], %{{.*}}[%{{.*}}, %{{.*}}], %[[tp]] {in_bounds = [false, true]} : vector<7x1xf32>, memref<?x?xf32>
func.func @permutation_with_mask_xfer_write_fixed_width(%mem : memref<?x?xf32>, %base1 : index,
                                                   %base2 : index) {

  %fn1 = arith.constant -2.0 : f32
  %vf0 = vector.splat %fn1 : vector<7xf32>
  %mask = arith.constant dense<[1, 0, 1, 0, 1, 1, 1]> : vector<7xi1>
  vector.transfer_write %vf0, %mem[%base1, %base2], %mask
    {permutation_map = affine_map<(d0, d1) -> (d0)>, in_bounds = [false]}
    : vector<7xf32>, memref<?x?xf32>
  return
}

// CHECK:           func.func @permutation_with_mask_xfer_write_scalable(
// CHECK-SAME:        %[[ARG_0:.*]]: vector<4x[8]xi16>,
// CHECK-SAME:        %[[ARG_1:.*]]: memref<1x4x?x1xi16>,
// CHECK-SAME:        %[[MASK:.*]]: vector<4x[8]xi1>) {
// CHECK:             %[[C0:.*]] = arith.constant 0 : index
// CHECK:             %[[BCAST_1:.*]] = vector.broadcast %[[ARG_0]] : vector<4x[8]xi16> to vector<1x4x[8]xi16>
// CHECK:             %[[BCAST_2:.*]] = vector.broadcast %[[MASK]] : vector<4x[8]xi1> to vector<1x4x[8]xi1>
// CHECK:             %[[TRANSPOSE_1:.*]] =  vector.transpose %[[BCAST_2]], [1, 2, 0] : vector<1x4x[8]xi1> to vector<4x[8]x1xi1>
// CHECK:             %[[TRANSPOSE_2:.*]] =  vector.transpose %[[BCAST_1]], [1, 2, 0] : vector<1x4x[8]xi16> to vector<4x[8]x1xi16>
// CHECK:             vector.transfer_write %[[TRANSPOSE_2]], %[[ARG_1]]{{.*}}, %[[TRANSPOSE_1]] {in_bounds = [true, true, true]} : vector<4x[8]x1xi16>, memref<1x4x?x1xi16>
func.func @permutation_with_mask_xfer_write_scalable(%arg0: vector<4x[8]xi16>, %mem: memref<1x4x?x1xi16>, %mask:  vector<4x[8]xi1>){
     %c0 = arith.constant 0 : index
      vector.transfer_write %arg0, %mem[%c0, %c0, %c0, %c0], %mask {in_bounds = [true, true], permutation_map = affine_map<(d0, d1, d2, d3) -> (d1, d2)>
} : vector<4x[8]xi16>, memref<1x4x?x1xi16>

    return
}

<<<<<<< HEAD
=======
// transfer_write in MaskOp case not supported.
// CHECK-LABEL: func @masked_permutation_xfer_write_fixed_width
//  CHECK-SAME:        %[[ARG_0:.*]]: tensor<?x?xf32>,
//  CHECK-SAME:        %[[ARG_1:.*]]: vector<16xf32>,
//  CHECK-SAME:        %[[IDX:.*]]: index,
//  CHECK-SAME:        %[[MASK:.*]]: vector<16xi1>
//   CHECK-NOT:   vector.transpose
//       CHECK:   %[[RES:.*]] = vector.mask %[[MASK]] { vector.transfer_write %[[ARG_1]], %[[ARG_0]]{{.*}} vector<16xf32>, tensor<?x?xf32> } : vector<16xi1> -> tensor<?x?xf32>
func.func @masked_permutation_xfer_write_fixed_width(%t: tensor<?x?xf32>, %val: vector<16xf32>, %idx: index, %mask: vector<16xi1>) -> tensor<?x?xf32> {
  %r = vector.mask %mask { vector.transfer_write %val, %t[%idx, %idx] {permutation_map = affine_map<(d0, d1) -> (d0)>} : vector<16xf32>, tensor<?x?xf32> } : vector<16xi1> -> tensor<?x?xf32>
  return %r : tensor<?x?xf32>
}

// CHECK-LABEL: func.func @masked_permutation_xfer_write_scalable(
//  CHECK-SAME:        %[[ARG_0:.*]]: vector<4x[8]xi16>,
//  CHECK-SAME:        %[[ARG_1:.*]]: tensor<?x?x?x?xf32>,
//  CHECK-SAME:        %[[MASK:.*]]: vector<4x[8]xi1>)
//  CHECK-SAME:        -> tensor<?x?x?x?xf32> {
//   CHECK-NOT:   vector.transpose
//       CHECK:   %[[R:.*]] = vector.mask %[[MASK]] { vector.transfer_write %[[ARG_0]], %[[ARG_1]]{{.*}} : vector<4x[8]xi16>, tensor<?x?x?x?xf32> } : vector<4x[8]xi1> -> tensor<?x?x?x?xf32>
func.func @masked_permutation_xfer_write_scalable(%arg0: vector<4x[8]xi16>, %t: tensor<?x?x?x?xf32>, %mask:  vector<4x[8]xi1>) -> tensor<?x?x?x?xf32> {
     %c0 = arith.constant 0 : index
     %r = vector.mask %mask { vector.transfer_write %arg0, %t[%c0, %c0, %c0, %c0] {in_bounds = [true, true], permutation_map = affine_map<(d0, d1, d2, d3) -> (d1, d2)>
} : vector<4x[8]xi16>, tensor<?x?x?x?xf32> } : vector<4x[8]xi1> -> tensor<?x?x?x?xf32>

    return %r : tensor<?x?x?x?xf32>
}

// transfer_write in MaskOp case not supported.
// CHECK-LABEL: func @masked_non_permutation_xfer_write_fixed_width
//  CHECK-SAME:      %[[ARG0:.*]]: tensor<?x?x?x?xf32>
//  CHECK-SAME:      %[[ARG1:.*]]: vector<14x8x16xf32>
//  CHECK-SAME:      %[[IDX:.*]]: index) -> tensor<?x?x?x?xf32>
//   CHECK-NOT:   vector.broadcast
//       CHECK:   %[[masked1:.*]] = vector.mask %0 { vector.transfer_write %[[ARG1]], %[[ARG0]]{{.*}} : vector<14x8x16xf32>, tensor<?x?x?x?xf32> } : vector<14x8x16xi1> -> tensor<?x?x?x?xf32>
func.func @masked_non_permutation_xfer_write_fixed_width(
    %arg0 : tensor<?x?x?x?xf32>,
    %v1 : vector<14x8x16xf32>, %dim : index) -> tensor<?x?x?x?xf32> {
  %c0 = arith.constant 0 : index
  %mask = vector.create_mask %dim, %dim, %dim : vector<14x8x16xi1>
  %0 = vector.mask %mask { vector.transfer_write %v1, %arg0[%c0, %c0, %c0, %c0] {in_bounds = [false, false, true], permutation_map = affine_map<(d0, d1, d2, d3) -> (d0, d1, d3)>} : vector<14x8x16xf32>, tensor<?x?x?x?xf32> } : vector<14x8x16xi1> -> tensor<?x?x?x?xf32>

  return %0 : tensor<?x?x?x?xf32>
}

>>>>>>> 97025bd9
///----------------------------------------------------------------------------------------
/// vector.transfer_read
///----------------------------------------------------------------------------------------
/// Input: 
///   * vector.transfer_read op with a permutation map
/// Output:
///   * vector.transfer_read with a permutation map composed of leading zeros followed by a minor identiy +
///     vector.transpose op

// CHECK-LABEL:   func.func @permutation_with_mask_xfer_read_fixed_width(
// CHECK-SAME:      %[[ARG_0:.*]]: memref<?x?xf32>,
// CHECK-SAME:      %[[IDX_1:.*]]: index,
// CHECK-SAME:      %[[IDX_2:.*]]: index) -> vector<8x4x2xf32> {
// CHECK:           %[[C0:.*]] = arith.constant 0 : index
// CHECK:           %[[PASS_THROUGH:.*]] = arith.constant 0.000000e+00 : f32
// CHECK:           %[[MASK:.*]] = vector.create_mask %[[IDX_2]], %[[IDX_1]] : vector<2x4xi1>
// CHECK:           %[[T_READ:.*]] = vector.transfer_read %[[ARG_0]]{{\[}}%[[C0]], %[[C0]]], %[[PASS_THROUGH]], %[[MASK]] {in_bounds = [true, true]} : memref<?x?xf32>, vector<2x4xf32>
// CHECK:           %[[BCAST:.*]] = vector.broadcast %[[T_READ]] : vector<2x4xf32> to vector<8x2x4xf32>
// CHECK:           %[[TRANSPOSE:.*]] = vector.transpose %[[BCAST]], [0, 2, 1] : vector<8x2x4xf32> to vector<8x4x2xf32>
// CHECK:           return %[[TRANSPOSE]] : vector<8x4x2xf32>
func.func @permutation_with_mask_xfer_read_fixed_width(%mem: memref<?x?xf32>, %dim_1: index, %dim_2: index) -> (vector<8x4x2xf32>) {

  %c0 = arith.constant 0 : index
  %cst_0 = arith.constant 0.000000e+00 : f32

  %mask = vector.create_mask %dim_2, %dim_1 : vector<2x4xi1>
  %1 = vector.transfer_read %mem[%c0, %c0], %cst_0, %mask
    {in_bounds = [true, true, true], permutation_map = affine_map<(d0, d1) -> (0, d1, d0)>}
    : memref<?x?xf32>, vector<8x4x2xf32>
  return %1 : vector<8x4x2xf32>
}

// CHECK-LABEL:   func.func @permutation_with_mask_xfer_read_scalable(
// CHECK-SAME:      %[[ARG_0:.*]]: memref<?x?xf32>,
// CHECK-SAME:      %[[IDX_1:.*]]: index,
// CHECK-SAME:      %[[IDX_2:.*]]: index) -> vector<8x[4]x2xf32> {
// CHECK:           %[[C0:.*]] = arith.constant 0 : index
// CHECK:           %[[PASS_THROUGH:.*]] = arith.constant 0.000000e+00 : f32
// CHECK:           %[[MASK:.*]] = vector.create_mask %[[IDX_2]], %[[IDX_1]] : vector<2x[4]xi1>
// CHECK:           %[[T_READ:.*]] = vector.transfer_read %[[ARG_0]]{{\[}}%[[C0]], %[[C0]]], %[[PASS_THROUGH]], %[[MASK]] {in_bounds = [true, true]} : memref<?x?xf32>, vector<2x[4]xf32>
// CHECK:           %[[BCAST:.*]] = vector.broadcast %[[T_READ]] : vector<2x[4]xf32> to vector<8x2x[4]xf32>
// CHECK:           %[[TRANSPOSE:.*]] = vector.transpose %[[BCAST]], [0, 2, 1] : vector<8x2x[4]xf32> to vector<8x[4]x2xf32>
// CHECK:           return %[[TRANSPOSE]] : vector<8x[4]x2xf32>
func.func @permutation_with_mask_xfer_read_scalable(%mem: memref<?x?xf32>, %dim_1: index, %dim_2: index) -> (vector<8x[4]x2xf32>) {

  %c0 = arith.constant 0 : index
  %cst_0 = arith.constant 0.000000e+00 : f32

  %mask = vector.create_mask %dim_2, %dim_1 : vector<2x[4]xi1>
  %1 = vector.transfer_read %mem[%c0, %c0], %cst_0, %mask
    {in_bounds = [true, true, true], permutation_map = affine_map<(d0, d1) -> (0, d1, d0)>}
    : memref<?x?xf32>, vector<8x[4]x2xf32>
  return %1 : vector<8x[4]x2xf32>
}

<<<<<<< HEAD
=======
// transfer_read in MaskOp case not supported.
// CHECK-LABEL: func @masked_permutation_xfer_read_fixed_width
//  CHECK-SAME:        %[[ARG_0:.*]]: tensor<?x1xf32>,
//  CHECK-SAME:        %[[ARG_1:.*]]: vector<4x1xi1>
//   CHECK-NOT:   vector.transpose
//       CHECK:   vector.mask %[[ARG_1]] { vector.transfer_read %[[ARG_0]]{{.*}}: tensor<?x1xf32>, vector<1x4x4xf32> } : vector<4x1xi1> -> vector<1x4x4xf32>
func.func @masked_permutation_xfer_read_fixed_width(%arg0: tensor<?x1xf32>, %mask : vector<4x1xi1>) {
  %cst = arith.constant 0.000000e+00 : f32
  %c0 = arith.constant 0 : index
  %3 = vector.mask %mask { vector.transfer_read %arg0[%c0, %c0], %cst {permutation_map = affine_map<(d0, d1) -> (d1, 0, d0)>} : tensor<?x1xf32>, vector<1x4x4xf32> } : vector<4x1xi1> -> vector<1x4x4xf32>
  call @test.some_use(%3) : (vector<1x4x4xf32>) -> ()
  return
}
func.func private @test.some_use(vector<1x4x4xf32>)

// CHECK-LABEL:  func.func @masked_permutation_xfer_read_scalable(
//  CHECK-SAME:      %[[ARG_0:.*]]: tensor<?x?xf32>,
//  CHECK-SAME:      %[[MASK:.*]]: vector<2x[4]xi1>) -> vector<8x[4]x2xf32> {
//   CHECK-NOT:    vector.transpose
//       CHECK:    %[[T_READ:.*]] = vector.mask %[[MASK]] { vector.transfer_read %[[ARG_0]]{{.*}} : tensor<?x?xf32>, vector<8x[4]x2xf32> } : vector<2x[4]xi1> -> vector<8x[4]x2xf32>
func.func @masked_permutation_xfer_read_scalable(%t: tensor<?x?xf32>, %mask : vector<2x[4]xi1>) -> vector<8x[4]x2xf32> {

  %c0 = arith.constant 0 : index
  %cst_0 = arith.constant 0.000000e+00 : f32

  %1 = vector.mask %mask { vector.transfer_read %t[%c0, %c0], %cst_0
    {in_bounds = [true, true, true], permutation_map = affine_map<(d0, d1) -> (0, d1, d0)>}
    : tensor<?x?xf32>, vector<8x[4]x2xf32> } :vector<2x[4]xi1> -> vector<8x[4]x2xf32>
  return %1 : vector<8x[4]x2xf32>
}

>>>>>>> 97025bd9
module attributes {transform.with_named_sequence} {
  transform.named_sequence @__transform_main(%module_op: !transform.any_op {transform.readonly}) {
    %f = transform.structured.match ops{["func.func"]} in %module_op
      : (!transform.any_op) -> !transform.any_op
    transform.apply_patterns to %f {
      transform.apply_patterns.vector.transfer_permutation_patterns
    } : !transform.any_op
    transform.yield
  }
}<|MERGE_RESOLUTION|>--- conflicted
+++ resolved
@@ -46,8 +46,6 @@
     return
 }
 
-<<<<<<< HEAD
-=======
 // transfer_write in MaskOp case not supported.
 // CHECK-LABEL: func @masked_permutation_xfer_write_fixed_width
 //  CHECK-SAME:        %[[ARG_0:.*]]: tensor<?x?xf32>,
@@ -93,7 +91,6 @@
   return %0 : tensor<?x?x?x?xf32>
 }
 
->>>>>>> 97025bd9
 ///----------------------------------------------------------------------------------------
 /// vector.transfer_read
 ///----------------------------------------------------------------------------------------
@@ -149,8 +146,6 @@
   return %1 : vector<8x[4]x2xf32>
 }
 
-<<<<<<< HEAD
-=======
 // transfer_read in MaskOp case not supported.
 // CHECK-LABEL: func @masked_permutation_xfer_read_fixed_width
 //  CHECK-SAME:        %[[ARG_0:.*]]: tensor<?x1xf32>,
@@ -182,7 +177,6 @@
   return %1 : vector<8x[4]x2xf32>
 }
 
->>>>>>> 97025bd9
 module attributes {transform.with_named_sequence} {
   transform.named_sequence @__transform_main(%module_op: !transform.any_op {transform.readonly}) {
     %f = transform.structured.match ops{["func.func"]} in %module_op
