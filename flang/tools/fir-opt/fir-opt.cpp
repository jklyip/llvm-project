//===- fir-opt.cpp - FIR Optimizer Driver -----------------------*- C++ -*-===//
//
// Part of the LLVM Project, under the Apache License v2.0 with LLVM Exceptions.
// See https://llvm.org/LICENSE.txt for license information.
// SPDX-License-Identifier: Apache-2.0 WITH LLVM-exception
//
//===----------------------------------------------------------------------===//
//
// This is to be like LLVM's opt program, only for FIR.  Such a program is
// required for roundtrip testing, etc.
//
//===----------------------------------------------------------------------===//

#include "mlir/Tools/mlir-opt/MlirOptMain.h"
#include "flang/Optimizer/CodeGen/CodeGen.h"
#include "flang/Optimizer/HLFIR/Passes.h"
#include "flang/Optimizer/OpenMP/Passes.h"
#include "flang/Optimizer/Support/InitFIR.h"
#include "flang/Optimizer/Transforms/Passes.h"

using namespace mlir;
namespace fir {
namespace test {
void registerTestFIRAliasAnalysisPass();
} // namespace test
} // namespace fir

// Defined in mlir/test, no pulic header.
namespace mlir {
void registerSideEffectTestPasses();
}

int main(int argc, char **argv) {
  fir::support::registerMLIRPassesForFortranTools();
  fir::registerOptCodeGenPasses();
  fir::registerOptTransformPasses();
  hlfir::registerHLFIRPasses();
  flangomp::registerFlangOpenMPPasses();
#ifdef FLANG_INCLUDE_TESTS
  fir::test::registerTestFIRAliasAnalysisPass();
  mlir::registerSideEffectTestPasses();
#endif
  DialectRegistry registry;
  fir::support::registerDialects(registry);
  registry.insert<mlir::gpu::GPUDialect>();
<<<<<<< HEAD
=======
  registry.insert<mlir::NVVM::NVVMDialect>();
>>>>>>> f791cfc8
  fir::support::addFIRExtensions(registry);
  return failed(MlirOptMain(argc, argv, "FIR modular optimizer driver\n",
      registry));
}<|MERGE_RESOLUTION|>--- conflicted
+++ resolved
@@ -43,10 +43,7 @@
   DialectRegistry registry;
   fir::support::registerDialects(registry);
   registry.insert<mlir::gpu::GPUDialect>();
-<<<<<<< HEAD
-=======
   registry.insert<mlir::NVVM::NVVMDialect>();
->>>>>>> f791cfc8
   fir::support::addFIRExtensions(registry);
   return failed(MlirOptMain(argc, argv, "FIR modular optimizer driver\n",
       registry));
