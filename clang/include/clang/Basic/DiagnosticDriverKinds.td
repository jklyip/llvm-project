//==--- DiagnosticDriverKinds.td - libdriver diagnostics ------------------===//
//
// Part of the LLVM Project, under the Apache License v2.0 with LLVM Exceptions.
// See https://llvm.org/LICENSE.txt for license information.
// SPDX-License-Identifier: Apache-2.0 WITH LLVM-exception
//
//===----------------------------------------------------------------------===//

let Component = "Driver" in {

def err_drv_no_such_file : Error<"no such file or directory: '%0'">;
def err_drv_no_such_file_with_suggestion : Error<
  "no such file or directory: '%0'; did you mean '%1'?">;
def err_drv_unsupported_opt : Error<"unsupported option '%0'">;
def err_drv_unsupported_opt_with_suggestion : Error<
  "unsupported option '%0'; did you mean '%1'?">;
def err_drv_unsupported_opt_for_target : Error<
  "unsupported option '%0' for target '%1'">;
def err_drv_unsupported_opt_for_language_mode : Error<
  "unsupported option '%0' for language mode '%1'">;
def err_drv_unsupported_option_argument : Error<
  "unsupported argument '%1' to option '%0'">;
def err_drv_unsupported_option_argument_for_target : Error<
  "unsupported argument '%1' to option '%0' for target '%2'">;
def err_drv_unknown_stdin_type : Error<
  "-E or -x required when input is from standard input">;
def err_drv_unknown_stdin_type_clang_cl : Error<
  "use /Tc or /Tp to set input type for standard input">;
def err_drv_unknown_language : Error<"language not recognized: '%0'">;
def err_drv_invalid_arch_name : Error<
  "invalid arch name '%0'">;
def err_drv_invalid_riscv_arch_name : Error<
  "invalid arch name '%0', %1">;
def err_drv_invalid_riscv_cpu_name_for_target : Error<
  "cpu '%0' does not support rv%select{32|64}1">;
def warn_drv_invalid_arch_name_with_suggestion : Warning<
  "ignoring invalid /arch: argument '%0'; for %select{64|32}1-bit expected one of %2">,
  InGroup<UnusedCommandLineArgument>;
def warn_drv_avr_mcu_not_specified : Warning<
  "no target microcontroller specified on command line, cannot "
  "link standard libraries, please pass -mmcu=<mcu name>">,
  InGroup<AVRRtlibLinkingQuirks>;
def warn_drv_avr_libc_not_found: Warning<
  "no avr-libc installation can be found on the system, "
  "cannot link standard libraries">,
  InGroup<AVRRtlibLinkingQuirks>;
def warn_drv_avr_family_linking_stdlibs_not_implemented: Warning<
  "support for linking stdlibs for microcontroller '%0' is not implemented">,
  InGroup<AVRRtlibLinkingQuirks>;
def warn_drv_avr_linker_section_addresses_not_implemented: Warning<
  "support for passing the data section address to the linker for "
  "microcontroller '%0' is not implemented">,
  InGroup<AVRRtlibLinkingQuirks>;
def warn_drv_avr_stdlib_not_linked: Warning<
  "standard library not linked and so no interrupt vector table or "
  "compiler runtime routines will be linked">,
  InGroup<AVRRtlibLinkingQuirks>;
def err_drv_cuda_bad_gpu_arch : Error<"unsupported CUDA gpu architecture: %0">;
def err_drv_offload_bad_gpu_arch : Error<"unsupported %0 gpu architecture: %1">;
def err_drv_offload_missing_gpu_arch : Error<
  "must pass in an explicit %0 gpu architecture to '%1'">;
def err_drv_no_cuda_installation : Error<
  "cannot find CUDA installation; provide its path via '--cuda-path', or pass "
  "'-nocudainc' to build without CUDA includes">;
def err_drv_no_cuda_libdevice : Error<
  "cannot find libdevice for %0; provide path to different CUDA installation "
  "via '--cuda-path', or pass '-nocudalib' to build without linking with "
  "libdevice">;

def err_drv_no_rocm_device_lib : Error<
  "cannot find ROCm device library%select{| for %1|for ABI version %1}0; provide its path via "
  "'--rocm-path' or '--rocm-device-lib-path', or pass '-nogpulib' to build "
  "without ROCm device library">;
def err_drv_no_hip_runtime : Error<
  "cannot find HIP runtime; provide its path via '--rocm-path', or pass "
  "'-nogpuinc' to build without HIP runtime">;
def err_drv_no_hipstdpar_lib : Error<
  "cannot find HIP Standard Parallelism Acceleration library; provide it via "
  "'--hipstdpar-path'">;
def err_drv_no_hipstdpar_thrust_lib : Error<
  "cannot find rocThrust, which is required by the HIP Standard Parallelism "
  "Acceleration library; provide it via "
  "'--hipstdpar-thrust-path'">;
def err_drv_no_hipstdpar_prim_lib : Error<
  "cannot find rocPrim, which is required by the HIP Standard Parallelism "
  "Acceleration library; provide it via '--hipstdpar-prim-path'">;

def err_drv_no_hipspv_device_lib : Error<
  "cannot find HIP device library%select{| for %1}0; provide its path via "
  "'--hip-path' or '--hip-device-lib-path', or pass '-nogpulib' to build "
  "without HIP device library">;
def err_drv_hipspv_no_hip_path : Error<
  "'--hip-path' must be specified when offloading to SPIR-V unless '-nogpuinc' "
  "is given">;

// TODO: Remove when COV6 is fully supported by ROCm.
def warn_drv_amdgpu_cov6: Warning<
  "code object v6 is still in development and not ready for production use yet;"
  " use at your own risk">;
def err_drv_undetermined_gpu_arch : Error<
  "cannot determine %0 architecture: %1; consider passing it via "
  "'%2'">;
def warn_drv_multi_gpu_arch : Warning<
  "multiple %0 architectures are detected: %1; only the first one is used for "
  "'%2'">, InGroup<MultiGPU>;
def err_drv_cuda_version_unsupported : Error<
  "GPU arch %0 is supported by CUDA versions between %1 and %2 (inclusive), "
  "but installation at %3 is %4; use '--cuda-path' to specify a different CUDA "
  "install, pass a different GPU arch with '--cuda-gpu-arch', or pass "
  "'--no-cuda-version-check'">;
def warn_drv_new_cuda_version: Warning<
  "CUDA version%0 is newer than the latest%select{| partially}1 supported version %2">,
  InGroup<CudaUnknownVersion>;
def warn_drv_partially_supported_cuda_version: Warning<
  "CUDA version %0 is only partially supported">,
  InGroup<CudaUnknownVersion>;
def err_drv_cuda_host_arch : Error<
  "unsupported architecture '%0' for host compilation">;
def err_drv_mix_cuda_hip : Error<
  "mixed CUDA and HIP compilation is not supported">;
def err_drv_bad_target_id : Error<
  "invalid target ID '%0'; format is a processor name followed by an optional "
  "colon-delimited list of features followed by an enable/disable sign (e.g., "
  "'gfx908:sramecc+:xnack-')">;
def err_drv_bad_offload_arch_combo : Error<
  "invalid offload arch combinations: '%0' and '%1' (for a specific processor, "
  "a feature should either exist in all offload archs, or not exist in any "
  "offload archs)">;
def warn_drv_unsupported_option_for_offload_arch_req_feature : Warning<
  "ignoring '%0' option for offload arch '%1' as it is not currently supported "
  "there. Use it with an offload arch containing '%2' instead">,
  InGroup<OptionIgnored>;
def warn_drv_unsupported_option_for_target : Warning<
  "ignoring '%0' option as it is not currently supported for target '%1'">,
  InGroup<OptionIgnored>;
def warn_drv_unsupported_option_for_flang : Warning<
  "the argument '%0' is not supported for option '%1'. Mapping to '%1%2'">,
  InGroup<OptionIgnored>;
def warn_drv_unsupported_diag_option_for_flang : Warning<
  "the warning option '-%0' is not supported">,
  InGroup<OptionIgnored>;
def warn_drv_unsupported_option_for_processor : Warning<
  "ignoring '%0' option as it is not currently supported for processor '%1'">,
  InGroup<OptionIgnored>;
def warn_drv_unsupported_openmp_library : Warning<
  "the library '%0=%1' is not supported, OpenMP will not be enabled">,
  InGroup<OptionIgnored>;

def err_drv_invalid_thread_model_for_target : Error<
  "invalid thread model '%0' in '%1' for this target">;
def err_drv_invalid_linker_name : Error<
  "invalid linker name in argument '%0'">;
def err_drv_invalid_rtlib_name : Error<
  "invalid runtime library name in argument '%0'">;
def err_drv_unsupported_rtlib_for_platform : Error<
  "unsupported runtime library '%0' for platform '%1'">;
def err_drv_invalid_unwindlib_name : Error<
  "invalid unwind library name in argument '%0'">;
def err_drv_unsupported_unwind_for_platform : Error<
  "unsupported unwind library '%0' for platform '%1'">;
def err_drv_incompatible_unwindlib : Error<
  "--rtlib=libgcc requires --unwindlib=libgcc">;
def err_drv_incompatible_options : Error<
  "the combination of '%0' and '%1' is incompatible">;
def err_drv_invalid_stdlib_name : Error<
  "invalid library name in argument '%0'">;
def err_drv_invalid_output_with_multiple_archs : Error<
  "cannot use '%0' output with multiple -arch options">;
def err_drv_no_input_files : Error<"no input files">;
def err_drv_output_argument_with_multiple_files : Error<
  "cannot specify -o when generating multiple output files">;
def err_drv_out_file_argument_with_multiple_sources : Error<
  "cannot specify '%0%1' when compiling multiple source files">;
def err_no_external_assembler : Error<
  "there is no external assembler that can be used on this platform">;
def err_drv_unable_to_remove_file : Error<
  "unable to remove file: %0">;
def err_drv_unable_to_set_working_directory : Error <
  "unable to set working directory: %0">;
def err_drv_command_failure : Error<
  "unable to execute command: %0">;
def err_drv_invalid_darwin_version : Error<
  "invalid Darwin version number: %0">;
def err_drv_invalid_diagnotics_hotness_threshold : Error<
  "invalid argument in '%0', only integer or 'auto' is supported">;
def err_drv_invalid_diagnotics_misexpect_tolerance : Error<
  "invalid argument in '%0', only integers are supported">;
def err_drv_missing_argument : Error<
  "argument to '%0' is missing (expected %1 value%s1)">;
def err_drv_invalid_Xarch_argument_with_args : Error<
  "invalid Xarch argument: '%0', options requiring arguments are unsupported">;
def err_drv_Xopenmp_target_missing_triple : Error<
  "cannot deduce implicit triple value for -Xopenmp-target, specify triple using -Xopenmp-target=<triple>">;
def err_drv_invalid_Xopenmp_target_with_args : Error<
  "invalid -Xopenmp-target argument: '%0', options requiring arguments are unsupported">;
def err_drv_argument_only_allowed_with : Error<
  "invalid argument '%0' only allowed with '%1'">;
def err_drv_opt_unsupported_input_type : Error<
  "'%0' invalid for input of type %1">;
def err_drv_amdgpu_ieee_without_no_honor_nans : Error<
  "invalid argument '-mno-amdgpu-ieee' only allowed with relaxed NaN handling">;
def err_drv_argument_not_allowed_with : Error<
  "invalid argument '%0' not allowed with '%1'">;
def err_drv_cannot_open_randomize_layout_seed_file : Error<
  "cannot read randomize layout seed file '%0'">;
def err_drv_invalid_version_number : Error<
  "invalid version number in '%0'">;
def err_drv_no_linker_llvm_support : Error<
  "'%0': unable to pass LLVM bit-code files to linker">;
def err_drv_no_ast_support : Error<
  "'%0': unable to use AST files with this tool">;
def err_drv_no_module_support : Error<
  "'%0': unable to use module files with this tool">;
def err_drv_clang_unsupported : Error<
  "the clang compiler does not support '%0'">;
def err_drv_clang_unsupported_opt_cxx_darwin_i386 : Error<
  "the clang compiler does not support '%0' for C++ on Darwin/i386">;
def err_drv_clang_unsupported_opt_pg_darwin: Error<
  "the clang compiler does not support -pg option on %select{Darwin|versions of OS X 10.9 and later}0">;
def err_drv_clang_unsupported_opt_faltivec : Error<
  "the clang compiler does not support '%0', %1">;
def err_drv_command_failed : Error<
  "%0 command failed with exit code %1 (use -v to see invocation)">;
def err_drv_compilationdatabase : Error<
  "compilation database '%0' could not be opened: %1">;
def err_drv_command_signalled : Error<
  "%0 command failed due to signal (use -v to see invocation)">;
def err_drv_force_crash : Error<
  "failing because %select{environment variable 'FORCE_CLANG_DIAGNOSTICS_CRASH' is set|'-gen-reproducer' is used}0">;
def err_drv_invalid_mfloat_abi : Error<
  "invalid float ABI '%0'">;
def err_drv_invalid_mtp : Error<
  "invalid thread pointer reading mode '%0'">;
def err_drv_missing_arg_mtp : Error<
  "missing argument to '%0'">;
def warn_drv_missing_plugin_name : Warning<
  "missing plugin name in %0">,
  InGroup<InvalidCommandLineArgument>;
def warn_drv_missing_plugin_arg : Warning<
  "missing plugin argument for plugin %0 in %1">,
  InGroup<InvalidCommandLineArgument>;
def err_drv_invalid_argument_to_option : Error<
  "invalid argument '%0' to -%1">;
def err_drv_missing_sanitizer_ignorelist : Error<
  "missing sanitizer ignorelist: '%0'">;
def err_drv_malformed_sanitizer_ignorelist : Error<
  "malformed sanitizer ignorelist: '%0'">;
def err_drv_malformed_sanitizer_coverage_allowlist : Error<
  "malformed sanitizer coverage allowlist: '%0'">;
def err_drv_malformed_sanitizer_coverage_ignorelist : Error<
  "malformed sanitizer coverage ignorelist: '%0'">;
def err_drv_malformed_sanitizer_metadata_ignorelist : Error<
  "malformed sanitizer metadata ignorelist: '%0'">;
def err_drv_unsupported_static_sanitizer_darwin : Error<
  "static %0 runtime is not supported on darwin">;
def err_drv_duplicate_config : Error<
  "no more than one option '--config' is allowed">;
def err_drv_cannot_open_config_file : Error<
  "configuration file '%0' cannot be opened: %1">;
def err_drv_config_file_not_found : Error<
  "configuration file '%0' cannot be found">;
def note_drv_config_file_searched_in : Note<
  "was searched for in the directory: %0">;
def err_drv_cannot_read_config_file : Error<
  "cannot read configuration file '%0': %1">;
def err_drv_arg_requires_bitcode_input: Error<
  "option '%0' requires input to be LLVM bitcode">;

def err_target_unsupported_arch
  : Error<"the target architecture '%0' is not supported by the target '%1'">;
def err_cpu_unsupported_isa
  : Error<"CPU '%0' does not support '%1' execution mode">;
def err_arch_unsupported_isa
  : Error<"architecture '%0' does not support '%1' execution mode">;

def err_drv_I_dash_not_supported : Error<
  "'%0' not supported, please use -iquote instead">;
def err_drv_unknown_argument : Error<"unknown argument: '%0'">;
def err_drv_unknown_argument_with_suggestion : Error<
  "unknown argument '%0'; did you mean '%1'?">;
def warn_drv_unknown_argument_clang_cl : Warning<
  "unknown argument ignored in clang-cl: '%0'">,
  InGroup<UnknownArgument>;
def warn_drv_unknown_argument_clang_cl_with_suggestion : Warning<
  "unknown argument ignored in clang-cl '%0'; did you mean '%1'?">,
  InGroup<UnknownArgument>;
def err_drv_unknown_target_triple : Error<"unknown target triple '%0'">;

def warn_drv_ycyu_different_arg_clang_cl : Warning<
  "support for '/Yc' and '/Yu' with different filenames not implemented yet; flags ignored">,
  InGroup<ClangClPch>;
def warn_drv_yc_multiple_inputs_clang_cl : Warning<
  "support for '/Yc' with more than one source file not implemented yet; flag ignored">,
  InGroup<ClangClPch>;

def warn_drv_potentially_misspelled_joined_argument : Warning<
  "joined argument treated as '%0'; did you mean '%1'?">, InGroup<UnknownArgument>;

def err_drv_invalid_value : Error<"invalid value '%1' in '%0'">;
def err_drv_invalid_int_value : Error<"invalid integral value '%1' in '%0'">;
def err_drv_invalid_value_with_suggestion : Error<
    "invalid value '%1' in '%0', expected one of: %2">;
def err_drv_alignment_not_power_of_two : Error<"alignment is not a power of 2 in '%0'">;
def err_drv_invalid_remap_file : Error<
    "invalid option '%0' not of the form <from-file>;<to-file>">;
def err_drv_invalid_gcc_install_dir : Error<"'%0' does not contain a GCC installation">;
def err_drv_invalid_gcc_output_type : Error<
    "invalid output type '%0' for use with gcc tool">;
def err_drv_cc_print_options_failure : Error<
    "unable to open CC_PRINT_OPTIONS file: %0">;
def err_drv_lto_without_lld : Error<"LTO requires -fuse-ld=lld">;
def err_drv_preamble_format : Error<
    "incorrect format for -preamble-bytes=N,END">;
def err_drv_header_unit_extra_inputs : Error<
    "multiple inputs are not valid for header units (first extra '%0')">;
def warn_invalid_ios_deployment_target : Warning<
  "invalid iOS deployment version '%0', iOS 10 is the maximum deployment "
  "target for 32-bit targets">, InGroup<InvalidIOSDeploymentTarget>,
  DefaultError;
def err_invalid_macos_32bit_deployment_target : Error<
  "32-bit targets are not supported when building for Mac Catalyst">;
def err_drv_invalid_os_in_arg : Error<"invalid OS value '%0' in '%1'">;
def err_drv_conflicting_deployment_targets : Error<
  "conflicting deployment targets, both '%0' and '%1' are present in environment">;
def err_arc_unsupported_on_runtime : Error<
  "-fobjc-arc is not supported on platforms using the legacy runtime">;
def err_arc_unsupported_on_toolchain : Error< // feel free to generalize this
  "-fobjc-arc is not supported on versions of OS X prior to 10.6">;
def err_objc_weak_with_gc : Error<
  "-fobjc-weak is not supported in Objective-C garbage collection">;
def err_objc_weak_unsupported : Error<
  "-fobjc-weak is not supported on the current deployment target">;
def err_drv_mg_requires_m_or_mm : Error<
  "option '-MG' requires '-M' or '-MM'">;
def err_drv_unknown_objc_runtime : Error<
  "unknown or ill-formed Objective-C runtime '%0'">;
def err_drv_invalid_cf_runtime_abi
  : Error<"invalid CoreFoundation Runtime ABI '%0'; must be one of "
          "'objc', 'standalone', 'swift', 'swift-5.0', 'swift-4.2', 'swift-4.1'">;
def err_drv_gnustep_objc_runtime_incompatible_binary : Error<
  "GNUstep Objective-C runtime version %0 incompatible with target binary format">;
def err_drv_emit_llvm_link : Error<
   "-emit-llvm cannot be used when linking">;
def err_drv_optimization_remark_pattern : Error<
  "in pattern '%1': %0">;
def err_drv_optimization_remark_format : Error<
  "unknown remark serializer format: '%0'">;
def err_drv_no_neon_modifier : Error<"[no]neon is not accepted as modifier, please use [no]simd instead">;
def err_drv_invalid_omp_target : Error<"OpenMP target is invalid: '%0'">;
def err_drv_incompatible_omp_arch : Error<"OpenMP target architecture '%0' pointer size is incompatible with host '%1'">;
def err_drv_omp_host_ir_file_not_found : Error<
  "provided host compiler IR file '%0' is required to generate code for OpenMP "
  "target regions but cannot be found">;
def err_drv_omp_host_target_not_supported : Error<
  "target '%0' is not a supported OpenMP host target">;
def err_drv_expecting_fopenmp_with_fopenmp_targets : Error<
  "'-fopenmp-targets' must be used in conjunction with a '-fopenmp' option "
  "compatible with offloading; e.g., '-fopenmp=libomp' or '-fopenmp=libiomp5'">;
def err_drv_failed_to_deduce_target_from_arch : Error<
  "failed to deduce triple for target architecture '%0'; specify the triple "
  "using '-fopenmp-targets' and '-Xopenmp-target' instead">;
def err_drv_omp_offload_target_missingbcruntime : Error<
  "no library '%0' found in the default clang lib directory or in LIBRARY_PATH"
  "; use '--libomptarget-%1-bc-path' to specify %1 bitcode library">;
def err_drv_omp_offload_target_bcruntime_not_found : Error<
  "bitcode library '%0' does not exist">;
def err_drv_omp_offload_target_cuda_version_not_support : Error<
  "NVPTX target requires CUDA 9.2 or above; CUDA %0 detected">;
def warn_drv_omp_offload_target_duplicate : Warning<
  "OpenMP offloading target '%0' is similar to target '%1' already specified; "
  "will be ignored">, InGroup<OpenMPTarget>;
def err_drv_unsupported_embed_bitcode
    : Error<"%0 is not supported with -fembed-bitcode">;
def err_drv_bitcode_unsupported_on_toolchain : Error<
  "-fembed-bitcode is not supported on versions of iOS prior to 6.0">;
def err_drv_negative_columns : Error<
  "invalid value '%1' in '%0', value must be 'none' or a positive integer">;
def err_drv_small_columns : Error<
  "invalid value '%1' in '%0', value must be '%2' or greater">;
def warn_drv_fraw_string_literals_in_cxx11 : Warning<
  "ignoring '-f%select{no-|}0raw-string-literals', which is only valid for C and C++ standards before C++11">,
  InGroup<UnusedCommandLineArgument>;

def err_drv_invalid_malign_branch_EQ : Error<
  "invalid argument '%0' to -malign-branch=; each element must be one of: %1">;

def err_drv_print_header_env_var : Error<
  "environment variable CC_PRINT_HEADERS_%select{FORMAT|FILTERING}0 has invalid value %1">;
def err_drv_print_header_env_var_combination : Error<
  "unsupported combination: CC_PRINT_HEADERS_FORMAT=%0 and CC_PRINT_HEADERS_FILTERING=%1">;
def err_drv_print_header_env_var_combination_cc1 : Error<
  "unsupported combination: -header-include-format=%0 and -header-include-filtering=%1">;

def warn_O4_is_O3 : Warning<"-O4 is equivalent to -O3">, InGroup<Deprecated>;
def warn_drv_optimization_value : Warning<"optimization level '%0' is not supported; using '%1%2' instead">,
  InGroup<InvalidCommandLineArgument>;
def warn_ignored_gcc_optimization : Warning<"optimization flag '%0' is not supported">,
  InGroup<IgnoredOptimizationArgument>;
def warn_ignored_clang_option : Warning<"the flag '%0' has been deprecated and will be ignored">,
  InGroup<UnusedCommandLineArgument>;
def warn_drv_unsupported_opt_for_target : Warning<
  "optimization flag '%0' is not supported for target '%1'">,
  InGroup<IgnoredOptimizationArgument>;
def warn_drv_unsupported_debug_info_opt_for_target : Warning<
  "debug information option '%0' is not supported for target '%1'">,
  InGroup<UnsupportedTargetOpt>;
def warn_drv_dwarf_version_limited_by_target : Warning<
  "debug information option '%0' is not supported; requires DWARF-%2 but "
  "target '%1' only provides DWARF-%3">,
  InGroup<UnsupportedTargetOpt>;
def warn_c_kext : Warning<
  "ignoring -fapple-kext which is valid for C++ and Objective-C++ only">;
def warn_ignoring_fdiscard_for_bitcode : Warning<
  "ignoring -fdiscard-value-names for LLVM Bitcode">,
  InGroup<UnusedCommandLineArgument>;
def warn_drv_input_file_unused : Warning<
  "%0: '%1' input unused%select{ when '%3' is present|}2">,
  InGroup<UnusedCommandLineArgument>;
def warn_drv_input_file_unused_by_cpp : Warning<
  "%0: '%1' input unused in cpp mode">,
  InGroup<UnusedCommandLineArgument>;
def warn_drv_preprocessed_input_file_unused : Warning<
  "%0: previously preprocessed input%select{ unused when '%2' is present|}1">,
  InGroup<UnusedCommandLineArgument>;
def warn_drv_unused_argument : Warning<
  "argument unused during compilation: '%0'">,
  InGroup<UnusedCommandLineArgument>;
def warn_drv_unused_x : Warning<
  "'-x %0' after last input file has no effect">,
  InGroup<UnusedCommandLineArgument>;
def warn_drv_empty_joined_argument : Warning<
  "joined argument expects additional value: '%0'">,
  InGroup<UnusedCommandLineArgument>;
def warn_drv_diagnostics_hotness_requires_pgo : Warning<
  "argument '%0' requires profile-guided optimization information">,
  InGroup<UnusedCommandLineArgument>;
def warn_drv_diagnostics_misexpect_requires_pgo : Warning<
  "argument '%0' requires profile-guided optimization information">,
  InGroup<UnusedCommandLineArgument>;
def warn_drv_clang_unsupported : Warning<
  "the clang compiler does not support '%0'">;
def warn_drv_deprecated_arg : Warning<
  "argument '%0' is deprecated%select{|, use '%2' instead}1">, InGroup<Deprecated>;
def warn_drv_deprecated_arg_no_relaxed_template_template_args : Warning<
  "argument '-fno-relaxed-template-template-args' is deprecated">,
  InGroup<DeprecatedNoRelaxedTemplateTemplateArgs>;
def warn_drv_deprecated_arg_ofast : Warning<
<<<<<<< HEAD
  "argument '-Ofast' is deprecated; use '-O3 -ffast math' for the same behavior,"
=======
  "argument '-Ofast' is deprecated; use '-O3 -ffast-math' for the same behavior,"
>>>>>>> 49ef0a8d
  " or '-O3' to enable only conforming optimizations">,
  InGroup<DeprecatedOFast>;
def warn_drv_deprecated_custom : Warning<
  "argument '%0' is deprecated, %1">, InGroup<Deprecated>;
def warn_drv_assuming_mfloat_abi_is : Warning<
  "unknown platform, assuming -mfloat-abi=%0">;
def warn_drv_unsupported_float_abi_by_lib : Warning<
  "float ABI '%0' is not supported by current library">,
  InGroup<UnsupportedABI>;
def warn_drv_no_floating_point_registers: Warning<
  "'%0': selected processor lacks floating point registers">,
  InGroup<UnsupportedABI>;
def warn_ignoring_ftabstop_value : Warning<
  "ignoring invalid -ftabstop value '%0', using default value %1">;
def warn_drv_overriding_option : Warning<
  "overriding '%0' option with '%1'">,
  InGroup<DiagGroup<"overriding-option">>;
def warn_drv_treating_input_as_cxx : Warning<
  "treating '%0' input as '%1' when in C++ mode, this behavior is deprecated">,
  InGroup<Deprecated>;
def warn_drv_pch_not_first_include : Warning<
  "precompiled header '%0' was ignored because '%1' is not first '-include'">;
def warn_drv_pch_ignoring_gch_file : Warning<
  "precompiled header '%0' was ignored because it is not a clang PCH file">,
  InGroup<IgnoredGCH>;
def warn_drv_pch_ignoring_gch_dir : Warning<
  "precompiled header directory '%0' was ignored because it contains no clang PCH files">,
  InGroup<IgnoredGCH>;
def warn_missing_sysroot : Warning<"no such sysroot directory: '%0'">,
  InGroup<DiagGroup<"missing-sysroot">>;
def warn_incompatible_sysroot : Warning<"using sysroot for '%0' but targeting '%1'">,
  InGroup<DiagGroup<"incompatible-sysroot">>;
def warn_debug_compression_unavailable : Warning<"cannot compress debug sections (%0 not enabled)">,
  InGroup<DiagGroup<"debug-compression-unavailable">>;
def warn_drv_disabling_vptr_no_rtti_default : Warning<
  "implicitly disabling vptr sanitizer because rtti wasn't enabled">,
  InGroup<AutoDisableVptrSanitizer>;
def warn_drv_object_size_disabled_O0 : Warning<
  "the object size sanitizer has no effect at -O0, but is explicitly enabled: %0">,
  InGroup<InvalidCommandLineArgument>, DefaultWarnNoWerror;
def warn_ignoring_verify_debuginfo_preserve_export : Warning<
  "ignoring -fverify-debuginfo-preserve-export=%0 because "
  "-fverify-debuginfo-preserve wasn't enabled">,
  InGroup<UnusedCommandLineArgument>;
def warn_unsupported_branch_protection: Warning <
  "invalid branch protection option '%0' in '%1'">, InGroup<BranchProtection>;
def err_sls_hardening_arm_not_supported : Error<
  "-mharden-sls is only supported on armv7-a or later">;
def warn_drv_large_data_threshold_invalid_code_model: Warning<
  "'%0' only applies to medium and large code models">,
  InGroup<UnusedCommandLineArgument>;

def note_drv_command_failed_diag_msg : Note<
  "diagnostic msg: %0">;
def note_drv_t_option_is_global : Note<
  "the last '/TC' or '/TP' option takes precedence over earlier instances">;
def note_drv_address_sanitizer_debug_runtime : Note<
  "AddressSanitizer doesn't support linking with debug runtime libraries yet">;
def note_drv_use_standard : Note<"use '%0'"
  "%select{| or '%3'|, '%3', or '%4'|, '%3', '%4', or '%5'}2 "
  "for '%1' standard">;

def err_analyzer_config_no_value : Error<
  "analyzer-config option '%0' has a key but no value">;
def err_analyzer_config_multiple_values : Error<
  "analyzer-config option '%0' should contain only one '='">;
def err_analyzer_config_invalid_input : Error<
  "invalid input for analyzer-config option '%0', that expects %1 value">;
def err_analyzer_config_unknown : Error<"unknown analyzer-config '%0'">;
def err_analyzer_checker_option_unknown : Error<
  "checker '%0' has no option called '%1'">;
def err_analyzer_checker_option_invalid_input : Error<
  "invalid input for checker option '%0', that expects %1">;
def err_analyzer_checker_incompatible_analyzer_option : Error<
  "checker cannot be enabled with analyzer option '%0' == %1">;
def err_analyzer_not_built_with_z3 : Error<
  "analyzer constraint manager 'z3' is only available if LLVM was built with "
  "-DLLVM_ENABLE_Z3_SOLVER=ON">;

def warn_drv_needs_hvx : Warning<
  "%0 requires HVX, use -mhvx/-mhvx= to enable it">,
  InGroup<OptionIgnored>;
def err_drv_needs_hvx : Error<
  "%0 requires HVX, use -mhvx/-mhvx= to enable it">;
def err_drv_needs_hvx_version : Error<
  "%0 is not supported on HVX %1">;

def err_drv_module_header_wrong_kind : Error<
  "header file '%0' input type '%1' does not match type of prior input "
  "in module compilation; use '-x %2' to override">;
def err_drv_modules_validate_once_requires_timestamp : Error<
  "option '-fmodules-validate-once-per-build-session' requires "
  "'-fbuild-session-timestamp=<seconds since Epoch>' or '-fbuild-session-file=<file>'">;

def err_test_module_file_extension_format : Error<
  "-ftest-module-file-extension argument '%0' is not of the required form "
  "'blockname:major:minor:hashed:user info'">;

def err_drv_module_output_with_multiple_arch : Error<
  "option '-fmodule-output' can't be used with multiple arch options">;

def warn_drv_delayed_template_parsing_after_cxx20 : Warning<
  "-fdelayed-template-parsing is deprecated after C++20">,
  InGroup<DiagGroup<"delayed-template-parsing-in-cxx20">>;

def err_drv_extract_api_wrong_kind : Error<
  "header file '%0' input '%1' does not match the type of prior input "
  "in api extraction; use '-x %2' to override">;

def err_drv_missing_symbol_graph_dir: Error<
  "must provide a symbol graph output directory using "
  "'--symbol-graph-dir=<directory>'">;

def err_drv_unexpected_symbol_graph_output : Error<
  "unexpected output symbol graph '%1'; please provide "
  "'--symbol-graph-dir=<directory>' instead">;

def warn_slash_u_filename : Warning<"'/U%0' treated as the '/U' option">,
  InGroup<DiagGroup<"slash-u-filename">>;
def note_use_dashdash : Note<
  "use '--' to treat subsequent arguments as filenames">;

def err_drv_ropi_rwpi_incompatible_with_pic : Error<
  "embedded and GOT-based position independence are incompatible">;
def err_drv_ropi_incompatible_with_cxx : Error<
  "ROPI is not compatible with c++">;

def err_stack_tagging_requires_hardware_feature : Error<
  "'-fsanitize=memtag-stack' requires hardware support (+memtag). For Armv8 or "
  "Armv9, try compiling with -march=armv8a+memtag or -march=armv9a+memtag">;

def err_cmse_pi_are_incompatible : Error<
  "cmse is not compatible with %select{RWPI|ROPI}0">;

def warn_target_unsupported_nan2008 : Warning<
  "ignoring '-mnan=2008' option because the '%0' architecture does not support it">,
  InGroup<UnsupportedNan>;
def warn_target_unsupported_nanlegacy : Warning<
  "ignoring '-mnan=legacy' option because the '%0' architecture does not support it">,
  InGroup<UnsupportedNan>;
def warn_target_unsupported_abslegacy : Warning<
  "ignoring '-mabs=legacy' option because the '%0' architecture does not support it">,
  InGroup<UnsupportedAbs>;
def warn_target_unsupported_abs2008 : Warning<
  "ignoring '-mabs=2008' option because the '%0' architecture does not support it">,
  InGroup<UnsupportedAbs>;
def warn_target_unsupported_compact_branches : Warning<
  "ignoring '-mcompact-branches=' option because the '%0' architecture does not"
  " support it">, InGroup<UnsupportedCB>;
def warn_target_unsupported_extension : Warning<
  "ignoring extension '%0' because the '%1' architecture does not support it">,
   InGroup<InvalidCommandLineArgument>;
def warn_drv_unsupported_gpopt : Warning<
  "ignoring '-mgpopt' option as it cannot be used with %select{|the implicit"
  " usage of }0-mabicalls">,
  InGroup<UnsupportedGPOpt>;
def warn_drv_unsupported_sdata : Warning<
  "ignoring '-msmall-data-limit=' with -mcmodel=large for -fpic or RV64">,
  InGroup<OptionIgnored>;
def warn_drv_unsupported_longcalls : Warning<
  "ignoring '-mlong-calls' option as it is not currently supported with "
  "%select{|the implicit usage of }0-mabicalls">,
  InGroup<OptionIgnored>;
def warn_drv_unsupported_pic_with_mabicalls : Warning<
  "ignoring '%0' option as it cannot be used with "
  "%select{implicit usage of|}1 -mabicalls and the N64 ABI">,
  InGroup<OptionIgnored>;
def err_drv_unsupported_noabicalls_pic : Error<
  "position-independent code requires '-mabicalls'">;
def err_drv_unsupported_indirect_jump_opt : Error<
  "'-mindirect-jump=%0' is unsupported with the '%1' architecture">;
def err_drv_unknown_indirect_jump_opt : Error<
  "unknown '-mindirect-jump=' option '%0'">;
def err_drv_unsupported_fpatchable_function_entry_argument : Error<
  "the second argument of '-fpatchable-function-entry' must be smaller than the first argument">;

def warn_drv_unable_to_find_directory_expected : Warning<
  "unable to find %0 directory, expected to be in '%1' found via %2">,
  InGroup<InvalidOrNonExistentDirectory>, DefaultIgnore;

def warn_drv_ps_force_pic : Warning<
  "option '%0' was ignored by the %1 toolchain, using '-fPIC'">,
  InGroup<OptionIgnored>;

def err_drv_defsym_invalid_format : Error<"defsym must be of the form: sym=value: %0">;
def err_drv_defsym_invalid_symval : Error<"value is not an integer: %0">;
def warn_drv_msvc_not_found : Warning<
  "unable to find a Visual Studio installation; "
  "try running Clang from a developer command prompt">,
  InGroup<DiagGroup<"msvc-not-found">>;

def warn_drv_fuse_ld_path : Warning<
  "'-fuse-ld=' taking a path is deprecated; use '--ld-path=' instead">,
  InGroup<FUseLdPath>, DefaultIgnore;

def warn_drv_fine_grained_bitfield_accesses_ignored : Warning<
  "option '-ffine-grained-bitfield-accesses' cannot be enabled together with a sanitizer; flag ignored">,
  InGroup<OptionIgnored>;

def note_drv_verify_prefix_spelling : Note<
  "-verify prefixes must start with a letter and contain only alphanumeric"
  " characters, hyphens, and underscores">;

def warn_drv_global_isel_incomplete : Warning<
  "-fglobal-isel support for the '%0' architecture is incomplete">,
  InGroup<GlobalISel>;

def warn_drv_global_isel_incomplete_opt : Warning<
  "-fglobal-isel support is incomplete for this architecture at the current optimization level">,
  InGroup<GlobalISel>;

def warn_drv_moutline_unsupported_opt : Warning<
  "'%0' does not support '-moutline'; flag ignored">,
  InGroup<OptionIgnored>;

def warn_drv_moutline_atomics_unsupported_opt : Warning<
  "'%0' does not support '-%1'; flag ignored">,
  InGroup<OptionIgnored>;

def warn_drv_darwin_sdk_invalid_settings : Warning<
  "SDK settings were ignored as 'SDKSettings.json' could not be parsed">,
  InGroup<DiagGroup<"darwin-sdk-settings">>;

def err_missing_sysroot : Error<"no such sysroot directory: '%0'">;
def err_drv_darwin_sdk_missing_arclite : Error<
  "SDK does not contain 'libarclite' at the path '%0'; try increasing the minimum deployment target">;

def err_drv_trivial_auto_var_init_stop_after_missing_dependency : Error<
  "'-ftrivial-auto-var-init-stop-after=*' is used without "
  "'-ftrivial-auto-var-init=zero' or '-ftrivial-auto-var-init=pattern'">;

def err_drv_trivial_auto_var_init_stop_after_invalid_value : Error<
  "'-ftrivial-auto-var-init-stop-after=*' only accepts positive integers">;

def err_drv_trivial_auto_var_init_max_size_missing_dependency : Error<
  "'-ftrivial-auto-var-init-max-size=*' is used without "
  "'-ftrivial-auto-var-init=zero' or '-ftrivial-auto-var-init=pattern'">;

def err_drv_trivial_auto_var_init_max_size_invalid_value : Error<
  "'-ftrivial-auto-var-init-max-size=*' only accepts positive integers (in bytes)">;

def warn_drv_msp430_hwmult_unsupported : Warning<
  "the given MCU does not support hardware multiply, but '-mhwmult' is set to "
  "%0">, InGroup<InvalidCommandLineArgument>;
def warn_drv_msp430_hwmult_mismatch : Warning<
  "the given MCU supports %0 hardware multiply, but '-mhwmult' is set to %1">,
   InGroup<InvalidCommandLineArgument>;
def warn_drv_msp430_hwmult_no_device : Warning<
  "no MCU device specified, but '-mhwmult' is set to 'auto', assuming no "
  "hardware multiply; use '-mmcu' to specify an MSP430 device, or '-mhwmult' "
  "to set the hardware multiply type explicitly">,
  InGroup<InvalidCommandLineArgument>;

def warn_drv_libstdcxx_not_found : Warning<
  "include path for libstdc++ headers not found; pass '-stdlib=libc++' on the "
  "command line to use the libc++ standard library instead">,
  InGroup<DiagGroup<"stdlibcxx-not-found">>;

def err_drv_cannot_mix_options : Error<"cannot specify '%1' along with '%0'">;

def err_drv_invalid_object_mode : Error<
  "OBJECT_MODE setting %0 is not recognized and is not a valid setting">;

def err_roptr_requires_data_sections: Error<"-mxcoff-roptr is supported only with -fdata-sections">;
def err_roptr_cannot_build_shared: Error<"-mxcoff-roptr is not supported with -shared">;

def err_invalid_cxx_abi : Error<"invalid C++ ABI name '%0'">;
def err_unsupported_cxx_abi : Error<"C++ ABI '%0' is not supported on target triple '%1'">;

def note_cc1_round_trip_original : Note<"original arguments in round-trip: %0">;
def note_cc1_round_trip_generated : Note<
  "generated arguments #%0 in round-trip: %1">;
def remark_cc1_round_trip_generated : Remark<
  "generated arguments #%0 in round-trip: %1">, InGroup<RoundTripCC1Args>;
def err_cc1_round_trip_fail_then_ok : Error<
  "original arguments parse failed, then succeeded in round-trip">;
def err_cc1_round_trip_ok_then_fail : Error<
  "generated arguments parse failed in round-trip">;
def err_cc1_round_trip_mismatch : Error<
  "generated arguments do not match in round-trip">;
def err_cc1_unbounded_vscale_min : Error<
  "minimum vscale must be an unsigned integer greater than 0">;

def err_drv_using_omit_rtti_component_without_no_rtti : Error<
  "-fexperimental-omit-vtable-rtti call only be used with -fno-rtti">;

def err_drv_ssp_missing_offset_argument : Error<
  "'%0' is used without '-mstack-protector-guard-offset', and there is no default">;

def err_drv_only_one_offload_target_supported : Error<
  "only one offload target is supported">;
def err_drv_invalid_or_unsupported_offload_target : Error<
  "invalid or unsupported offload target: '%0'">;
def err_drv_cuda_offload_only_emit_bc : Error<
  "CUDA offload target is supported only along with --emit-llvm">;

def warn_drv_jmc_requires_debuginfo : Warning<
  "%0 requires debug info. Use %1 or debug options that enable debugger's "
  "stepping function; option ignored">,
  InGroup<OptionIgnored>;

def warn_drv_fjmc_for_elf_only : Warning<
  "-fjmc works only for ELF; option ignored">,
  InGroup<OptionIgnored>;

def warn_target_override_arm64ec : Warning<
  "/arm64EC has been overridden by specified target: %0; option ignored">,
  InGroup<OptionIgnored>;

def err_drv_target_variant_invalid : Error<
  "unsupported '%0' value '%1'; use 'ios-macabi' instead">;

def err_drv_invalid_directx_shader_module : Error<
  "invalid profile : %0">;
def err_drv_dxc_missing_target_profile : Error<
  "target profile option (-T) is missing">;
def err_drv_hlsl_unsupported_target : Error<
  "HLSL code generation is unsupported for target '%0'">;
def err_drv_hlsl_bad_shader_required_in_target : Error<
  "%select{shader model|Vulkan environment|shader stage}0 is required as %select{OS|environment}1 in target '%2' for HLSL code generation">;
def err_drv_hlsl_16bit_types_unsupported: Error<
  "'%0' option requires target HLSL Version >= 2018%select{| and shader model >= 6.2}1, but HLSL Version is '%2'%select{| and shader model is '%3'}1">;
def err_drv_hlsl_bad_shader_unsupported : Error<
  "%select{shader model|Vulkan environment|shader stage}0 '%1' in target '%2' is invalid for HLSL code generation">;
def warn_drv_dxc_missing_dxv : Warning<
  "dxv not found; resulting DXIL will not be validated or signed for use in "
  "release environment">, InGroup<DXILValidation>;

def err_drv_invalid_range_dxil_validator_version : Error<
  "invalid validator version : %0; validator version must be less than or "
  "equal to current internal version">;
def err_drv_invalid_format_dxil_validator_version : Error<
  "invalid validator version : %0; format of validator version is "
  "\"<major>.<minor>\" (ex:\"1.4\")">;
def err_drv_invalid_empty_dxil_validator_version : Error<
  "invalid validator version : %0; if validator major version is 0, minor "
  "version must also be 0">;

def warn_drv_sarif_format_unstable : Warning<
  "diagnostic formatting in SARIF mode is currently unstable">,
  InGroup<DiagGroup<"sarif-format-unstable">>;

def err_drv_riscv_unsupported_with_linker_relaxation : Error<
  "%0 is unsupported with RISC-V linker relaxation (-mrelax)">;

def warn_drv_loongarch_conflicting_implied_val : Warning<
  "ignoring '%0' as it conflicts with that implied by '%1' (%2)">,
  InGroup<OptionIgnored>;
def err_drv_loongarch_invalid_mfpu_EQ : Error<
  "invalid argument '%0' to -mfpu=; must be one of: 64, 32, none, 0 (alias for none)">;
def err_drv_loongarch_wrong_fpu_width : Error<
  "wrong fpu width; %select{LSX|LASX}0 depends on 64-bit FPU">;
def err_drv_loongarch_invalid_simd_option_combination : Error<
  "invalid option combination; LASX depends on LSX">;
def err_drv_loongarch_invalid_msimd_EQ : Error<
  "invalid argument '%0' to -msimd=; must be one of: none, lsx, lasx">;

def err_drv_expand_response_file : Error<
  "failed to expand response file: %0">;

def warn_drv_missing_multilib : Warning<
  "no multilib found matching flags: %0">,
  InGroup<DiagGroup<"missing-multilib">>;
def note_drv_available_multilibs : Note<
  "available multilibs are:%0">;

def err_drv_experimental_crel : Error<
  "-Wa,--allow-experimental-crel must be specified to use -Wa,--crel. "
  "CREL is experimental and uses a non-standard section type code">;

def warn_android_unversioned_fallback : Warning<
  "using unversioned Android target directory %0 for target %1; unversioned "
  "directories will not be used in Clang 19 -- provide a versioned directory "
  "for the target version or lower instead">,
  InGroup<DiagGroup<"android-unversioned-fallback">>;

def err_drv_triple_version_invalid : Error<
  "version '%0' in target triple '%1' is invalid">;

def warn_missing_include_dirs : Warning<
  "no such include directory: '%0'">, InGroup<MissingIncludeDirs>, DefaultIgnore;
}<|MERGE_RESOLUTION|>--- conflicted
+++ resolved
@@ -445,11 +445,7 @@
   "argument '-fno-relaxed-template-template-args' is deprecated">,
   InGroup<DeprecatedNoRelaxedTemplateTemplateArgs>;
 def warn_drv_deprecated_arg_ofast : Warning<
-<<<<<<< HEAD
-  "argument '-Ofast' is deprecated; use '-O3 -ffast math' for the same behavior,"
-=======
   "argument '-Ofast' is deprecated; use '-O3 -ffast-math' for the same behavior,"
->>>>>>> 49ef0a8d
   " or '-O3' to enable only conforming optimizations">,
   InGroup<DeprecatedOFast>;
 def warn_drv_deprecated_custom : Warning<
