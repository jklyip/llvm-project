//===--- arm_neon.td - ARM NEON compiler interface ------------------------===//
//
// Part of the LLVM Project, under the Apache License v2.0 with LLVM Exceptions.
// See https://llvm.org/LICENSE.txt for license information.
// SPDX-License-Identifier: Apache-2.0 WITH LLVM-exception
//
//===----------------------------------------------------------------------===//
//
//  This file defines the TableGen definitions from which the ARM NEON header
//  file will be generated.  See ARM document DUI0348B.
//
//===----------------------------------------------------------------------===//

include "arm_neon_incl.td"

def OP_ADD      : Op<(op "+", $p0, $p1)>;
def OP_ADDL     : Op<(op "+", (call "vmovl", $p0), (call "vmovl", $p1))>;
def OP_ADDLHi   : Op<(op "+", (call "vmovl_high", $p0),
                              (call "vmovl_high", $p1))>;
def OP_ADDW     : Op<(op "+", $p0, (call "vmovl", $p1))>;
def OP_ADDWHi   : Op<(op "+", $p0, (call "vmovl_high", $p1))>;
def OP_SUB      : Op<(op "-", $p0, $p1)>;
def OP_SUBL     : Op<(op "-", (call "vmovl", $p0), (call "vmovl", $p1))>;
def OP_SUBLHi   : Op<(op "-", (call "vmovl_high", $p0),
                              (call "vmovl_high", $p1))>;
def OP_SUBW     : Op<(op "-", $p0, (call "vmovl", $p1))>;
def OP_SUBWHi   : Op<(op "-", $p0, (call "vmovl_high", $p1))>;
def OP_MUL      : Op<(op "*", $p0, $p1)>;
def OP_MLA      : Op<(op "+", $p0, (op "*", $p1, $p2))>;
def OP_MLAL     : Op<(op "+", $p0, (call "vmull", $p1, $p2))>;
def OP_MULLHi   : Op<(call "vmull", (call "vget_high", $p0),
                                    (call "vget_high", $p1))>;
def OP_MULLHi_P64 : Op<(call "vmull",
                         (cast "poly64_t", (call "vget_high", $p0)),
                         (cast "poly64_t", (call "vget_high", $p1)))>;
def OP_MULLHi_N : Op<(call "vmull_n", (call "vget_high", $p0), $p1)>;
def OP_MLALHi   : Op<(call "vmlal", $p0, (call "vget_high", $p1),
                                         (call "vget_high", $p2))>;
def OP_MLALHi_N : Op<(call "vmlal_n", $p0, (call "vget_high", $p1), $p2)>;
def OP_MLS      : Op<(op "-", $p0, (op "*", $p1, $p2))>;
def OP_FMLS     : Op<(call "vfma", $p0, (op "-", $p1), $p2)>;
def OP_MLSL     : Op<(op "-", $p0, (call "vmull", $p1, $p2))>;
def OP_MLSLHi   : Op<(call "vmlsl", $p0, (call "vget_high", $p1),
                                         (call "vget_high", $p2))>;
def OP_MLSLHi_N : Op<(call "vmlsl_n", $p0, (call "vget_high", $p1), $p2)>;
def OP_MUL_N    : Op<(op "*", $p0, (dup $p1))>;
def OP_MULX_N   : Op<(call "vmulx", $p0, (dup $p1))>;
def OP_MLA_N    : Op<(op "+", $p0, (op "*", $p1, (dup $p2)))>;
def OP_MLS_N    : Op<(op "-", $p0, (op "*", $p1, (dup $p2)))>;
def OP_FMLA_N   : Op<(call "vfma", $p0, $p1, (dup $p2))>;
def OP_FMLS_N   : Op<(call "vfma", $p0, (op "-", $p1), (dup $p2))>;
def OP_MLAL_N   : Op<(op "+", $p0, (call "vmull", $p1, (dup $p2)))>;
def OP_MLSL_N   : Op<(op "-", $p0, (call "vmull", $p1, (dup $p2)))>;
def OP_MUL_LN   : Op<(op "*", $p0, (call_mangled "splat_lane", $p1, $p2))>;
def OP_MULX_LN  : Op<(call "vmulx", $p0, (call_mangled "splat_lane", $p1, $p2))>;
def OP_MULL_N  : Op<(call "vmull", $p0, (dup $p1))>;
def OP_MULL_LN  : Op<(call "vmull", $p0, (call_mangled "splat_lane", $p1, $p2))>;
def OP_MULLHi_LN: Op<(call "vmull", (call "vget_high", $p0), (call_mangled "splat_lane", $p1, $p2))>;
def OP_MLA_LN   : Op<(op "+", $p0, (op "*", $p1, (call_mangled "splat_lane", $p2, $p3)))>;
def OP_MLS_LN   : Op<(op "-", $p0, (op "*", $p1, (call_mangled "splat_lane", $p2, $p3)))>;
def OP_MLAL_LN  : Op<(op "+", $p0, (call "vmull", $p1, (call_mangled "splat_lane", $p2, $p3)))>;
def OP_MLALHi_LN: Op<(op "+", $p0, (call "vmull", (call "vget_high", $p1),
                                                  (call_mangled "splat_lane", $p2, $p3)))>;
def OP_MLSL_LN  : Op<(op "-", $p0, (call "vmull", $p1, (call_mangled "splat_lane", $p2, $p3)))>;
def OP_MLSLHi_LN : Op<(op "-", $p0, (call "vmull", (call "vget_high", $p1),
                                                   (call_mangled "splat_lane", $p2, $p3)))>;
def OP_QDMULL_N : Op<(call "vqdmull", $p0, (dup $p1))>;
def OP_QDMULL_LN : Op<(call "vqdmull", $p0, (call_mangled "splat_lane", $p1, $p2))>;
def OP_QDMULLHi_LN : Op<(call "vqdmull", (call "vget_high", $p0),
                                         (call_mangled "splat_lane", $p1, $p2))>;
def OP_QDMLAL_N : Op<(call "vqdmlal", $p0, $p1, (dup $p2))>;
def OP_QDMLAL_LN : Op<(call "vqdmlal", $p0, $p1, (call_mangled "splat_lane", $p2, $p3))>;
def OP_QDMLALHi_LN : Op<(call "vqdmlal", $p0, (call "vget_high", $p1),
                                              (call_mangled "splat_lane", $p2, $p3))>;
def OP_QDMLSL_N : Op<(call "vqdmlsl", $p0, $p1, (dup $p2))>;
def OP_QDMLSL_LN : Op<(call "vqdmlsl", $p0, $p1, (call_mangled "splat_lane", $p2, $p3))>;
def OP_QDMLSLHi_LN : Op<(call "vqdmlsl", $p0, (call "vget_high", $p1),
                                              (call_mangled "splat_lane", $p2, $p3))>;
def OP_QDMULH_N : Op<(call "vqdmulh", $p0, (dup $p1))>;
def OP_QDMULH_LN : Op<(call "vqdmulh", $p0, (call_mangled "splat_lane", $p1, $p2))>;
def OP_QRDMULH_LN : Op<(call "vqrdmulh", $p0, (call_mangled "splat_lane", $p1, $p2))>;
def OP_QRDMULH_N : Op<(call "vqrdmulh", $p0, (dup $p1))>;
def OP_QRDMLAH_LN : Op<(call "vqrdmlah", $p0, $p1, (call_mangled "splat_lane", $p2, $p3))>;
def OP_QRDMLSH_LN : Op<(call "vqrdmlsh", $p0, $p1, (call_mangled "splat_lane", $p2, $p3))>;
def OP_FMS_LN   : Op<(call "vfma_lane", $p0, (op "-", $p1), $p2, $p3)>;
def OP_FMS_LNQ  : Op<(call "vfma_laneq", $p0, (op "-", $p1), $p2, $p3)>;
def OP_TRN1     : Op<(shuffle $p0, $p1, (interleave (decimate mask0, 2),
                                                    (decimate mask1, 2)))>;
def OP_ZIP1     : Op<(shuffle $p0, $p1, (lowhalf (interleave mask0, mask1)))>;
def OP_UZP1     : Op<(shuffle $p0, $p1, (add (decimate mask0, 2),
                                             (decimate mask1, 2)))>;
def OP_TRN2     : Op<(shuffle $p0, $p1, (interleave
                                          (decimate (rotl mask0, 1), 2),
                                          (decimate (rotl mask1, 1), 2)))>;
def OP_ZIP2     : Op<(shuffle $p0, $p1, (highhalf (interleave mask0, mask1)))>;
def OP_UZP2     : Op<(shuffle $p0, $p1, (add (decimate (rotl mask0, 1), 2),
                                             (decimate (rotl mask1, 1), 2)))>;
def OP_EQ       : Op<(cast "R", (op "==", $p0, $p1))>;
def OP_GE       : Op<(cast "R", (op ">=", $p0, $p1))>;
def OP_LE       : Op<(cast "R", (op "<=", $p0, $p1))>;
def OP_GT       : Op<(cast "R", (op ">", $p0, $p1))>;
def OP_LT       : Op<(cast "R", (op "<", $p0, $p1))>;
def OP_NEG      : Op<(op "-", $p0)>;
def OP_NOT      : Op<(op "~", $p0)>;
def OP_AND      : Op<(op "&", $p0, $p1)>;
def OP_OR       : Op<(op "|", $p0, $p1)>;
def OP_XOR      : Op<(op "^", $p0, $p1)>;
def OP_ANDN     : Op<(op "&", $p0, (op "~", $p1))>;
def OP_ORN      : Op<(op "|", $p0, (op "~", $p1))>;
def OP_CAST     : LOp<[(save_temp $promote, $p0),
                       (cast "R", $promote)]>;
def OP_HI       : Op<(shuffle $p0, $p0, (highhalf mask0))>;
def OP_LO       : Op<(shuffle $p0, $p0, (lowhalf mask0))>;
def OP_CONC     : Op<(shuffle $p0, $p1, (add mask0, mask1))>;
def OP_DUP      : Op<(dup $p0)>;
def OP_DUP_LN   : Op<(call_mangled "splat_lane", $p0, $p1)>;
def OP_SEL      : Op<(cast "R", (op "|",
                                    (op "&", $p0, (cast $p0, $p1)),
                                    (op "&", (op "~", $p0), (cast $p0, $p2))))>;
def OP_REV16    : Op<(shuffle $p0, $p0, (rev 16, mask0))>;
def OP_REV32    : Op<(shuffle $p0, $p0, (rev 32, mask0))>;
def OP_REV64    : Op<(shuffle $p0, $p0, (rev 64, mask0))>;
def OP_XTN      : Op<(call "vcombine", $p0, (call "vmovn", $p1))>;
def OP_SQXTUN   : Op<(call "vcombine", (cast $p0, "U", $p0),
                                       (call "vqmovun", $p1))>;
def OP_QXTN     : Op<(call "vcombine", $p0, (call "vqmovn", $p1))>;
def OP_VCVT_NA_HI_F16 : Op<(call "vcombine", $p0, (call "vcvt_f16_f32", $p1))>;
def OP_VCVT_NA_HI_F32 : Op<(call "vcombine", $p0, (call "vcvt_f32_f64", $p1))>;
def OP_VCVT_EX_HI_F32 : Op<(call "vcvt_f32_f16", (call "vget_high", $p0))>;
def OP_VCVT_EX_HI_F64 : Op<(call "vcvt_f64_f32", (call "vget_high", $p0))>;
def OP_VCVTX_HI : Op<(call "vcombine", $p0, (call "vcvtx_f32", $p1))>;
def OP_REINT    : Op<(cast "R", $p0)>;
def OP_ADDHNHi  : Op<(call "vcombine", $p0, (call "vaddhn", $p1, $p2))>;
def OP_RADDHNHi : Op<(call "vcombine", $p0, (call "vraddhn", $p1, $p2))>;
def OP_SUBHNHi  : Op<(call "vcombine", $p0, (call "vsubhn", $p1, $p2))>;
def OP_RSUBHNHi : Op<(call "vcombine", $p0, (call "vrsubhn", $p1, $p2))>;
def OP_ABDL     : Op<(cast "R", (call "vmovl", (cast $p0, "U",
                                                     (call "vabd", $p0, $p1))))>;
def OP_ABDLHi   : Op<(call "vabdl", (call "vget_high", $p0),
                                    (call "vget_high", $p1))>;
def OP_ABA      : Op<(op "+", $p0, (call "vabd", $p1, $p2))>;
def OP_ABAL     : Op<(op "+", $p0, (call "vabdl", $p1, $p2))>;
def OP_ABALHi   : Op<(call "vabal", $p0, (call "vget_high", $p1),
                                       (call "vget_high", $p2))>;
def OP_QDMULLHi : Op<(call "vqdmull", (call "vget_high", $p0),
                                      (call "vget_high", $p1))>;
def OP_QDMULLHi_N : Op<(call "vqdmull_n", (call "vget_high", $p0), $p1)>;
def OP_QDMLALHi : Op<(call "vqdmlal", $p0, (call "vget_high", $p1),
                                           (call "vget_high", $p2))>;
def OP_QDMLALHi_N : Op<(call "vqdmlal_n", $p0, (call "vget_high", $p1), $p2)>;
def OP_QDMLSLHi : Op<(call "vqdmlsl", $p0, (call "vget_high", $p1),
                                           (call "vget_high", $p2))>;
def OP_QDMLSLHi_N : Op<(call "vqdmlsl_n", $p0, (call "vget_high", $p1), $p2)>;
def OP_DIV  : Op<(op "/", $p0, $p1)>;
def OP_LONG_HI : Op<(cast "R", (call (name_replace "_high_", "_"),
                                                (call "vget_high", $p0), $p1))>;
def OP_NARROW_HI : Op<(cast "R", (call "vcombine",
                                       (cast "R", "H", $p0),
                                       (cast "R", "H",
                                           (call (name_replace "_high_", "_"),
                                                 $p1, $p2))))>;
def OP_MOVL_HI  : LOp<[(save_temp $a1, (call "vget_high", $p0)),
                       (cast "R",
                            (call "vshll_n", $a1, (literal "int32_t", "0")))]>;
def OP_COPY_LN : Op<(call "vset_lane", (call "vget_lane", $p2, $p3), $p0, $p1)>;
def OP_SCALAR_MUL_LN : Op<(op "*", $p0, (call "vget_lane", $p1, $p2))>;
def OP_SCALAR_MULX_LN : Op<(call "vmulx", $p0, (call "vget_lane", $p1, $p2))>;
def OP_SCALAR_VMULX_LN : LOp<[(save_temp $x, (call "vget_lane", $p0,
                                                    (literal "int32_t", "0"))),
                              (save_temp $y, (call "vget_lane", $p1, $p2)),
                              (save_temp $z, (call "vmulx", $x, $y)),
                              (call "vset_lane", $z, $p0, $p2)]>;
def OP_SCALAR_VMULX_LNQ : LOp<[(save_temp $x, (call "vget_lane", $p0,
                                                     (literal "int32_t", "0"))),
                               (save_temp $y, (call "vget_lane", $p1, $p2)),
                               (save_temp $z, (call "vmulx", $x, $y)),
                               (call "vset_lane", $z, $p0, (literal "int32_t",
                                                                     "0"))]>;
class ScalarMulOp<string opname> :
  Op<(call opname, $p0, (call "vget_lane", $p1, $p2))>;

def OP_SCALAR_QDMULL_LN : ScalarMulOp<"vqdmull">;
def OP_SCALAR_QDMULH_LN : ScalarMulOp<"vqdmulh">;
def OP_SCALAR_QRDMULH_LN : ScalarMulOp<"vqrdmulh">;

def OP_SCALAR_QRDMLAH_LN : Op<(call "vqrdmlah", $p0, $p1,
                                (call "vget_lane", $p2, $p3))>;
def OP_SCALAR_QRDMLSH_LN : Op<(call "vqrdmlsh", $p0, $p1,
                                (call "vget_lane", $p2, $p3))>;

def OP_SCALAR_HALF_GET_LN : Op<(bitcast "float16_t",
                                   (call "vget_lane",
                                         (bitcast "int16x4_t", $p0), $p1))>;
def OP_SCALAR_HALF_GET_LNQ : Op<(bitcast "float16_t",
                                    (call "vget_lane",
                                          (bitcast "int16x8_t", $p0), $p1))>;
def OP_SCALAR_HALF_SET_LN : Op<(bitcast "float16x4_t",
                                   (call "vset_lane",
                                         (bitcast "int16_t", $p0),
                                         (bitcast "int16x4_t", $p1), $p2))>;
def OP_SCALAR_HALF_SET_LNQ : Op<(bitcast "float16x8_t",
                                    (call "vset_lane",
                                          (bitcast "int16_t", $p0),
                                          (bitcast "int16x8_t", $p1), $p2))>;

def OP_DOT_LN
    : Op<(call "vdot", $p0, $p1,
          (bitcast $p1, (call_mangled "splat_lane", (bitcast "32", $p2), $p3)))>;
def OP_DOT_LNQ
    : Op<(call "vdot", $p0, $p1,
          (bitcast $p1, (call_mangled "splat_lane", (bitcast "32", $p2), $p3)))>;

def OP_FMLAL_LN     : Op<(call "vfmlal_low", $p0, $p1,
                           (dup_typed $p1, (call "vget_lane", $p2, $p3)))>;
def OP_FMLSL_LN     : Op<(call "vfmlsl_low", $p0, $p1,
                           (dup_typed $p1, (call "vget_lane", $p2, $p3)))>;
def OP_FMLAL_LN_Hi  : Op<(call "vfmlal_high", $p0, $p1,
                           (dup_typed $p1, (call "vget_lane", $p2, $p3)))>;
def OP_FMLSL_LN_Hi  : Op<(call "vfmlsl_high", $p0, $p1,
                           (dup_typed $p1, (call "vget_lane", $p2, $p3)))>;

def OP_USDOT_LN
    : Op<(call "vusdot", $p0, $p1,
          (cast "8", "S", (call_mangled "splat_lane", (bitcast "int32x2_t", $p2), $p3)))>;
def OP_USDOT_LNQ
    : Op<(call "vusdot", $p0, $p1,
          (cast "8", "S", (call_mangled "splat_lane", (bitcast "int32x4_t", $p2), $p3)))>;

// sudot splats the second vector and then calls vusdot
def OP_SUDOT_LN
    : Op<(call "vusdot", $p0,
          (cast "8", "U", (call_mangled "splat_lane", (bitcast "int32x2_t", $p2), $p3)), $p1)>;
def OP_SUDOT_LNQ
    : Op<(call "vusdot", $p0,
          (cast "8", "U", (call_mangled "splat_lane", (bitcast "int32x4_t", $p2), $p3)), $p1)>;

def OP_BFDOT_LN
    : Op<(call "vbfdot", $p0, $p1,
          (bitcast $p1, (call_mangled "splat_lane", (bitcast "float32x2_t", $p2), $p3)))>;

def OP_BFDOT_LNQ
    : Op<(call "vbfdot", $p0, $p1,
          (bitcast $p1, (call_mangled "splat_lane", (bitcast "float32x4_t", $p2), $p3)))>;

def OP_BFMLALB_LN
    : Op<(call "vbfmlalb", $p0, $p1,
          (dup_typed $p1, (call "vget_lane", $p2, $p3)))>;

def OP_BFMLALT_LN
    : Op<(call "vbfmlalt", $p0, $p1,
          (dup_typed $p1, (call "vget_lane", $p2, $p3)))>;

def OP_VCVT_F32_BF16
    : Op<(bitcast "R",
          (call "vshll_n", (bitcast "int16x4_t", $p0),
                           (literal "int32_t", "16")))>;
def OP_VCVT_F32_BF16_LO
    : Op<(call "vcvt_f32_bf16", (call "vget_low", $p0))>;
def OP_VCVT_F32_BF16_HI
    : Op<(call "vcvt_f32_bf16", (call "vget_high", $p0))>;

def OP_VCVT_BF16_F32_LO_A64
    : Op<(call "__a64_vcvtq_low_bf16", $p0)>;
def OP_VCVT_BF16_F32_A64
    : Op<(call "vget_low", (call "__a64_vcvtq_low_bf16", $p0))>;

def OP_VCVT_BF16_F32_A32
    : Op<(call "__a32_vcvt_bf16", $p0)>;

def OP_VCVT_BF16_F32_LO_A32
    : Op<(call "vcombine", (cast "bfloat16x4_t", (literal "uint64_t", "0ULL")),
                           (call "__a32_vcvt_bf16", $p0))>;
def OP_VCVT_BF16_F32_HI_A32
    : Op<(call "vcombine", (call "__a32_vcvt_bf16", $p1),
                           (call "vget_low", $p0))>;

def OP_CVT_F32_BF16
    : Op<(bitcast "R", (op "<<", (cast "int32_t", (bitcast "int16_t", $p0)),
                                 (literal "int32_t", "16")))>;

//===----------------------------------------------------------------------===//
// Auxiliary Instructions
//===----------------------------------------------------------------------===//

// Splat operation - performs a range-checked splat over a vector
def SPLAT  : WInst<"splat_lane", ".(!q)I",
                   "UcUsUicsilPcPsfQUcQUsQUiQcQsQiQPcQPsQflUlQlQUlhdQhQdPlQPl",
                    [ImmCheck<1, ImmCheckLaneIndex, 0>]>;
def SPLATQ : WInst<"splat_laneq", ".(!Q)I",
                   "UcUsUicsilPcPsfQUcQUsQUiQcQsQiQPcQPsQflUlQlQUlhdQhQdPlQPl",
                   [ImmCheck<1, ImmCheckLaneIndex, 0>]>;

let TargetGuard = "bf16,neon" in {
  def SPLAT_BF  : WInst<"splat_lane", ".(!q)I", "bQb",
                      [ImmCheck<1, ImmCheckLaneIndex, 0>]>;
  def SPLATQ_BF : WInst<"splat_laneq", ".(!Q)I", "bQb",
                      [ImmCheck<1, ImmCheckLaneIndex, 0>]>;
}

//===----------------------------------------------------------------------===//
// Intrinsics
//===----------------------------------------------------------------------===//

////////////////////////////////////////////////////////////////////////////////
// E.3.1 Addition
def VADD    : IOpInst<"vadd", "...",
                      "csilfUcUsUiUlQcQsQiQlQfQUcQUsQUiQUl", OP_ADD>;
def VADDL   : SOpInst<"vaddl", "(>Q)..", "csiUcUsUi", OP_ADDL>;
def VADDW   : SOpInst<"vaddw", "(>Q)(>Q).", "csiUcUsUi", OP_ADDW>;
def VHADD   : SInst<"vhadd", "...", "csiUcUsUiQcQsQiQUcQUsQUi">;
def VRHADD  : SInst<"vrhadd", "...", "csiUcUsUiQcQsQiQUcQUsQUi">;
def VQADD   : SInst<"vqadd", "...", "csilUcUsUiUlQcQsQiQlQUcQUsQUiQUl">;
def VADDHN  : IInst<"vaddhn", "<QQ", "silUsUiUl">;
def VRADDHN : IInst<"vraddhn", "<QQ", "silUsUiUl">;

////////////////////////////////////////////////////////////////////////////////
// E.3.2 Multiplication
def VMUL     : IOpInst<"vmul", "...", "csifUcUsUiQcQsQiQfQUcQUsQUi", OP_MUL>;
def VMULP    : SInst<"vmul", "...", "PcQPc">;
def VMLA     : IOpInst<"vmla", "....", "csifUcUsUiQcQsQiQfQUcQUsQUi", OP_MLA>;
def VMLAL    : SOpInst<"vmlal", "(>Q)(>Q)..", "csiUcUsUi", OP_MLAL>;
def VMLS     : IOpInst<"vmls", "....", "csifUcUsUiQcQsQiQfQUcQUsQUi", OP_MLS>;
def VMLSL    : SOpInst<"vmlsl", "(>Q)(>Q)..", "csiUcUsUi", OP_MLSL>;
def VQDMULH  : SInst<"vqdmulh", "...", "siQsQi">;
def VQRDMULH : SInst<"vqrdmulh", "...", "siQsQi">;

let TargetGuard = "v8.1a,neon" in {
def VQRDMLAH : SInst<"vqrdmlah", "....", "siQsQi">;
def VQRDMLSH : SInst<"vqrdmlsh", "....", "siQsQi">;
}

def VQDMLAL  : SInst<"vqdmlal", "(>Q)(>Q)..", "si">;
def VQDMLSL  : SInst<"vqdmlsl", "(>Q)(>Q)..", "si">;
def VMULL    : SInst<"vmull", "(>Q)..", "csiUcUsUiPc">;
def VQDMULL  : SInst<"vqdmull", "(>Q)..", "si">;

////////////////////////////////////////////////////////////////////////////////
// E.3.3 Subtraction
def VSUB    : IOpInst<"vsub", "...",
                      "csilfUcUsUiUlQcQsQiQlQfQUcQUsQUiQUl", OP_SUB>;
def VSUBL   : SOpInst<"vsubl", "(>Q)..", "csiUcUsUi", OP_SUBL>;
def VSUBW   : SOpInst<"vsubw", "(>Q)(>Q).", "csiUcUsUi", OP_SUBW>;
def VQSUB   : SInst<"vqsub", "...", "csilUcUsUiUlQcQsQiQlQUcQUsQUiQUl">;
def VHSUB   : SInst<"vhsub", "...", "csiUcUsUiQcQsQiQUcQUsQUi">;
def VSUBHN  : IInst<"vsubhn", "<QQ", "silUsUiUl">;
def VRSUBHN : IInst<"vrsubhn", "<QQ", "silUsUiUl">;

////////////////////////////////////////////////////////////////////////////////
// E.3.4 Comparison
def VCEQ  : IOpInst<"vceq", "U..", "csifUcUsUiPcQcQsQiQfQUcQUsQUiQPc", OP_EQ>;
def VCGE  : SOpInst<"vcge", "U..", "csifUcUsUiQcQsQiQfQUcQUsQUi", OP_GE>;
let InstName = "vcge" in
def VCLE  : SOpInst<"vcle", "U..", "csifUcUsUiQcQsQiQfQUcQUsQUi", OP_LE>;
def VCGT  : SOpInst<"vcgt", "U..", "csifUcUsUiQcQsQiQfQUcQUsQUi", OP_GT>;
let InstName = "vcgt" in
def VCLT  : SOpInst<"vclt", "U..", "csifUcUsUiQcQsQiQfQUcQUsQUi", OP_LT>;
let InstName = "vacge" in {
def VCAGE : IInst<"vcage", "U..", "fQf">;
def VCALE : IInst<"vcale", "U..", "fQf">;
}
let InstName = "vacgt" in {
def VCAGT : IInst<"vcagt", "U..", "fQf">;
def VCALT : IInst<"vcalt", "U..", "fQf">;
}
def VTST  : WInst<"vtst", "U..", "csiUcUsUiPcPsQcQsQiQUcQUsQUiQPcQPs">;

////////////////////////////////////////////////////////////////////////////////
// E.3.5 Absolute Difference
def VABD  : SInst<"vabd", "...",  "csiUcUsUifQcQsQiQUcQUsQUiQf">;
def VABDL : SOpInst<"vabdl", "(>Q)..",  "csiUcUsUi", OP_ABDL>;
def VABA  : SOpInst<"vaba", "....", "csiUcUsUiQcQsQiQUcQUsQUi", OP_ABA>;
def VABAL : SOpInst<"vabal", "(>Q)(>Q)..", "csiUcUsUi", OP_ABAL>;

////////////////////////////////////////////////////////////////////////////////
// E.3.6 Max/Min
def VMAX : SInst<"vmax", "...", "csiUcUsUifQcQsQiQUcQUsQUiQf">;
def VMIN : SInst<"vmin", "...", "csiUcUsUifQcQsQiQUcQUsQUiQf">;

////////////////////////////////////////////////////////////////////////////////
// E.3.7 Pairwise Addition
def VPADD  : IInst<"vpadd", "...", "csiUcUsUif">;
def VPADDL : SInst<"vpaddl", ">.",  "csiUcUsUiQcQsQiQUcQUsQUi">;
def VPADAL : SInst<"vpadal", ">>.", "csiUcUsUiQcQsQiQUcQUsQUi">;

////////////////////////////////////////////////////////////////////////////////
// E.3.8-9 Folding Max/Min
def VPMAX : SInst<"vpmax", "...", "csiUcUsUif">;
def VPMIN : SInst<"vpmin", "...", "csiUcUsUif">;

////////////////////////////////////////////////////////////////////////////////
// E.3.10 Reciprocal/Sqrt
def VRECPS  : IInst<"vrecps", "...", "fQf">;
def VRSQRTS : IInst<"vrsqrts", "...", "fQf">;

////////////////////////////////////////////////////////////////////////////////
// E.3.11 Shifts by signed variable
def VSHL   : SInst<"vshl", "..S", "csilUcUsUiUlQcQsQiQlQUcQUsQUiQUl">;
def VQSHL  : SInst<"vqshl", "..S", "csilUcUsUiUlQcQsQiQlQUcQUsQUiQUl">;
def VRSHL  : SInst<"vrshl", "..S", "csilUcUsUiUlQcQsQiQlQUcQUsQUiQUl">;
def VQRSHL : SInst<"vqrshl", "..S", "csilUcUsUiUlQcQsQiQlQUcQUsQUiQUl">;

////////////////////////////////////////////////////////////////////////////////
// E.3.12 Shifts by constant
let isShift = 1 in {


def VSHR_N     : SInst<"vshr_n", "..I", "csilUcUsUiUlQcQsQiQlQUcQUsQUiQUl",
                      [ImmCheck<1, ImmCheckShiftRight>]>;
def VSHL_N     : IInst<"vshl_n", "..I", "csilUcUsUiUlQcQsQiQlQUcQUsQUiQUl",
                      [ImmCheck<1, ImmCheckShiftLeft>]>;
def VRSHR_N    : SInst<"vrshr_n", "..I", "csilUcUsUiUlQcQsQiQlQUcQUsQUiQUl",
                      [ImmCheck<1, ImmCheckShiftRight>]>;
def VSRA_N     : SInst<"vsra_n", "...I", "csilUcUsUiUlQcQsQiQlQUcQUsQUiQUl",
                      [ImmCheck<2, ImmCheckShiftRight>]>;
def VRSRA_N    : SInst<"vrsra_n", "...I", "csilUcUsUiUlQcQsQiQlQUcQUsQUiQUl",
                      [ImmCheck<2, ImmCheckShiftRight>]>;
def VQSHL_N    : SInst<"vqshl_n", "..I", "csilUcUsUiUlQcQsQiQlQUcQUsQUiQUl",
                      [ImmCheck<1, ImmCheckShiftLeft>]>;
def VQSHLU_N   : SInst<"vqshlu_n", "U.I", "csilQcQsQiQl",
                      [ImmCheck<1, ImmCheckShiftLeft>]>;

// Narrowing right shifts should have an immediate range of 1..(sizeinbits(arg)/2).
// However, as the overloaded type code that is supplied to a polymorphic builtin
// is that of the return type (half as wide as the argument in this case), using
// ImmCheckShiftRightNarrow would return in an upper bound of (sizeinbits(arg)/2)/2.
// ImmCheckShiftRight produces the correct behavior here.
def VSHRN_N    : IInst<"vshrn_n", "<QI", "silUsUiUl",
                      [ImmCheck<1, ImmCheckShiftRight>]>;
def VQSHRUN_N  : SInst<"vqshrun_n", "(<U)QI", "sil",
                      [ImmCheck<1, ImmCheckShiftRight>]>;
def VQRSHRUN_N : SInst<"vqrshrun_n", "(<U)QI", "sil",
                      [ImmCheck<1, ImmCheckShiftRight>]>;
def VQSHRN_N   : SInst<"vqshrn_n", "<QI", "silUsUiUl",
                      [ImmCheck<1, ImmCheckShiftRight>]>;
def VRSHRN_N   : IInst<"vrshrn_n", "<QI", "silUsUiUl",
                      [ImmCheck<1, ImmCheckShiftRight>]>;
def VQRSHRN_N  : SInst<"vqrshrn_n", "<QI", "silUsUiUl",
                      [ImmCheck<1, ImmCheckShiftRight>]>;

// Widening left-shifts should have a range of 0..(sizeinbits(arg)-1).
// This polymorphic builtin is supplied the wider return type as it's overloaded
// base type, so the range here is actually 0..(sizeinbits(arg)*2).
// This cannot be rectified currently due to a use of vshll_n_s16 with an
// out-of-bounds immediate in the defintiion of vcvt_f32_bf16.
def VSHLL_N    : SInst<"vshll_n", "(>Q).I", "csiUcUsUi",
                      [ImmCheck<1, ImmCheckShiftLeft>]>;

////////////////////////////////////////////////////////////////////////////////
// E.3.13 Shifts with insert
def VSRI_N : WInst<"vsri_n", "...I",
                   "csilUcUsUiUlPcPsQcQsQiQlQUcQUsQUiQUlQPcQPs",
                    [ImmCheck<2, ImmCheckShiftRight, 0>]>;
def VSLI_N : WInst<"vsli_n", "...I",
                   "csilUcUsUiUlPcPsQcQsQiQlQUcQUsQUiQUlQPcQPs",
                   [ImmCheck<2, ImmCheckShiftLeft, 0>]>;
}

////////////////////////////////////////////////////////////////////////////////
// E.3.14 Loads and stores of a single vector
def VLD1      : WInst<"vld1", ".(c*!)",
                      "QUcQUsQUiQUlQcQsQiQlQfQPcQPsUcUsUiUlcsilfPcPs">;
def VLD1_X2   : WInst<"vld1_x2", "2(c*!)",
                      "cfilsUcUiUlUsQcQfQiQlQsQUcQUiQUlQUsPcPsQPcQPs">;
def VLD1_X3   : WInst<"vld1_x3", "3(c*!)",
                      "cfilsUcUiUlUsQcQfQiQlQsQUcQUiQUlQUsPcPsQPcQPs">;
def VLD1_X4   : WInst<"vld1_x4", "4(c*!)",
                      "cfilsUcUiUlUsQcQfQiQlQsQUcQUiQUlQUsPcPsQPcQPs">;
def VLD1_LANE : WInst<"vld1_lane", ".(c*!).I",
                      "QUcQUsQUiQUlQcQsQiQlQfQPcQPsUcUsUiUlcsilfPcPs",
                      [ImmCheck<2, ImmCheckLaneIndex, 1>]>;
def VLD1_DUP  : WInst<"vld1_dup", ".(c*!)",
                      "QUcQUsQUiQUlQcQsQiQlQfQPcQPsUcUsUiUlcsilfPcPs">;
def VST1      : WInst<"vst1", "v*(.!)",
                      "QUcQUsQUiQUlQcQsQiQlQfQPcQPsUcUsUiUlcsilfPcPs">;
def VST1_X2   : WInst<"vst1_x2", "v*(2!)",
                      "cfilsUcUiUlUsQcQfQiQlQsQUcQUiQUlQUsPcPsQPcQPs">;
def VST1_X3   : WInst<"vst1_x3", "v*(3!)",
                      "cfilsUcUiUlUsQcQfQiQlQsQUcQUiQUlQUsPcPsQPcQPs">;
def VST1_X4   : WInst<"vst1_x4", "v*(4!)",
                      "cfilsUcUiUlUsQcQfQiQlQsQUcQUiQUlQUsPcPsQPcQPs">;
def VST1_LANE : WInst<"vst1_lane", "v*(.!)I",
                      "QUcQUsQUiQUlQcQsQiQlQfQPcQPsUcUsUiUlcsilfPcPs",
                      [ImmCheck<2, ImmCheckLaneIndex, 1>]>;

let ArchGuard = "(__ARM_FP & 2)" in {
def VLD1_F16      : WInst<"vld1", ".(c*!)", "hQh">;
def VLD1_X2_F16   : WInst<"vld1_x2", "2(c*!)", "hQh">;
def VLD1_X3_F16   : WInst<"vld1_x3", "3(c*!)", "hQh">;
def VLD1_X4_F16   : WInst<"vld1_x4", "4(c*!)", "hQh">;
def VLD1_LANE_F16 : WInst<"vld1_lane", ".(c*!).I", "hQh",
                          [ImmCheck<2, ImmCheckLaneIndex, 1>]>;
def VLD1_DUP_F16  : WInst<"vld1_dup", ".(c*!)", "hQh">;
def VST1_F16      : WInst<"vst1", "v*(.!)", "hQh">;
def VST1_X2_F16   : WInst<"vst1_x2", "v*(2!)", "hQh">;
def VST1_X3_F16   : WInst<"vst1_x3", "v*(3!)", "hQh">;
def VST1_X4_F16   : WInst<"vst1_x4", "v*(4!)", "hQh">;
def VST1_LANE_F16 : WInst<"vst1_lane", "v*(.!)I", "hQh",
                          [ImmCheck<2, ImmCheckLaneIndex, 1>]>;
}

////////////////////////////////////////////////////////////////////////////////
// E.3.15 Loads and stores of an N-element structure
def VLD2 : WInst<"vld2", "2(c*!)", "QUcQUsQUiQcQsQiQfQPcQPsUcUsUiUlcsilfPcPs">;
def VLD3 : WInst<"vld3", "3(c*!)", "QUcQUsQUiQcQsQiQfQPcQPsUcUsUiUlcsilfPcPs">;
def VLD4 : WInst<"vld4", "4(c*!)", "QUcQUsQUiQcQsQiQfQPcQPsUcUsUiUlcsilfPcPs">;
def VLD2_DUP  : WInst<"vld2_dup", "2(c*!)",
                      "UcUsUiUlcsilfPcPsQcQfQiQlQsQPcQPsQUcQUiQUlQUs">;
def VLD3_DUP  : WInst<"vld3_dup", "3(c*!)",
                      "UcUsUiUlcsilfPcPsQcQfQiQlQsQPcQPsQUcQUiQUlQUs">;
def VLD4_DUP  : WInst<"vld4_dup", "4(c*!)",
                      "UcUsUiUlcsilfPcPsQcQfQiQlQsQPcQPsQUcQUiQUlQUs">;
def VLD2_LANE : WInst<"vld2_lane", "2(c*!)2I", "QUsQUiQsQiQfQPsUcUsUicsifPcPs",
                      [ImmCheck<4, ImmCheckLaneIndex, 1>]>;
def VLD3_LANE : WInst<"vld3_lane", "3(c*!)3I", "QUsQUiQsQiQfQPsUcUsUicsifPcPs",
                      [ImmCheck<5, ImmCheckLaneIndex, 1>]>;
def VLD4_LANE : WInst<"vld4_lane", "4(c*!)4I", "QUsQUiQsQiQfQPsUcUsUicsifPcPs",
                      [ImmCheck<6, ImmCheckLaneIndex, 1>]>;
def VST2 : WInst<"vst2", "v*(2!)", "QUcQUsQUiQcQsQiQfQPcQPsUcUsUiUlcsilfPcPs">;
def VST3 : WInst<"vst3", "v*(3!)", "QUcQUsQUiQcQsQiQfQPcQPsUcUsUiUlcsilfPcPs">;
def VST4 : WInst<"vst4", "v*(4!)", "QUcQUsQUiQcQsQiQfQPcQPsUcUsUiUlcsilfPcPs">;
def VST2_LANE : WInst<"vst2_lane", "v*(2!)I", "QUsQUiQsQiQfQPsUcUsUicsifPcPs",
                      [ImmCheck<3, ImmCheckLaneIndex, 1>]>;
def VST3_LANE : WInst<"vst3_lane", "v*(3!)I", "QUsQUiQsQiQfQPsUcUsUicsifPcPs",
                      [ImmCheck<4, ImmCheckLaneIndex, 1>]>;
def VST4_LANE : WInst<"vst4_lane", "v*(4!)I", "QUsQUiQsQiQfQPsUcUsUicsifPcPs",
                      [ImmCheck<5, ImmCheckLaneIndex, 1>]>;
let ArchGuard = "(__ARM_FP & 2)" in {
def VLD2_F16      : WInst<"vld2", "2(c*!)", "hQh">;
def VLD3_F16      : WInst<"vld3", "3(c*!)", "hQh">;
def VLD4_F16      : WInst<"vld4", "4(c*!)", "hQh">;
def VLD2_DUP_F16  : WInst<"vld2_dup", "2(c*!)", "hQh">;
def VLD3_DUP_F16  : WInst<"vld3_dup", "3(c*!)", "hQh">;
def VLD4_DUP_F16  : WInst<"vld4_dup", "4(c*!)", "hQh">;
def VLD2_LANE_F16 : WInst<"vld2_lane", "2(c*!)2I", "hQh",
                          [ImmCheck<4, ImmCheckLaneIndex, 1>]>;
def VLD3_LANE_F16 : WInst<"vld3_lane", "3(c*!)3I", "hQh",
                          [ImmCheck<5, ImmCheckLaneIndex, 1>]>;
def VLD4_LANE_F16 : WInst<"vld4_lane", "4(c*!)4I", "hQh",
                          [ImmCheck<6, ImmCheckLaneIndex, 1>]>;
def VST2_F16      : WInst<"vst2", "v*(2!)", "hQh">;
def VST3_F16      : WInst<"vst3", "v*(3!)", "hQh">;
def VST4_F16      : WInst<"vst4", "v*(4!)", "hQh">;
def VST2_LANE_F16 : WInst<"vst2_lane", "v*(2!)I", "hQh",
                          [ImmCheck<3, ImmCheckLaneIndex, 1>]>;
def VST3_LANE_F16 : WInst<"vst3_lane", "v*(3!)I", "hQh",
                         [ImmCheck<4, ImmCheckLaneIndex, 1>]>;
def VST4_LANE_F16 : WInst<"vst4_lane", "v*(4!)I", "hQh",
                          [ImmCheck<5, ImmCheckLaneIndex, 1>]>;
}

////////////////////////////////////////////////////////////////////////////////
// E.3.16 Extract lanes from a vector
let InstName = "vmov" in
def VGET_LANE : IInst<"vget_lane", "1.I",
                      "UcUsUicsiPcPsfQUcQUsQUiQcQsQiQPcQPsQflUlQlQUl",
                      [ImmCheck<1, ImmCheckLaneIndex, 0>]>;

////////////////////////////////////////////////////////////////////////////////
// E.3.17 Set lanes within a vector
let InstName = "vmov" in
def VSET_LANE : IInst<"vset_lane", ".1.I",
                      "UcUsUicsiPcPsfQUcQUsQUiQcQsQiQPcQPsQflUlQlQUl",
                      [ImmCheck<2, ImmCheckLaneIndex, 1>]>;

////////////////////////////////////////////////////////////////////////////////
// E.3.18 Initialize a vector from bit pattern
def VCREATE : NoTestOpInst<"vcreate", ".(IU>)", "csihfUcUsUiUlPcPsl", OP_CAST> {
  let BigEndianSafe = 1;
}

////////////////////////////////////////////////////////////////////////////////
// E.3.19 Set all lanes to same value
let InstName = "vmov" in {
def VDUP_N   : WOpInst<"vdup_n", ".1",
                       "UcUsUicsiPcPshfQUcQUsQUiQcQsQiQPcQPsQhQflUlQlQUl",
                       OP_DUP>;
def VMOV_N   : WOpInst<"vmov_n", ".1",
                       "UcUsUicsiPcPshfQUcQUsQUiQcQsQiQPcQPsQhQflUlQlQUl",
                       OP_DUP>;
}
let InstName = "" in
def VDUP_LANE: WOpInst<"vdup_lane", ".qI",
                       "UcUsUicsiPcPshfQUcQUsQUiQcQsQiQPcQPsQhQflUlQlQUl",
                       OP_DUP_LN>;

////////////////////////////////////////////////////////////////////////////////
// E.3.20 Combining vectors
def VCOMBINE : NoTestOpInst<"vcombine", "Q..", "csilhfUcUsUiUlPcPs", OP_CONC>;

////////////////////////////////////////////////////////////////////////////////
// E.3.21 Splitting vectors
// Note that the ARM NEON Reference 2.0 mistakenly document the vget_high_f16()
// and vget_low_f16() intrinsics as AArch64-only. We (and GCC) support all
// versions of these intrinsics in both AArch32 and AArch64 architectures. See
// D45668 for more details.
let InstName = "vmov" in {
def VGET_HIGH : NoTestOpInst<"vget_high", ".Q", "csilhfUcUsUiUlPcPs", OP_HI>;
def VGET_LOW  : NoTestOpInst<"vget_low", ".Q", "csilhfUcUsUiUlPcPs", OP_LO>;
}

////////////////////////////////////////////////////////////////////////////////
// E.3.22 Converting vectors

let ArchGuard = "(__ARM_FP & 2)" in {
  def VCVT_F16_F32 : SInst<"vcvt_f16_f32", "(<q)(.!)", "Hf">;
  def VCVT_F32_F16 : SInst<"vcvt_f32_f16", "(>Q)(.!)", "h">;
}

def VCVT_S32     : SInst<"vcvt_s32", "S.",  "fQf">;
def VCVT_U32     : SInst<"vcvt_u32", "U.",  "fQf">;
def VCVT_F32     : SInst<"vcvt_f32", "F(.!)",  "iUiQiQUi">;
def VCVT_N_S32   : SInst<"vcvt_n_s32", "S.I", "fQf",
                        [ImmCheck<1, ImmCheck1_32>]>;
def VCVT_N_U32   : SInst<"vcvt_n_u32", "U.I", "fQf",
                        [ImmCheck<1, ImmCheck1_32>]>;
def VCVT_N_F32   : SInst<"vcvt_n_f32", "F(.!)I", "iUiQiQUi",
                        [ImmCheck<1, ImmCheck1_32>]>;

def VMOVN        : IInst<"vmovn", "<Q",  "silUsUiUl">;
def VMOVL        : SInst<"vmovl", "(>Q).",  "csiUcUsUi">;
def VQMOVN       : SInst<"vqmovn", "<Q",  "silUsUiUl">;
def VQMOVUN      : SInst<"vqmovun", "(<U)Q",  "sil">;

////////////////////////////////////////////////////////////////////////////////
// E.3.23-24 Table lookup, Extended table lookup
let InstName = "vtbl" in {
def VTBL1 : WInst<"vtbl1", "..p",  "UccPc">;
def VTBL2 : WInst<"vtbl2", ".2p",  "UccPc">;
def VTBL3 : WInst<"vtbl3", ".3p",  "UccPc">;
def VTBL4 : WInst<"vtbl4", ".4p",  "UccPc">;
}
let InstName = "vtbx" in {
def VTBX1 : WInst<"vtbx1", "...p", "UccPc">;
def VTBX2 : WInst<"vtbx2", "..2p", "UccPc">;
def VTBX3 : WInst<"vtbx3", "..3p", "UccPc">;
def VTBX4 : WInst<"vtbx4", "..4p", "UccPc">;
}

////////////////////////////////////////////////////////////////////////////////
// E.3.25 Operations with a scalar value
def VMLA_LANE     : IOpInst<"vmla_lane", "...qI",
                            "siUsUifQsQiQUsQUiQf", OP_MLA_LN>;
def VMLAL_LANE    : SOpInst<"vmlal_lane", "(>Q)(>Q)..I", "siUsUi", OP_MLAL_LN>;
def VQDMLAL_LANE  : SOpInst<"vqdmlal_lane", "(>Q)(>Q)..I", "si", OP_QDMLAL_LN>;
def VMLS_LANE     : IOpInst<"vmls_lane", "...qI",
                            "siUsUifQsQiQUsQUiQf", OP_MLS_LN>;
def VMLSL_LANE    : SOpInst<"vmlsl_lane", "(>Q)(>Q)..I", "siUsUi", OP_MLSL_LN>;
def VQDMLSL_LANE  : SOpInst<"vqdmlsl_lane", "(>Q)(>Q)..I", "si", OP_QDMLSL_LN>;
def VMUL_N        : IOpInst<"vmul_n", "..1", "sifUsUiQsQiQfQUsQUi", OP_MUL_N>;
def VMUL_LANE     : IOpInst<"vmul_lane", "..qI",
                            "sifUsUiQsQiQfQUsQUi", OP_MUL_LN>;
def VMULL_N       : SOpInst<"vmull_n", "(>Q).1", "siUsUi", OP_MULL_N>;
def VMULL_LANE    : SOpInst<"vmull_lane", "(>Q)..I", "siUsUi", OP_MULL_LN>;
def VQDMULL_N     : SOpInst<"vqdmull_n", "(>Q).1", "si", OP_QDMULL_N>;
def VQDMULL_LANE  : SOpInst<"vqdmull_lane", "(>Q)..I", "si", OP_QDMULL_LN>;
def VQDMULH_N     : SOpInst<"vqdmulh_n", "..1", "siQsQi", OP_QDMULH_N>;
def VQRDMULH_N    : SOpInst<"vqrdmulh_n", "..1", "siQsQi", OP_QRDMULH_N>;

let ArchGuard = "!defined(__aarch64__) && !defined(__arm64ec__)" in {
def VQDMULH_LANE  : SOpInst<"vqdmulh_lane", "..qI", "siQsQi", OP_QDMULH_LN>;
def VQRDMULH_LANE : SOpInst<"vqrdmulh_lane", "..qI", "siQsQi", OP_QRDMULH_LN>;
}
let ArchGuard = "defined(__aarch64__) || defined(__arm64ec__)" in {
def A64_VQDMULH_LANE  : SInst<"vqdmulh_lane", "..(!q)I", "siQsQi",
                              [ImmCheck<2, ImmCheckLaneIndex, 1>]>;
def A64_VQRDMULH_LANE : SInst<"vqrdmulh_lane", "..(!q)I", "siQsQi",
                              [ImmCheck<2, ImmCheckLaneIndex, 1>]>;
}

let TargetGuard = "v8.1a,neon" in {
def VQRDMLAH_LANE : SOpInst<"vqrdmlah_lane", "...qI", "siQsQi", OP_QRDMLAH_LN>;
def VQRDMLSH_LANE : SOpInst<"vqrdmlsh_lane", "...qI", "siQsQi", OP_QRDMLSH_LN>;
}

def VMLA_N        : IOpInst<"vmla_n", "...1", "siUsUifQsQiQUsQUiQf", OP_MLA_N>;
def VMLAL_N       : SOpInst<"vmlal_n", "(>Q)(>Q).1", "siUsUi", OP_MLAL_N>;
def VQDMLAL_N     : SOpInst<"vqdmlal_n", "(>Q)(>Q).1", "si", OP_QDMLAL_N>;
def VMLS_N        : IOpInst<"vmls_n", "...1", "siUsUifQsQiQUsQUiQf", OP_MLS_N>;
def VMLSL_N       : SOpInst<"vmlsl_n", "(>Q)(>Q).1", "siUsUi", OP_MLSL_N>;
def VQDMLSL_N     : SOpInst<"vqdmlsl_n", "(>Q)(>Q).1", "si", OP_QDMLSL_N>;

////////////////////////////////////////////////////////////////////////////////
// E.3.26 Vector Extract
def VEXT : WInst<"vext", "...I",
                 "cUcPcsUsPsiUilUlfQcQUcQPcQsQUsQPsQiQUiQlQUlQf",
                 [ImmCheck<2, ImmCheckLaneIndex, 0>]>;

////////////////////////////////////////////////////////////////////////////////
// E.3.27 Reverse vector elements
def VREV64 : WOpInst<"vrev64", "..", "csiUcUsUiPcPsfQcQsQiQUcQUsQUiQPcQPsQf",
                  OP_REV64>;
def VREV32 : WOpInst<"vrev32", "..", "csUcUsPcPsQcQsQUcQUsQPcQPs", OP_REV32>;
def VREV16 : WOpInst<"vrev16", "..", "cUcPcQcQUcQPc", OP_REV16>;

////////////////////////////////////////////////////////////////////////////////
// E.3.28 Other single operand arithmetic
def VABS    : SInst<"vabs", "..", "csifQcQsQiQf">;
def VQABS   : SInst<"vqabs", "..", "csiQcQsQi">;
def VNEG    : SOpInst<"vneg", "..", "csifQcQsQiQf", OP_NEG>;
def VQNEG   : SInst<"vqneg", "..", "csiQcQsQi">;
def VCLS    : SInst<"vcls", "S.", "csiUcUsUiQcQsQiQUcQUsQUi">;
def VCLZ    : IInst<"vclz", "..", "csiUcUsUiQcQsQiQUcQUsQUi">;
def VCNT    : WInst<"vcnt", "..", "UccPcQUcQcQPc">;
def VRECPE  : SInst<"vrecpe", "..", "fUiQfQUi">;
def VRSQRTE : SInst<"vrsqrte", "..", "fUiQfQUi">;

////////////////////////////////////////////////////////////////////////////////
// E.3.29 Logical operations
def VMVN : LOpInst<"vmvn", "..", "csiUcUsUiPcQcQsQiQUcQUsQUiQPc", OP_NOT>;
def VAND : LOpInst<"vand", "...", "csilUcUsUiUlQcQsQiQlQUcQUsQUiQUl", OP_AND>;
def VORR : LOpInst<"vorr", "...", "csilUcUsUiUlQcQsQiQlQUcQUsQUiQUl", OP_OR>;
def VEOR : LOpInst<"veor", "...", "csilUcUsUiUlQcQsQiQlQUcQUsQUiQUl", OP_XOR>;
def VBIC : LOpInst<"vbic", "...", "csilUcUsUiUlQcQsQiQlQUcQUsQUiQUl", OP_ANDN>;
def VORN : LOpInst<"vorn", "...", "csilUcUsUiUlQcQsQiQlQUcQUsQUiQUl", OP_ORN>;
let isHiddenLInst = 1 in
def VBSL : SInst<"vbsl", ".U..",
                "csilUcUsUiUlfPcPsQcQsQiQlQUcQUsQUiQUlQfQPcQPs">;

////////////////////////////////////////////////////////////////////////////////
// E.3.30 Transposition operations
def VTRN : WInst<"vtrn", "2..", "csiUcUsUifPcPsQcQsQiQUcQUsQUiQfQPcQPs">;
def VZIP : WInst<"vzip", "2..", "csiUcUsUifPcPsQcQsQiQUcQUsQUiQfQPcQPs">;
def VUZP : WInst<"vuzp", "2..", "csiUcUsUifPcPsQcQsQiQUcQUsQUiQfQPcQPs">;

////////////////////////////////////////////////////////////////////////////////

class REINTERPRET_CROSS_SELF<string Types> :
  NoTestOpInst<"vreinterpret", "..", Types, OP_REINT> {
    let CartesianProductWith = Types;
}

multiclass REINTERPRET_CROSS_TYPES<string TypesA, string TypesB> {
  def AXB: NoTestOpInst<"vreinterpret", "..", TypesA, OP_REINT> {
    let CartesianProductWith = TypesB;
  }
  def BXA: NoTestOpInst<"vreinterpret", "..", TypesB, OP_REINT> {
    let CartesianProductWith = TypesA;
  }
}

// E.3.31 Vector reinterpret cast operations
def VREINTERPRET : REINTERPRET_CROSS_SELF<"csilUcUsUiUlhfPcPsQcQsQiQlQUcQUsQUiQUlQhQfQPcQPs"> {
  let ArchGuard = "!defined(__aarch64__) && !defined(__arm64ec__)";
  let BigEndianSafe = 1;
}

////////////////////////////////////////////////////////////////////////////////
// Vector fused multiply-add operations

let ArchGuard = "defined(__ARM_FEATURE_FMA)" in {
  def VFMA : SInst<"vfma", "....", "fQf">;
  def VFMS : SOpInst<"vfms", "....", "fQf", OP_FMLS>;
  def FMLA_N_F32 : SOpInst<"vfma_n", "...1", "fQf", OP_FMLA_N>;
}

////////////////////////////////////////////////////////////////////////////////
// fp16 vector operations
def SCALAR_HALF_GET_LANE : IOpInst<"vget_lane", "1.I", "h", OP_SCALAR_HALF_GET_LN>;
def SCALAR_HALF_SET_LANE : IOpInst<"vset_lane", ".1.I", "h", OP_SCALAR_HALF_SET_LN>;
def SCALAR_HALF_GET_LANEQ : IOpInst<"vget_lane", "1.I", "Qh", OP_SCALAR_HALF_GET_LNQ>;
def SCALAR_HALF_SET_LANEQ : IOpInst<"vset_lane", ".1.I", "Qh", OP_SCALAR_HALF_SET_LNQ>;

////////////////////////////////////////////////////////////////////////////////
// Non poly128_t vaddp for Arm and AArch64
// TODO: poly128_t not implemented on arm32
def VADDP   : WInst<"vadd", "...", "PcPsPlQPcQPsQPl">;

////////////////////////////////////////////////////////////////////////////////
// AArch64 Intrinsics

let ArchGuard = "defined(__aarch64__) || defined(__arm64ec__)" in {

////////////////////////////////////////////////////////////////////////////////
// Load/Store
def LD1 : WInst<"vld1", ".(c*!)", "dQdPlQPl">;
def LD2 : WInst<"vld2", "2(c*!)", "QUlQldQdPlQPl">;
def LD3 : WInst<"vld3", "3(c*!)", "QUlQldQdPlQPl">;
def LD4 : WInst<"vld4", "4(c*!)", "QUlQldQdPlQPl">;
def ST1 : WInst<"vst1", "v*(.!)", "dQdPlQPl">;
def ST2 : WInst<"vst2", "v*(2!)", "QUlQldQdPlQPl">;
def ST3 : WInst<"vst3", "v*(3!)", "QUlQldQdPlQPl">;
def ST4 : WInst<"vst4", "v*(4!)", "QUlQldQdPlQPl">;

def LD1_X2 : WInst<"vld1_x2", "2(c*!)",
                   "dQdPlQPl">;
def LD1_X3 : WInst<"vld1_x3", "3(c*!)",
                   "dQdPlQPl">;
def LD1_X4 : WInst<"vld1_x4", "4(c*!)",
                   "dQdPlQPl">;

def ST1_X2 : WInst<"vst1_x2", "v*(2!)", "dQdPlQPl">;
def ST1_X3 : WInst<"vst1_x3", "v*(3!)", "dQdPlQPl">;
def ST1_X4 : WInst<"vst1_x4", "v*(4!)", "dQdPlQPl">;

def LD1_LANE : WInst<"vld1_lane", ".(c*!).I", "dQdPlQPl",
                    [ImmCheck<2, ImmCheckLaneIndex, 1>]>;
def LD2_LANE : WInst<"vld2_lane", "2(c*!)2I", "lUlQcQUcQPcQlQUldQdPlQPl",
                    [ImmCheck<4, ImmCheckLaneIndex, 1>]>;
def LD3_LANE : WInst<"vld3_lane", "3(c*!)3I", "lUlQcQUcQPcQlQUldQdPlQPl",
                    [ImmCheck<5, ImmCheckLaneIndex, 1>]>;
def LD4_LANE : WInst<"vld4_lane", "4(c*!)4I", "lUlQcQUcQPcQlQUldQdPlQPl",
                    [ImmCheck<6, ImmCheckLaneIndex, 1>]>;
def ST1_LANE : WInst<"vst1_lane", "v*(.!)I", "dQdPlQPl",
                    [ImmCheck<2, ImmCheckLaneIndex, 1>]>;
def ST2_LANE : WInst<"vst2_lane", "v*(2!)I", "lUlQcQUcQPcQlQUldQdPlQPl",
                    [ImmCheck<3, ImmCheckLaneIndex, 1>]>;
def ST3_LANE : WInst<"vst3_lane", "v*(3!)I", "lUlQcQUcQPcQlQUldQdPlQPl",
                    [ImmCheck<4, ImmCheckLaneIndex, 1>]>;
def ST4_LANE : WInst<"vst4_lane", "v*(4!)I", "lUlQcQUcQPcQlQUldQdPlQPl",
                    [ImmCheck<5, ImmCheckLaneIndex, 1>]>;

def LD1_DUP  : WInst<"vld1_dup", ".(c*!)", "dQdPlQPl">;
def LD2_DUP  : WInst<"vld2_dup", "2(c*!)", "dQdPlQPl">;
def LD3_DUP  : WInst<"vld3_dup", "3(c*!)", "dQdPlQPl">;
def LD4_DUP  : WInst<"vld4_dup", "4(c*!)", "dQdPlQPl">;

def VLDRQ : WInst<"vldrq", "1(c*!)", "Pk">;
def VSTRQ : WInst<"vstrq", "v*(1!)", "Pk">;

////////////////////////////////////////////////////////////////////////////////
// Addition
def ADD : IOpInst<"vadd", "...", "dQd", OP_ADD>;

////////////////////////////////////////////////////////////////////////////////
// Subtraction
def SUB : IOpInst<"vsub", "...", "dQd", OP_SUB>;

////////////////////////////////////////////////////////////////////////////////
// Multiplication
def MUL     : IOpInst<"vmul", "...", "dQd", OP_MUL>;
def MLA     : IOpInst<"vmla", "....", "dQd", OP_MLA>;
def MLS     : IOpInst<"vmls", "....", "dQd", OP_MLS>;

////////////////////////////////////////////////////////////////////////////////
// Multiplication Extended
def MULX : SInst<"vmulx", "...", "fdQfQd">;

////////////////////////////////////////////////////////////////////////////////
// Division
def FDIV : IOpInst<"vdiv", "...",  "fdQfQd", OP_DIV>;

////////////////////////////////////////////////////////////////////////////////
// Vector fused multiply-add operations
def FMLA : SInst<"vfma", "....", "dQd">;
def FMLS : SOpInst<"vfms", "....", "dQd", OP_FMLS>;

////////////////////////////////////////////////////////////////////////////////
// MUL, MLA, MLS, FMA, FMS definitions with scalar argument
def VMUL_N_A64 : IOpInst<"vmul_n", "..1", "Qd", OP_MUL_N>;

def FMLA_N : SOpInst<"vfma_n", "...1", "dQd", OP_FMLA_N>;
def FMLS_N : SOpInst<"vfms_n", "...1", "fdQfQd", OP_FMLS_N>;

////////////////////////////////////////////////////////////////////////////////
// Logical operations
def BSL : SInst<"vbsl", ".U..", "dPlQdQPl">;

////////////////////////////////////////////////////////////////////////////////
// Absolute Difference
def ABD  : SInst<"vabd", "...",  "dQd">;

////////////////////////////////////////////////////////////////////////////////
// saturating absolute/negate
def ABS    : SInst<"vabs", "..", "dQdlQl">;
def QABS   : SInst<"vqabs", "..", "lQl">;
def NEG    : SOpInst<"vneg", "..", "dlQdQl", OP_NEG>;
def QNEG   : SInst<"vqneg", "..", "lQl">;

////////////////////////////////////////////////////////////////////////////////
// Signed Saturating Accumulated of Unsigned Value
def SUQADD : SInst<"vuqadd", "..U", "csilQcQsQiQl">;

////////////////////////////////////////////////////////////////////////////////
// Unsigned Saturating Accumulated of Signed Value
def USQADD : SInst<"vsqadd", "..S", "UcUsUiUlQUcQUsQUiQUl">;

////////////////////////////////////////////////////////////////////////////////
// Reciprocal/Sqrt
def FRECPS  : IInst<"vrecps", "...", "dQd">;
def FRSQRTS : IInst<"vrsqrts", "...", "dQd">;
def FRECPE  : SInst<"vrecpe", "..", "dQd">;
def FRSQRTE : SInst<"vrsqrte", "..", "dQd">;
def FSQRT   : SInst<"vsqrt", "..", "fdQfQd">;

////////////////////////////////////////////////////////////////////////////////
// bitwise reverse
def RBIT : IInst<"vrbit", "..", "cUcPcQcQUcQPc">;

////////////////////////////////////////////////////////////////////////////////
// Integer extract and narrow to high
def XTN2 : SOpInst<"vmovn_high", "(<Q)<Q", "silUsUiUl", OP_XTN>;

////////////////////////////////////////////////////////////////////////////////
// Signed integer saturating extract and unsigned narrow to high
def SQXTUN2 : SOpInst<"vqmovun_high", "(<U)(<Uq).", "HsHiHl", OP_SQXTUN>;

////////////////////////////////////////////////////////////////////////////////
// Integer saturating extract and narrow to high
def QXTN2 : SOpInst<"vqmovn_high", "(<Q)<Q", "silUsUiUl", OP_QXTN>;

////////////////////////////////////////////////////////////////////////////////
// Converting vectors

def VCVT_F32_F64 : SInst<"vcvt_f32_f64", "(<q).", "Qd">;
def VCVT_F64_F32 : SInst<"vcvt_f64_f32", "(>Q).", "f">;

def VCVT_S64 : SInst<"vcvt_s64", "S.",  "dQd">;
def VCVT_U64 : SInst<"vcvt_u64", "U.",  "dQd">;
def VCVT_F64 : SInst<"vcvt_f64", "F(.!)",  "lUlQlQUl">;

def VCVT_HIGH_F16_F32 : SOpInst<"vcvt_high_f16", "<(<q!)Q", "Hf", OP_VCVT_NA_HI_F16>;
def VCVT_HIGH_F32_F16 : SOpInst<"vcvt_high_f32", "(>Q)(Q!)", "h", OP_VCVT_EX_HI_F32>;
def VCVT_HIGH_F32_F64 : SOpInst<"vcvt_high_f32", "(<Q)(F<!)Q", "d", OP_VCVT_NA_HI_F32>;
def VCVT_HIGH_F64_F32 : SOpInst<"vcvt_high_f64", "(>Q)(Q!)", "f", OP_VCVT_EX_HI_F64>;

def VCVTX_F32_F64      : SInst<"vcvtx_f32", "(F<)(Q!)",  "d">;
def VCVTX_HIGH_F32_F64 : SOpInst<"vcvtx_high_f32", "(<Q)(F<!)Q", "d", OP_VCVTX_HI>;

////////////////////////////////////////////////////////////////////////////////
// Comparison
def FCAGE : IInst<"vcage", "U..", "dQd">;
def FCAGT : IInst<"vcagt", "U..", "dQd">;
def FCALE : IInst<"vcale", "U..", "dQd">;
def FCALT : IInst<"vcalt", "U..", "dQd">;
def CMTST  : WInst<"vtst", "U..", "lUlPlQlQUlQPl">;
def CFMEQ  : SOpInst<"vceq", "U..", "lUldQdQlQUlPlQPl", OP_EQ>;
def CFMGE  : SOpInst<"vcge", "U..", "lUldQdQlQUl", OP_GE>;
def CFMLE  : SOpInst<"vcle", "U..", "lUldQdQlQUl", OP_LE>;
def CFMGT  : SOpInst<"vcgt", "U..", "lUldQdQlQUl", OP_GT>;
def CFMLT  : SOpInst<"vclt", "U..", "lUldQdQlQUl", OP_LT>;

def CMEQ  : SInst<"vceqz", "U.",
                  "csilfUcUsUiUlPcPlQcQsQiQlQfQUcQUsQUiQUlQPcdQdQPl">;
def CMGE  : SInst<"vcgez", "U.", "csilfdQcQsQiQlQfQd">;
def CMLE  : SInst<"vclez", "U.", "csilfdQcQsQiQlQfQd">;
def CMGT  : SInst<"vcgtz", "U.", "csilfdQcQsQiQlQfQd">;
def CMLT  : SInst<"vcltz", "U.", "csilfdQcQsQiQlQfQd">;

////////////////////////////////////////////////////////////////////////////////
// Max/Min Integer
def MAX : SInst<"vmax", "...", "dQd">;
def MIN : SInst<"vmin", "...", "dQd">;

////////////////////////////////////////////////////////////////////////////////
// Pairwise Max/Min
def MAXP : SInst<"vpmax", "...", "QcQsQiQUcQUsQUiQfQd">;
def MINP : SInst<"vpmin", "...", "QcQsQiQUcQUsQUiQfQd">;

////////////////////////////////////////////////////////////////////////////////
// Pairwise MaxNum/MinNum Floating Point
def FMAXNMP : SInst<"vpmaxnm", "...", "fQfQd">;
def FMINNMP : SInst<"vpminnm", "...", "fQfQd">;

////////////////////////////////////////////////////////////////////////////////
// Pairwise Addition
def ADDP  : IInst<"vpadd", "...", "QcQsQiQlQUcQUsQUiQUlQfQd">;

////////////////////////////////////////////////////////////////////////////////
// Shifts by constant
let isShift = 1 in {
// Left shift long high
def SHLL_HIGH_N    : SOpInst<"vshll_high_n", ">.I", "HcHsHiHUcHUsHUi",
                             OP_LONG_HI>;

////////////////////////////////////////////////////////////////////////////////
def SRI_N : WInst<"vsri_n", "...I", "PlQPl", [ImmCheck<2, ImmCheckShiftRight, 0>]>;
def SLI_N : WInst<"vsli_n", "...I", "PlQPl", [ImmCheck<2, ImmCheckShiftLeft, 0>]>;

// Right shift narrow high
def SHRN_HIGH_N    : IOpInst<"vshrn_high_n", "<(<q).I",
                             "HsHiHlHUsHUiHUl", OP_NARROW_HI>;
def QSHRUN_HIGH_N  : SOpInst<"vqshrun_high_n", "<(<q).I",
                             "HsHiHl", OP_NARROW_HI>;
def RSHRN_HIGH_N   : IOpInst<"vrshrn_high_n", "<(<q).I",
                             "HsHiHlHUsHUiHUl", OP_NARROW_HI>;
def QRSHRUN_HIGH_N : SOpInst<"vqrshrun_high_n", "<(<q).I",
                             "HsHiHl", OP_NARROW_HI>;
def QSHRN_HIGH_N   : SOpInst<"vqshrn_high_n", "<(<q).I",
                             "HsHiHlHUsHUiHUl", OP_NARROW_HI>;
def QRSHRN_HIGH_N  : SOpInst<"vqrshrn_high_n", "<(<q).I",
                             "HsHiHlHUsHUiHUl", OP_NARROW_HI>;
}

////////////////////////////////////////////////////////////////////////////////
// Converting vectors
def VMOVL_HIGH   : SOpInst<"vmovl_high", ">.", "HcHsHiHUcHUsHUi", OP_MOVL_HI>;

def CVTF_N_F64   : SInst<"vcvt_n_f64", "F(.!)I", "lUlQlQUl",
                        [ImmCheck<1, ImmCheck1_64>]>;
def FCVTZS_N_S64 : SInst<"vcvt_n_s64", "S.I", "dQd",
                        [ImmCheck<1, ImmCheck1_64>]>;
def FCVTZS_N_U64 : SInst<"vcvt_n_u64", "U.I", "dQd",
                        [ImmCheck<1, ImmCheck1_64>]>;

////////////////////////////////////////////////////////////////////////////////
// 3VDiff class using high 64-bit in operands
def VADDL_HIGH   : SOpInst<"vaddl_high", "(>Q)QQ", "csiUcUsUi", OP_ADDLHi>;
def VADDW_HIGH   : SOpInst<"vaddw_high", "(>Q)(>Q)Q", "csiUcUsUi", OP_ADDWHi>;
def VSUBL_HIGH   : SOpInst<"vsubl_high", "(>Q)QQ", "csiUcUsUi", OP_SUBLHi>;
def VSUBW_HIGH   : SOpInst<"vsubw_high", "(>Q)(>Q)Q", "csiUcUsUi", OP_SUBWHi>;

def VABDL_HIGH   : SOpInst<"vabdl_high", "(>Q)QQ",  "csiUcUsUi", OP_ABDLHi>;
def VABAL_HIGH   : SOpInst<"vabal_high", "(>Q)(>Q)QQ", "csiUcUsUi", OP_ABALHi>;

def VMULL_HIGH   : SOpInst<"vmull_high", "(>Q)QQ", "csiUcUsUiPc", OP_MULLHi>;
def VMULL_HIGH_N : SOpInst<"vmull_high_n", "(>Q)Q1", "siUsUi", OP_MULLHi_N>;
def VMLAL_HIGH   : SOpInst<"vmlal_high", "(>Q)(>Q)QQ", "csiUcUsUi", OP_MLALHi>;
def VMLAL_HIGH_N : SOpInst<"vmlal_high_n", "(>Q)(>Q)Q1", "siUsUi", OP_MLALHi_N>;
def VMLSL_HIGH   : SOpInst<"vmlsl_high", "(>Q)(>Q)QQ", "csiUcUsUi", OP_MLSLHi>;
def VMLSL_HIGH_N : SOpInst<"vmlsl_high_n", "(>Q)(>Q)Q1", "siUsUi", OP_MLSLHi_N>;

def VADDHN_HIGH  : SOpInst<"vaddhn_high", "(<Q)<QQ", "silUsUiUl", OP_ADDHNHi>;
def VRADDHN_HIGH : SOpInst<"vraddhn_high", "(<Q)<QQ", "silUsUiUl", OP_RADDHNHi>;
def VSUBHN_HIGH  : SOpInst<"vsubhn_high", "(<Q)<QQ", "silUsUiUl", OP_SUBHNHi>;
def VRSUBHN_HIGH : SOpInst<"vrsubhn_high", "(<Q)<QQ", "silUsUiUl", OP_RSUBHNHi>;

def VQDMULL_HIGH : SOpInst<"vqdmull_high", "(>Q)QQ", "si", OP_QDMULLHi>;
def VQDMULL_HIGH_N : SOpInst<"vqdmull_high_n", "(>Q)Q1", "si", OP_QDMULLHi_N>;
def VQDMLAL_HIGH : SOpInst<"vqdmlal_high", "(>Q)(>Q)QQ", "si", OP_QDMLALHi>;
def VQDMLAL_HIGH_N : SOpInst<"vqdmlal_high_n", "(>Q)(>Q)Q1", "si", OP_QDMLALHi_N>;
def VQDMLSL_HIGH : SOpInst<"vqdmlsl_high", "(>Q)(>Q)QQ", "si", OP_QDMLSLHi>;
def VQDMLSL_HIGH_N : SOpInst<"vqdmlsl_high_n", "(>Q)(>Q)Q1", "si", OP_QDMLSLHi_N>;
let TargetGuard = "aes,neon" in {
  def VMULL_P64    : SInst<"vmull", "(1>)11", "Pl">;
  def VMULL_HIGH_P64 : SOpInst<"vmull_high", "(1>)..", "HPl", OP_MULLHi_P64>;
}


////////////////////////////////////////////////////////////////////////////////
// Extract or insert element from vector
def GET_LANE : IInst<"vget_lane", "1.I", "dQdPlQPl",
                      [ImmCheck<1, ImmCheckLaneIndex, 0>]>;
def SET_LANE : IInst<"vset_lane", ".1.I", "dQdPlQPl",
                      [ImmCheck<2, ImmCheckLaneIndex, 1>]>;
def COPY_LANE : IOpInst<"vcopy_lane", "..I.I",
                        "csilUcUsUiUlPcPsPlfd", OP_COPY_LN>;
def COPYQ_LANE : IOpInst<"vcopy_lane", "..IqI",
                        "QcQsQiQlQUcQUsQUiQUlQPcQPsQfQdQPl", OP_COPY_LN>;
def COPY_LANEQ : IOpInst<"vcopy_laneq", "..IQI",
                     "csilPcPsPlUcUsUiUlfd", OP_COPY_LN>;
def COPYQ_LANEQ : IOpInst<"vcopy_laneq", "..I.I",
                     "QcQsQiQlQUcQUsQUiQUlQPcQPsQfQdQPl", OP_COPY_LN>;

////////////////////////////////////////////////////////////////////////////////
// Set all lanes to same value
def VDUP_LANE1: WOpInst<"vdup_lane", ".qI", "dQdPlQPl", OP_DUP_LN>;
def VDUP_LANE2: WOpInst<"vdup_laneq", ".QI",
                  "csilUcUsUiUlPcPshfdQcQsQiQlQPcQPsQUcQUsQUiQUlQhQfQdPlQPl",
                        OP_DUP_LN>;
def DUP_N   : WOpInst<"vdup_n", ".1", "dQdPlQPl", OP_DUP>;
def MOV_N   : WOpInst<"vmov_n", ".1", "dQdPlQPl", OP_DUP>;

////////////////////////////////////////////////////////////////////////////////
def COMBINE : NoTestOpInst<"vcombine", "Q..", "dPl", OP_CONC>;

////////////////////////////////////////////////////////////////////////////////
//Initialize a vector from bit pattern
def CREATE : NoTestOpInst<"vcreate", ".(IU>)", "dPl", OP_CAST> {
  let BigEndianSafe = 1;
}

////////////////////////////////////////////////////////////////////////////////

def VMLA_LANEQ   : IOpInst<"vmla_laneq", "...QI",
                           "siUsUifQsQiQUsQUiQf", OP_MLA_LN>;
def VMLS_LANEQ   : IOpInst<"vmls_laneq", "...QI",
                           "siUsUifQsQiQUsQUiQf", OP_MLS_LN>;
def VFMA_LANE    : IInst<"vfma_lane", "...qI", "fdQfQd",
                        [ImmCheck<3, ImmCheckLaneIndex, 2>]>;
def VFMA_LANEQ   : IInst<"vfma_laneq", "...QI", "fdQfQd",
                        [ImmCheck<3, ImmCheckLaneIndex, 2>]>;
def VFMS_LANE    : IOpInst<"vfms_lane", "...qI", "fdQfQd", OP_FMS_LN>;
def VFMS_LANEQ   : IOpInst<"vfms_laneq", "...QI", "fdQfQd", OP_FMS_LNQ>;

def VMLAL_LANEQ  : SOpInst<"vmlal_laneq", "(>Q)(>Q).QI", "siUsUi", OP_MLAL_LN>;
def VMLAL_HIGH_LANE   : SOpInst<"vmlal_high_lane", "(>Q)(>Q)Q.I", "siUsUi",
                                OP_MLALHi_LN>;
def VMLAL_HIGH_LANEQ  : SOpInst<"vmlal_high_laneq", "(>Q)(>Q)QQI", "siUsUi",
                                OP_MLALHi_LN>;
def VMLSL_LANEQ  : SOpInst<"vmlsl_laneq", "(>Q)(>Q).QI", "siUsUi", OP_MLSL_LN>;
def VMLSL_HIGH_LANE   : SOpInst<"vmlsl_high_lane", "(>Q)(>Q)Q.I", "siUsUi",
                                OP_MLSLHi_LN>;
def VMLSL_HIGH_LANEQ  : SOpInst<"vmlsl_high_laneq", "(>Q)(>Q)QQI", "siUsUi",
                                OP_MLSLHi_LN>;
def VQDMLAL_LANEQ  : SOpInst<"vqdmlal_laneq", "(>Q)(>Q).QI", "si", OP_QDMLAL_LN>;
def VQDMLAL_HIGH_LANE   : SOpInst<"vqdmlal_high_lane", "(>Q)(>Q)Q.I", "si",
                                OP_QDMLALHi_LN>;
def VQDMLAL_HIGH_LANEQ  : SOpInst<"vqdmlal_high_laneq", "(>Q)(>Q)QQI", "si",
                                OP_QDMLALHi_LN>;
def VQDMLSL_LANEQ  : SOpInst<"vqdmlsl_laneq", "(>Q)(>Q).QI", "si", OP_QDMLSL_LN>;
def VQDMLSL_HIGH_LANE   : SOpInst<"vqdmlsl_high_lane", "(>Q)(>Q)Q.I", "si",
                                OP_QDMLSLHi_LN>;
def VQDMLSL_HIGH_LANEQ  : SOpInst<"vqdmlsl_high_laneq", "(>Q)(>Q)QQI", "si",
                                OP_QDMLSLHi_LN>;

// Newly add double parameter for vmul_lane in aarch64
// Note: d type is handled by SCALAR_VMUL_LANE
def VMUL_LANE_A64 : IOpInst<"vmul_lane", "..qI", "Qd", OP_MUL_LN>;

// Note: d type is handled by SCALAR_VMUL_LANEQ
def VMUL_LANEQ   : IOpInst<"vmul_laneq", "..QI",
                           "sifUsUiQsQiQUsQUiQfQd", OP_MUL_LN>;
def VMULL_LANEQ  : SOpInst<"vmull_laneq", "(>Q).QI", "siUsUi", OP_MULL_LN>;
def VMULL_HIGH_LANE   : SOpInst<"vmull_high_lane", "(>Q)Q.I", "siUsUi",
                                OP_MULLHi_LN>;
def VMULL_HIGH_LANEQ  : SOpInst<"vmull_high_laneq", "(>Q)QQI", "siUsUi",
                                OP_MULLHi_LN>;
def VQDMULL_LANEQ  : SOpInst<"vqdmull_laneq", "(>Q).QI", "si", OP_QDMULL_LN>;
def VQDMULL_HIGH_LANE   : SOpInst<"vqdmull_high_lane", "(>Q)Q.I", "si",
                                  OP_QDMULLHi_LN>;
def VQDMULL_HIGH_LANEQ  : SOpInst<"vqdmull_high_laneq", "(>Q)QQI", "si",
                                  OP_QDMULLHi_LN>;
def VQDMULH_LANEQ  : SInst<"vqdmulh_laneq", "..QI", "siQsQi",
                          [ImmCheck<2, ImmCheckLaneIndex, 1>]>;
def VQRDMULH_LANEQ : SInst<"vqrdmulh_laneq", "..QI", "siQsQi",
                          [ImmCheck<2, ImmCheckLaneIndex, 1>]>;

let ArchGuard = "defined(__aarch64__) || defined(__arm64ec__)", TargetGuard = "v8.1a,neon" in {
def VQRDMLAH_LANEQ : SOpInst<"vqrdmlah_laneq", "...QI", "siQsQi", OP_QRDMLAH_LN>;
def VQRDMLSH_LANEQ : SOpInst<"vqrdmlsh_laneq", "...QI", "siQsQi", OP_QRDMLSH_LN>;
} // ArchGuard = "defined(__aarch64__) || defined(__arm64ec__)", TargetGuard = "v8.1a"

// Note: d type implemented by SCALAR_VMULX_LANE
def VMULX_LANE : IOpInst<"vmulx_lane", "..qI", "fQfQd", OP_MULX_LN>;
// Note: d type is implemented by SCALAR_VMULX_LANEQ
def VMULX_LANEQ : IOpInst<"vmulx_laneq", "..QI", "fQfQd", OP_MULX_LN>;

////////////////////////////////////////////////////////////////////////////////
// Across vectors class
def VADDLV  : SInst<"vaddlv", "(1>).", "csiUcUsUiQcQsQiQUcQUsQUi">;
def VMAXV   : SInst<"vmaxv", "1.", "csifUcUsUiQcQsQiQUcQUsQUiQfQd">;
def VMINV   : SInst<"vminv", "1.", "csifUcUsUiQcQsQiQUcQUsQUiQfQd">;
def VADDV   : SInst<"vaddv", "1.", "csifUcUsUiQcQsQiQUcQUsQUiQfQdQlQUl">;
def FMAXNMV : SInst<"vmaxnmv", "1.", "fQfQd">;
def FMINNMV : SInst<"vminnmv", "1.", "fQfQd">;

////////////////////////////////////////////////////////////////////////////////
// Newly added Vector Extract for f64
def VEXT_A64 : WInst<"vext", "...I", "dQdPlQPl",
                    [ImmCheck<2, ImmCheckLaneIndex, 0>]>;

////////////////////////////////////////////////////////////////////////////////
// Crypto
let ArchGuard = "__ARM_ARCH >= 8", TargetGuard = "aes,neon" in {
def AESE : SInst<"vaese", "...", "QUc">;
def AESD : SInst<"vaesd", "...", "QUc">;
def AESMC : SInst<"vaesmc", "..", "QUc">;
def AESIMC : SInst<"vaesimc", "..", "QUc">;
}

let ArchGuard = "__ARM_ARCH >= 8", TargetGuard = "sha2,neon" in {
def SHA1H : SInst<"vsha1h", "11", "Ui">;
def SHA1SU1 : SInst<"vsha1su1", "...", "QUi">;
def SHA256SU0 : SInst<"vsha256su0", "...", "QUi">;

def SHA1C : SInst<"vsha1c", "..1.", "QUi">;
def SHA1P : SInst<"vsha1p", "..1.", "QUi">;
def SHA1M : SInst<"vsha1m", "..1.", "QUi">;
def SHA1SU0 : SInst<"vsha1su0", "....", "QUi">;
def SHA256H : SInst<"vsha256h", "....", "QUi">;
def SHA256H2 : SInst<"vsha256h2", "....", "QUi">;
def SHA256SU1 : SInst<"vsha256su1", "....", "QUi">;
}

let ArchGuard = "defined(__aarch64__) || defined(__arm64ec__)", TargetGuard = "sha3,neon" in {
def BCAX : SInst<"vbcax", "....", "QUcQUsQUiQUlQcQsQiQl">;
def EOR3 : SInst<"veor3", "....", "QUcQUsQUiQUlQcQsQiQl">;
def RAX1 : SInst<"vrax1", "...", "QUl">;
def XAR :  SInst<"vxar", "...I", "QUl", [ImmCheck<2, ImmCheck0_63>]>;
}

let ArchGuard = "defined(__aarch64__) || defined(__arm64ec__)", TargetGuard = "sha3,neon" in {
def SHA512SU0 : SInst<"vsha512su0", "...", "QUl">;
def SHA512su1 : SInst<"vsha512su1", "....", "QUl">;
def SHA512H : SInst<"vsha512h", "....", "QUl">;
def SHA512H2 : SInst<"vsha512h2", "....", "QUl">;
}

let ArchGuard = "defined(__aarch64__) || defined(__arm64ec__)", TargetGuard = "sm4,neon" in {
def SM3SS1 : SInst<"vsm3ss1", "....", "QUi">;
def SM3TT1A : SInst<"vsm3tt1a", "....I", "QUi", [ImmCheck<3, ImmCheck0_3>]>;
def SM3TT1B : SInst<"vsm3tt1b", "....I", "QUi", [ImmCheck<3, ImmCheck0_3>]>;
def SM3TT2A : SInst<"vsm3tt2a", "....I", "QUi", [ImmCheck<3, ImmCheck0_3>]>;
def SM3TT2B : SInst<"vsm3tt2b", "....I", "QUi", [ImmCheck<3, ImmCheck0_3>]>;
def SM3PARTW1 : SInst<"vsm3partw1", "....", "QUi">;
def SM3PARTW2 : SInst<"vsm3partw2", "....", "QUi">;
}

let ArchGuard = "defined(__aarch64__) || defined(__arm64ec__)", TargetGuard = "sm4,neon" in {
def SM4E : SInst<"vsm4e", "...", "QUi">;
def SM4EKEY : SInst<"vsm4ekey", "...", "QUi">;
}

////////////////////////////////////////////////////////////////////////////////
// poly128_t vadd for AArch64 only see VADDP for the rest
def VADDP_Q   : WInst<"vadd", "...", "QPk">;

////////////////////////////////////////////////////////////////////////////////
// Float -> Int conversions with explicit rounding mode

let ArchGuard = "__ARM_ARCH >= 8" in {
def FCVTNS_S32 : SInst<"vcvtn_s32", "S.", "fQf">;
def FCVTNU_S32 : SInst<"vcvtn_u32", "U.", "fQf">;
def FCVTPS_S32 : SInst<"vcvtp_s32", "S.", "fQf">;
def FCVTPU_S32 : SInst<"vcvtp_u32", "U.", "fQf">;
def FCVTMS_S32 : SInst<"vcvtm_s32", "S.", "fQf">;
def FCVTMU_S32 : SInst<"vcvtm_u32", "U.", "fQf">;
def FCVTAS_S32 : SInst<"vcvta_s32", "S.", "fQf">;
def FCVTAU_S32 : SInst<"vcvta_u32", "U.", "fQf">;
}

let ArchGuard = "defined(__aarch64__) || defined(__arm64ec__)" in {
def FCVTNS_S64 : SInst<"vcvtn_s64", "S.", "dQd">;
def FCVTNU_S64 : SInst<"vcvtn_u64", "U.", "dQd">;
def FCVTPS_S64 : SInst<"vcvtp_s64", "S.", "dQd">;
def FCVTPU_S64 : SInst<"vcvtp_u64", "U.", "dQd">;
def FCVTMS_S64 : SInst<"vcvtm_s64", "S.", "dQd">;
def FCVTMU_S64 : SInst<"vcvtm_u64", "U.", "dQd">;
def FCVTAS_S64 : SInst<"vcvta_s64", "S.", "dQd">;
def FCVTAU_S64 : SInst<"vcvta_u64", "U.", "dQd">;
}

////////////////////////////////////////////////////////////////////////////////
// Round to Integral

let ArchGuard = "__ARM_ARCH >= 8 && defined(__ARM_FEATURE_DIRECTED_ROUNDING)" in {
def FRINTN_S32 : SInst<"vrndn", "..", "fQf">;
def FRINTA_S32 : SInst<"vrnda", "..", "fQf">;
def FRINTP_S32 : SInst<"vrndp", "..", "fQf">;
def FRINTM_S32 : SInst<"vrndm", "..", "fQf">;
def FRINTX_S32 : SInst<"vrndx", "..", "fQf">;
def FRINTZ_S32 : SInst<"vrnd", "..", "fQf">;
def FRINTI_S32 : SInst<"vrndi", "..", "fQf">;
}

let ArchGuard = "(defined(__aarch64__) || defined(__arm64ec__)) && defined(__ARM_FEATURE_DIRECTED_ROUNDING)" in {
def FRINTN_S64 : SInst<"vrndn", "..", "dQd">;
def FRINTA_S64 : SInst<"vrnda", "..", "dQd">;
def FRINTP_S64 : SInst<"vrndp", "..", "dQd">;
def FRINTM_S64 : SInst<"vrndm", "..", "dQd">;
def FRINTX_S64 : SInst<"vrndx", "..", "dQd">;
def FRINTZ_S64 : SInst<"vrnd", "..", "dQd">;
def FRINTI_S64 : SInst<"vrndi", "..", "dQd">;
}

let ArchGuard = "defined(__aarch64__) || defined(__arm64ec__)", TargetGuard = "v8.5a,neon" in {
def FRINT32X_S32 : SInst<"vrnd32x", "..", "fQf">;
def FRINT32Z_S32 : SInst<"vrnd32z", "..", "fQf">;
def FRINT64X_S32 : SInst<"vrnd64x", "..", "fQf">;
def FRINT64Z_S32 : SInst<"vrnd64z", "..", "fQf">;

def FRINT32X_S64 : SInst<"vrnd32x", "..", "dQd">;
def FRINT32Z_S64 : SInst<"vrnd32z", "..", "dQd">;
def FRINT64X_S64 : SInst<"vrnd64x", "..", "dQd">;
def FRINT64Z_S64 : SInst<"vrnd64z", "..", "dQd">;
}

////////////////////////////////////////////////////////////////////////////////
// MaxNum/MinNum Floating Point

let ArchGuard = "__ARM_ARCH >= 8 && defined(__ARM_FEATURE_NUMERIC_MAXMIN)" in {
def FMAXNM_S32 : SInst<"vmaxnm", "...", "fQf">;
def FMINNM_S32 : SInst<"vminnm", "...", "fQf">;
}

let ArchGuard = "(defined(__aarch64__)  || defined(__arm64ec__)) && defined(__ARM_FEATURE_NUMERIC_MAXMIN)" in {
def FMAXNM_S64 : SInst<"vmaxnm", "...", "dQd">;
def FMINNM_S64 : SInst<"vminnm", "...", "dQd">;
}

////////////////////////////////////////////////////////////////////////////////
// Permutation
def VTRN1 : SOpInst<"vtrn1", "...",
                    "csiUcUsUifPcPsQcQsQiQlQUcQUsQUiQUlQfQdQPcQPsQPl", OP_TRN1>;
def VZIP1 : SOpInst<"vzip1", "...",
                    "csiUcUsUifPcPsQcQsQiQlQUcQUsQUiQUlQfQdQPcQPsQPl", OP_ZIP1>;
def VUZP1 : SOpInst<"vuzp1", "...",
                    "csiUcUsUifPcPsQcQsQiQlQUcQUsQUiQUlQfQdQPcQPsQPl", OP_UZP1>;
def VTRN2 : SOpInst<"vtrn2", "...",
                    "csiUcUsUifPcPsQcQsQiQlQUcQUsQUiQUlQfQdQPcQPsQPl", OP_TRN2>;
def VZIP2 : SOpInst<"vzip2", "...",
                    "csiUcUsUifPcPsQcQsQiQlQUcQUsQUiQUlQfQdQPcQPsQPl", OP_ZIP2>;
def VUZP2 : SOpInst<"vuzp2", "...",
                    "csiUcUsUifPcPsQcQsQiQlQUcQUsQUiQUlQfQdQPcQPsQPl", OP_UZP2>;

////////////////////////////////////////////////////////////////////////////////
// Table lookup
let InstName = "vtbl" in {
def VQTBL1_A64 : WInst<"vqtbl1", ".QU",  "UccPcQUcQcQPc">;
def VQTBL2_A64 : WInst<"vqtbl2", ".(2Q)U",  "UccPcQUcQcQPc">;
def VQTBL3_A64 : WInst<"vqtbl3", ".(3Q)U",  "UccPcQUcQcQPc">;
def VQTBL4_A64 : WInst<"vqtbl4", ".(4Q)U",  "UccPcQUcQcQPc">;
}
let InstName = "vtbx" in {
def VQTBX1_A64 : WInst<"vqtbx1", "..QU", "UccPcQUcQcQPc">;
def VQTBX2_A64 : WInst<"vqtbx2", "..(2Q)U", "UccPcQUcQcQPc">;
def VQTBX3_A64 : WInst<"vqtbx3", "..(3Q)U", "UccPcQUcQcQPc">;
def VQTBX4_A64 : WInst<"vqtbx4", "..(4Q)U", "UccPcQUcQcQPc">;
}

////////////////////////////////////////////////////////////////////////////////
// Vector reinterpret cast operations

// NeonEmitter implicitly takes the cartesian product of the type string with
// itself during generation so, unlike all other intrinsics, this one should
// include *all* types, not just additional ones.
def VVREINTERPRET : REINTERPRET_CROSS_SELF<"csilUcUsUiUlhfdPcPsPlQcQsQiQlQUcQUsQUiQUlQhQfQdQPcQPsQPlQPk"> {
  let ArchGuard = "defined(__aarch64__) || defined(__arm64ec__)";
  let BigEndianSafe = 1;
}

////////////////////////////////////////////////////////////////////////////////
// Scalar Intrinsics
// Scalar Arithmetic

// Scalar Addition
def SCALAR_ADD : SInst<"vadd", "111",  "SlSUl">;
// Scalar  Saturating Add
def SCALAR_QADD   : SInst<"vqadd", "111", "ScSsSiSlSUcSUsSUiSUl">;

// Scalar Subtraction
def SCALAR_SUB : SInst<"vsub", "111",  "SlSUl">;
// Scalar  Saturating Sub
def SCALAR_QSUB   : SInst<"vqsub", "111", "ScSsSiSlSUcSUsSUiSUl">;

let InstName = "vmov" in {
def VGET_HIGH_A64 : NoTestOpInst<"vget_high", ".Q", "dPl", OP_HI>;
def VGET_LOW_A64  : NoTestOpInst<"vget_low", ".Q", "dPl", OP_LO>;
}

////////////////////////////////////////////////////////////////////////////////
// Scalar Shift
// Scalar Shift Left
def SCALAR_SHL: SInst<"vshl", "11(S1)", "SlSUl">;
// Scalar Saturating Shift Left
def SCALAR_QSHL: SInst<"vqshl", "11(S1)", "ScSsSiSlSUcSUsSUiSUl">;
// Scalar Saturating Rounding Shift Left
def SCALAR_QRSHL: SInst<"vqrshl", "11(S1)", "ScSsSiSlSUcSUsSUiSUl">;
// Scalar Shift Rounding Left
def SCALAR_RSHL: SInst<"vrshl", "11(S1)", "SlSUl">;

////////////////////////////////////////////////////////////////////////////////
// Scalar Shift (Immediate)
let isScalarShift = 1 in {
// Signed/Unsigned Shift Right (Immediate)
def SCALAR_SSHR_N: SInst<"vshr_n", "11I", "SlSUl",
                        [ImmCheck<1, ImmCheckShiftRight, 0>]>;
// Signed/Unsigned Rounding Shift Right (Immediate)
def SCALAR_SRSHR_N: SInst<"vrshr_n", "11I", "SlSUl",
                          [ImmCheck<1, ImmCheckShiftRight, 0>]>;

// Signed/Unsigned Shift Right and Accumulate (Immediate)
def SCALAR_SSRA_N: SInst<"vsra_n", "111I", "SlSUl",
                        [ImmCheck<2, ImmCheckShiftRight, 0>]>;
// Signed/Unsigned Rounding Shift Right and Accumulate (Immediate)
def SCALAR_SRSRA_N: SInst<"vrsra_n", "111I", "SlSUl",
                        [ImmCheck<2, ImmCheckShiftRight, 0>]>;

// Shift Left (Immediate)
def SCALAR_SHL_N: SInst<"vshl_n", "11I", "SlSUl",
                      [ImmCheck<1, ImmCheckShiftLeft, 0>]>;
// Signed/Unsigned Saturating Shift Left (Immediate)
def SCALAR_SQSHL_N: SInst<"vqshl_n", "11I", "ScSsSiSlSUcSUsSUiSUl",
                      [ImmCheck<1, ImmCheckShiftLeft, 0>]>;
// Signed Saturating Shift Left Unsigned (Immediate)
def SCALAR_SQSHLU_N: SInst<"vqshlu_n", "11I", "ScSsSiSl",
                      [ImmCheck<1, ImmCheckShiftLeft, 0>]>;

// Shift Right And Insert (Immediate)
def SCALAR_SRI_N: SInst<"vsri_n", "111I", "SlSUl",
                        [ImmCheck<2, ImmCheckShiftRight, 0>]>;
// Shift Left And Insert (Immediate)
def SCALAR_SLI_N: SInst<"vsli_n", "111I", "SlSUl",
                        [ImmCheck<2, ImmCheckShiftLeft, 0>]>;

let isScalarNarrowShift = 1 in {
  // Signed/Unsigned Saturating Shift Right Narrow (Immediate)
  def SCALAR_SQSHRN_N: SInst<"vqshrn_n", "(1<)1I", "SsSiSlSUsSUiSUl",
                            [ImmCheck<1, ImmCheckShiftRightNarrow, 0>]>;
  // Signed/Unsigned Saturating Rounded Shift Right Narrow (Immediate)
  def SCALAR_SQRSHRN_N: SInst<"vqrshrn_n", "(1<)1I", "SsSiSlSUsSUiSUl",
                            [ImmCheck<1, ImmCheckShiftRightNarrow, 0>]>;
  // Signed Saturating Shift Right Unsigned Narrow (Immediate)
  def SCALAR_SQSHRUN_N: SInst<"vqshrun_n", "(1<U)1I", "SsSiSl",
                            [ImmCheck<1, ImmCheckShiftRightNarrow, 0>]>;
  // Signed Saturating Rounded Shift Right Unsigned Narrow (Immediate)
  def SCALAR_SQRSHRUN_N: SInst<"vqrshrun_n", "(1<U)1I", "SsSiSl",
                            [ImmCheck<1, ImmCheckShiftRightNarrow, 0>]>;
}

////////////////////////////////////////////////////////////////////////////////
// Scalar Signed/Unsigned Fixed-point Convert To Floating-Point (Immediate)
def SCALAR_SCVTF_N_F32: SInst<"vcvt_n_f32", "(1F)(1!)I", "SiSUi",
                              [ImmCheck<1, ImmCheck1_32>]>;
def SCALAR_SCVTF_N_F64: SInst<"vcvt_n_f64", "(1F)(1!)I", "SlSUl",
                              [ImmCheck<1, ImmCheck1_64>]>;

////////////////////////////////////////////////////////////////////////////////
// Scalar Floating-point Convert To Signed/Unsigned Fixed-point (Immediate)
def SCALAR_FCVTZS_N_S32 : SInst<"vcvt_n_s32", "(1S)1I", "Sf",
                                [ImmCheck<1, ImmCheck1_32>]>;
def SCALAR_FCVTZU_N_U32 : SInst<"vcvt_n_u32", "(1U)1I", "Sf",
                                [ImmCheck<1, ImmCheck1_32>]>;
def SCALAR_FCVTZS_N_S64 : SInst<"vcvt_n_s64", "(1S)1I", "Sd",
                                [ImmCheck<1, ImmCheck1_64>]>;
def SCALAR_FCVTZU_N_U64 : SInst<"vcvt_n_u64", "(1U)1I", "Sd",
                                [ImmCheck<1, ImmCheck1_64>]>;
}

////////////////////////////////////////////////////////////////////////////////
// Scalar Floating-point Round to Integral
let ArchGuard = "__ARM_ARCH >= 8 && defined(__ARM_FEATURE_DIRECTED_ROUNDING)" in {
def SCALAR_FRINTN_S32 : SInst<"vrndn", "11", "Sf">;
}

////////////////////////////////////////////////////////////////////////////////
// Scalar Reduce Pairwise Addition (Scalar and Floating Point)
def SCALAR_ADDP  : SInst<"vpadd", "1.", "SfSHlSHdSHUl">;

////////////////////////////////////////////////////////////////////////////////
// Scalar Reduce Floating Point Pairwise Max/Min
def SCALAR_FMAXP : SInst<"vpmax", "1.", "SfSQd">;

def SCALAR_FMINP : SInst<"vpmin", "1.", "SfSQd">;

////////////////////////////////////////////////////////////////////////////////
// Scalar Reduce Floating Point Pairwise maxNum/minNum
def SCALAR_FMAXNMP : SInst<"vpmaxnm", "1.", "SfSQd">;
def SCALAR_FMINNMP : SInst<"vpminnm", "1.", "SfSQd">;

////////////////////////////////////////////////////////////////////////////////
// Scalar Integer Saturating Doubling Multiply Half High
def SCALAR_SQDMULH : SInst<"vqdmulh", "111", "SsSi">;

////////////////////////////////////////////////////////////////////////////////
// Scalar Integer Saturating Rounding Doubling Multiply Half High
def SCALAR_SQRDMULH : SInst<"vqrdmulh", "111", "SsSi">;

let ArchGuard = "defined(__aarch64__) || defined(__arm64ec__)", TargetGuard = "v8.1a,neon" in {
////////////////////////////////////////////////////////////////////////////////
// Signed Saturating Rounding Doubling Multiply Accumulate Returning High Half
def SCALAR_SQRDMLAH : SInst<"vqrdmlah", "1111", "SsSi">;

////////////////////////////////////////////////////////////////////////////////
// Signed Saturating Rounding Doubling Multiply Subtract Returning High Half
def SCALAR_SQRDMLSH : SInst<"vqrdmlsh", "1111", "SsSi">;
} // ArchGuard = "defined(__aarch64__) || defined(__arm64ec__)", TargetGuard = "v8.1a"

////////////////////////////////////////////////////////////////////////////////
// Scalar Floating-point Multiply Extended
def SCALAR_FMULX : IInst<"vmulx", "111", "SfSd">;

////////////////////////////////////////////////////////////////////////////////
// Scalar Floating-point Reciprocal Step
def SCALAR_FRECPS : IInst<"vrecps", "111", "SfSd">;

////////////////////////////////////////////////////////////////////////////////
// Scalar Floating-point Reciprocal Square Root Step
def SCALAR_FRSQRTS : IInst<"vrsqrts", "111", "SfSd">;

////////////////////////////////////////////////////////////////////////////////
// Scalar Signed Integer Convert To Floating-point
def SCALAR_SCVTFS : SInst<"vcvt_f32", "(1F)(1!)", "Si">;
def SCALAR_SCVTFD : SInst<"vcvt_f64", "(1F)(1!)", "Sl">;

////////////////////////////////////////////////////////////////////////////////
// Scalar Unsigned Integer Convert To Floating-point
def SCALAR_UCVTFS : SInst<"vcvt_f32", "(1F)(1!)", "SUi">;
def SCALAR_UCVTFD : SInst<"vcvt_f64", "(1F)(1!)", "SUl">;

////////////////////////////////////////////////////////////////////////////////
// Scalar Floating-point Converts
def SCALAR_FCVTXN  : IInst<"vcvtx_f32", "(1F<)(1!)", "Sd">;
def SCALAR_FCVTNSS : SInst<"vcvtn_s32", "(1S)1", "Sf">;
def SCALAR_FCVTNUS : SInst<"vcvtn_u32", "(1U)1", "Sf">;
def SCALAR_FCVTNSD : SInst<"vcvtn_s64", "(1S)1", "Sd">;
def SCALAR_FCVTNUD : SInst<"vcvtn_u64", "(1U)1", "Sd">;
def SCALAR_FCVTMSS : SInst<"vcvtm_s32", "(1S)1", "Sf">;
def SCALAR_FCVTMUS : SInst<"vcvtm_u32", "(1U)1", "Sf">;
def SCALAR_FCVTMSD : SInst<"vcvtm_s64", "(1S)1", "Sd">;
def SCALAR_FCVTMUD : SInst<"vcvtm_u64", "(1U)1", "Sd">;
def SCALAR_FCVTASS : SInst<"vcvta_s32", "(1S)1", "Sf">;
def SCALAR_FCVTAUS : SInst<"vcvta_u32", "(1U)1", "Sf">;
def SCALAR_FCVTASD : SInst<"vcvta_s64", "(1S)1", "Sd">;
def SCALAR_FCVTAUD : SInst<"vcvta_u64", "(1U)1", "Sd">;
def SCALAR_FCVTPSS : SInst<"vcvtp_s32", "(1S)1", "Sf">;
def SCALAR_FCVTPUS : SInst<"vcvtp_u32", "(1U)1", "Sf">;
def SCALAR_FCVTPSD : SInst<"vcvtp_s64", "(1S)1", "Sd">;
def SCALAR_FCVTPUD : SInst<"vcvtp_u64", "(1U)1", "Sd">;
def SCALAR_FCVTZSS : SInst<"vcvt_s32", "(1S)1", "Sf">;
def SCALAR_FCVTZUS : SInst<"vcvt_u32", "(1U)1", "Sf">;
def SCALAR_FCVTZSD : SInst<"vcvt_s64", "(1S)1", "Sd">;
def SCALAR_FCVTZUD : SInst<"vcvt_u64", "(1U)1", "Sd">;

////////////////////////////////////////////////////////////////////////////////
// Scalar Floating-point Reciprocal Estimate
def SCALAR_FRECPE : IInst<"vrecpe", "11", "SfSd">;

////////////////////////////////////////////////////////////////////////////////
// Scalar Floating-point Reciprocal Exponent
def SCALAR_FRECPX : IInst<"vrecpx", "11", "SfSd">;

////////////////////////////////////////////////////////////////////////////////
// Scalar Floating-point Reciprocal Square Root Estimate
def SCALAR_FRSQRTE : IInst<"vrsqrte", "11", "SfSd">;

////////////////////////////////////////////////////////////////////////////////
// Scalar Integer Comparison
def SCALAR_CMEQ : SInst<"vceq", "(U1)11", "SlSUl">;
def SCALAR_CMEQZ : SInst<"vceqz", "(U1)1", "SlSUl">;
def SCALAR_CMGE : SInst<"vcge", "(U1)11", "Sl">;
def SCALAR_CMGEZ : SInst<"vcgez", "(U1)1", "Sl">;
def SCALAR_CMHS : SInst<"vcge", "(U1)11", "SUl">;
def SCALAR_CMLE : SInst<"vcle", "(U1)11", "SlSUl">;
def SCALAR_CMLEZ : SInst<"vclez", "(U1)1", "Sl">;
def SCALAR_CMLT : SInst<"vclt", "(U1)11", "SlSUl">;
def SCALAR_CMLTZ : SInst<"vcltz", "(U1)1", "Sl">;
def SCALAR_CMGT : SInst<"vcgt", "(U1)11", "Sl">;
def SCALAR_CMGTZ : SInst<"vcgtz", "(U1)1", "Sl">;
def SCALAR_CMHI : SInst<"vcgt", "(U1)11", "SUl">;
def SCALAR_CMTST : SInst<"vtst", "(U1)11", "SlSUl">;

////////////////////////////////////////////////////////////////////////////////
// Scalar Floating-point Comparison
def SCALAR_FCMEQ : IInst<"vceq", "(1U)11", "SfSd">;
def SCALAR_FCMEQZ : IInst<"vceqz", "(1U)1", "SfSd">;
def SCALAR_FCMGE : IInst<"vcge", "(1U)11", "SfSd">;
def SCALAR_FCMGEZ : IInst<"vcgez", "(1U)1", "SfSd">;
def SCALAR_FCMGT : IInst<"vcgt", "(1U)11", "SfSd">;
def SCALAR_FCMGTZ : IInst<"vcgtz", "(1U)1", "SfSd">;
def SCALAR_FCMLE : IInst<"vcle", "(1U)11", "SfSd">;
def SCALAR_FCMLEZ : IInst<"vclez", "(1U)1", "SfSd">;
def SCALAR_FCMLT : IInst<"vclt", "(1U)11", "SfSd">;
def SCALAR_FCMLTZ : IInst<"vcltz", "(1U)1", "SfSd">;

////////////////////////////////////////////////////////////////////////////////
// Scalar Floating-point Absolute Compare Mask Greater Than Or Equal
def SCALAR_FACGE : IInst<"vcage", "(1U)11", "SfSd">;
def SCALAR_FACLE : IInst<"vcale", "(1U)11", "SfSd">;

////////////////////////////////////////////////////////////////////////////////
// Scalar Floating-point Absolute Compare Mask Greater Than
def SCALAR_FACGT : IInst<"vcagt", "(1U)11", "SfSd">;
def SCALAR_FACLT : IInst<"vcalt", "(1U)11", "SfSd">;

////////////////////////////////////////////////////////////////////////////////
// Scalar Absolute Value
def SCALAR_ABS : SInst<"vabs", "11", "Sl">;

////////////////////////////////////////////////////////////////////////////////
// Scalar Absolute Difference
def SCALAR_ABD : IInst<"vabd", "111", "SfSd">;

////////////////////////////////////////////////////////////////////////////////
// Scalar Signed Saturating Absolute Value
def SCALAR_SQABS : SInst<"vqabs", "11", "ScSsSiSl">;

////////////////////////////////////////////////////////////////////////////////
// Scalar Negate
def SCALAR_NEG : SInst<"vneg", "11", "Sl">;

////////////////////////////////////////////////////////////////////////////////
// Scalar Signed Saturating Negate
def SCALAR_SQNEG : SInst<"vqneg", "11", "ScSsSiSl">;

////////////////////////////////////////////////////////////////////////////////
// Scalar Signed Saturating Accumulated of Unsigned Value
def SCALAR_SUQADD : SInst<"vuqadd", "11(1U)", "ScSsSiSl">;

////////////////////////////////////////////////////////////////////////////////
// Scalar Unsigned Saturating Accumulated of Signed Value
def SCALAR_USQADD : SInst<"vsqadd", "11(1S)", "SUcSUsSUiSUl">;

////////////////////////////////////////////////////////////////////////////////
// Signed Saturating Doubling Multiply-Add Long
def SCALAR_SQDMLAL : SInst<"vqdmlal", "(1>)(1>)11", "SsSi">;

////////////////////////////////////////////////////////////////////////////////
// Signed Saturating Doubling Multiply-Subtract Long
def SCALAR_SQDMLSL : SInst<"vqdmlsl", "(1>)(1>)11", "SsSi">;

////////////////////////////////////////////////////////////////////////////////
// Signed Saturating Doubling Multiply Long
def SCALAR_SQDMULL : SInst<"vqdmull", "(1>)11", "SsSi">;

////////////////////////////////////////////////////////////////////////////////
// Scalar Signed Saturating Extract Unsigned Narrow
def SCALAR_SQXTUN : SInst<"vqmovun", "(U1<)1", "SsSiSl">;

////////////////////////////////////////////////////////////////////////////////
// Scalar Signed Saturating Extract Narrow
def SCALAR_SQXTN : SInst<"vqmovn", "(1<)1", "SsSiSl">;

////////////////////////////////////////////////////////////////////////////////
// Scalar Unsigned Saturating Extract Narrow
def SCALAR_UQXTN : SInst<"vqmovn", "(1<)1", "SUsSUiSUl">;

// Scalar Floating Point  multiply (scalar, by element)
def SCALAR_FMUL_LANE : IOpInst<"vmul_lane", "11.I", "SfSd", OP_SCALAR_MUL_LN>;
def SCALAR_FMUL_LANEQ : IOpInst<"vmul_laneq", "11QI", "SfSd", OP_SCALAR_MUL_LN>;

// Scalar Floating Point  multiply extended (scalar, by element)
def SCALAR_FMULX_LANE : IOpInst<"vmulx_lane", "11.I", "SfSd", OP_SCALAR_MULX_LN>;
def SCALAR_FMULX_LANEQ : IOpInst<"vmulx_laneq", "11QI", "SfSd", OP_SCALAR_MULX_LN>;

def SCALAR_VMUL_N : IInst<"vmul_n", "..1", "d">;

// VMUL_LANE_A64 d type implemented using scalar mul lane
def SCALAR_VMUL_LANE : IInst<"vmul_lane", "..qI", "d",
                            [ImmCheck<2, ImmCheckLaneIndex, 1>]>;

// VMUL_LANEQ d type implemented using scalar mul lane
def SCALAR_VMUL_LANEQ : IInst<"vmul_laneq", "..QI", "d",
                              [ImmCheck<2, ImmCheckLaneIndex, 1>]>;
// VMULX_LANE d type implemented using scalar vmulx_lane
def SCALAR_VMULX_LANE : IOpInst<"vmulx_lane", "..qI", "d", OP_SCALAR_VMULX_LN>;

// VMULX_LANEQ d type implemented using scalar vmulx_laneq
def SCALAR_VMULX_LANEQ : IOpInst<"vmulx_laneq", "..QI", "d", OP_SCALAR_VMULX_LNQ>;
// Scalar Floating Point fused multiply-add (scalar, by element)
def SCALAR_FMLA_LANE : IInst<"vfma_lane", "111.I", "SfSd",
                            [ImmCheck<3, ImmCheckLaneIndex, 2>]>;
def SCALAR_FMLA_LANEQ : IInst<"vfma_laneq", "111QI", "SfSd",
                            [ImmCheck<3, ImmCheckLaneIndex, 2>]>;

// Scalar Floating Point fused multiply-subtract (scalar, by element)
def SCALAR_FMLS_LANE : IOpInst<"vfms_lane", "111.I", "SfSd", OP_FMS_LN>;
def SCALAR_FMLS_LANEQ : IOpInst<"vfms_laneq", "111QI", "SfSd", OP_FMS_LNQ>;

// Signed Saturating Doubling Multiply Long (scalar by element)
def SCALAR_SQDMULL_LANE : SOpInst<"vqdmull_lane", "(1>)1.I", "SsSi", OP_SCALAR_QDMULL_LN>;
def SCALAR_SQDMULL_LANEQ : SOpInst<"vqdmull_laneq", "(1>)1QI", "SsSi", OP_SCALAR_QDMULL_LN>;

// Signed Saturating Doubling Multiply-Add Long (scalar by element)
def SCALAR_SQDMLAL_LANE : SInst<"vqdmlal_lane", "(1>)(1>)1.I", "SsSi",
                                [ImmCheck<3, ImmCheckLaneIndex, 1>]>;
def SCALAR_SQDMLAL_LANEQ : SInst<"vqdmlal_laneq", "(1>)(1>)1QI", "SsSi",
                                [ImmCheck<3, ImmCheckLaneIndex, 2>]>;

// Signed Saturating Doubling Multiply-Subtract Long (scalar by element)
def SCALAR_SQDMLS_LANE : SInst<"vqdmlsl_lane", "(1>)(1>)1.I", "SsSi",
                              [ImmCheck<3, ImmCheckLaneIndex, 1>]>;
def SCALAR_SQDMLS_LANEQ : SInst<"vqdmlsl_laneq", "(1>)(1>)1QI", "SsSi",
                              [ImmCheck<3, ImmCheckLaneIndex, 2>]>;
// Scalar Integer Saturating Doubling Multiply Half High (scalar by element)
def SCALAR_SQDMULH_LANE : SOpInst<"vqdmulh_lane", "11.I", "SsSi", OP_SCALAR_QDMULH_LN>;
def SCALAR_SQDMULH_LANEQ : SOpInst<"vqdmulh_laneq", "11QI", "SsSi", OP_SCALAR_QDMULH_LN>;

// Scalar Integer Saturating Rounding Doubling Multiply Half High
def SCALAR_SQRDMULH_LANE : SOpInst<"vqrdmulh_lane", "11.I", "SsSi", OP_SCALAR_QRDMULH_LN>;
def SCALAR_SQRDMULH_LANEQ : SOpInst<"vqrdmulh_laneq", "11QI", "SsSi", OP_SCALAR_QRDMULH_LN>;

let TargetGuard = "v8.1a,neon" in {
// Signed Saturating Rounding Doubling Multiply Accumulate Returning High Half
def SCALAR_SQRDMLAH_LANE : SOpInst<"vqrdmlah_lane", "111.I", "SsSi", OP_SCALAR_QRDMLAH_LN>;
def SCALAR_SQRDMLAH_LANEQ : SOpInst<"vqrdmlah_laneq", "111QI", "SsSi", OP_SCALAR_QRDMLAH_LN>;
// Signed Saturating Rounding Doubling Multiply Subtract Returning High Half
def SCALAR_SQRDMLSH_LANE : SOpInst<"vqrdmlsh_lane", "111.I", "SsSi", OP_SCALAR_QRDMLSH_LN>;
def SCALAR_SQRDMLSH_LANEQ : SOpInst<"vqrdmlsh_laneq", "111QI", "SsSi", OP_SCALAR_QRDMLSH_LN>;
} // TargetGuard = "v8.1a"

def SCALAR_VDUP_LANE : IInst<"vdup_lane", "1.I", "ScSsSiSlSfSdSUcSUsSUiSUlSPcSPs",
                            [ImmCheck<1, ImmCheckLaneIndex, 0>]>;
def SCALAR_VDUP_LANEQ : IInst<"vdup_laneq", "1QI", "ScSsSiSlSfSdSUcSUsSUiSUlSPcSPs",
                            [ImmCheck<1, ImmCheckLaneIndex, 0>]>;

} // ArchGuard = "defined(__aarch64__) || defined(__arm64ec__)"

// ARMv8.2-A FP16 vector intrinsics for A32/A64.
let TargetGuard = "fullfp16,neon" in {

  // ARMv8.2-A FP16 one-operand vector intrinsics.

  // Comparison
  def CMEQH    : SInst<"vceqz", "U.", "hQh">;
  def CMGEH    : SInst<"vcgez", "U.", "hQh">;
  def CMGTH    : SInst<"vcgtz", "U.", "hQh">;
  def CMLEH    : SInst<"vclez", "U.", "hQh">;
  def CMLTH    : SInst<"vcltz", "U.", "hQh">;

  // Vector conversion
  def VCVT_F16     : SInst<"vcvt_f16", "F(.!)",  "sUsQsQUs">;
  def VCVT_S16     : SInst<"vcvt_s16", "S.",  "hQh">;
  def VCVT_U16     : SInst<"vcvt_u16", "U.",  "hQh">;
  def VCVTA_S16    : SInst<"vcvta_s16", "S.", "hQh">;
  def VCVTA_U16    : SInst<"vcvta_u16", "U.", "hQh">;
  def VCVTM_S16    : SInst<"vcvtm_s16", "S.", "hQh">;
  def VCVTM_U16    : SInst<"vcvtm_u16", "U.", "hQh">;
  def VCVTN_S16    : SInst<"vcvtn_s16", "S.", "hQh">;
  def VCVTN_U16    : SInst<"vcvtn_u16", "U.", "hQh">;
  def VCVTP_S16    : SInst<"vcvtp_s16", "S.", "hQh">;
  def VCVTP_U16    : SInst<"vcvtp_u16", "U.", "hQh">;

  // Vector rounding
  let ArchGuard = "__ARM_ARCH >= 8 && defined(__ARM_FEATURE_DIRECTED_ROUNDING)", TargetGuard = "fullfp16,neon" in {
    def FRINTZH      : SInst<"vrnd",  "..", "hQh">;
    def FRINTNH      : SInst<"vrndn", "..", "hQh">;
    def FRINTAH      : SInst<"vrnda", "..", "hQh">;
    def FRINTPH      : SInst<"vrndp", "..", "hQh">;
    def FRINTMH      : SInst<"vrndm", "..", "hQh">;
    def FRINTXH      : SInst<"vrndx", "..", "hQh">;
  }

  // Misc.
  def VABSH        : SInst<"vabs", "..", "hQh">;
  def VNEGH        : SOpInst<"vneg", "..", "hQh", OP_NEG>;
  def VRECPEH      : SInst<"vrecpe", "..", "hQh">;
  def FRSQRTEH     : SInst<"vrsqrte", "..", "hQh">;

  // ARMv8.2-A FP16 two-operands vector intrinsics.

  // Misc.
  def VADDH        : SOpInst<"vadd", "...", "hQh", OP_ADD>;
  def VABDH        : SInst<"vabd", "...",  "hQh">;
  def VSUBH         : SOpInst<"vsub", "...", "hQh", OP_SUB>;

  // Comparison
  let InstName = "vacge" in {
    def VCAGEH     : SInst<"vcage", "U..", "hQh">;
    def VCALEH     : SInst<"vcale", "U..", "hQh">;
  }
  let InstName = "vacgt" in {
    def VCAGTH     : SInst<"vcagt", "U..", "hQh">;
    def VCALTH     : SInst<"vcalt", "U..", "hQh">;
  }
  def VCEQH        : SOpInst<"vceq", "U..", "hQh", OP_EQ>;
  def VCGEH        : SOpInst<"vcge", "U..", "hQh", OP_GE>;
  def VCGTH        : SOpInst<"vcgt", "U..", "hQh", OP_GT>;
  let InstName = "vcge" in
    def VCLEH      : SOpInst<"vcle", "U..", "hQh", OP_LE>;
  let InstName = "vcgt" in
    def VCLTH      : SOpInst<"vclt", "U..", "hQh", OP_LT>;

  // Vector conversion
    def VCVT_N_F16 : SInst<"vcvt_n_f16", "F(.!)I", "sUsQsQUs",
                          [ImmCheck<1, ImmCheck1_16>]>;
    def VCVT_N_S16 : SInst<"vcvt_n_s16", "S.I", "hQh",
                          [ImmCheck<1, ImmCheck1_16>]>;
    def VCVT_N_U16 : SInst<"vcvt_n_u16", "U.I", "hQh",
                          [ImmCheck<1, ImmCheck1_16>]>;

  // Max/Min
  def VMAXH         : SInst<"vmax", "...", "hQh">;
  def VMINH         : SInst<"vmin", "...", "hQh">;
  let ArchGuard = "__ARM_ARCH >= 8 && defined(__ARM_FEATURE_NUMERIC_MAXMIN)", TargetGuard = "fullfp16,neon" in {
    def FMAXNMH       : SInst<"vmaxnm", "...", "hQh">;
    def FMINNMH       : SInst<"vminnm", "...", "hQh">;
  }

  // Multiplication/Division
  def VMULH         : SOpInst<"vmul", "...", "hQh", OP_MUL>;

  // Pairwise addition
  def VPADDH        : SInst<"vpadd", "...", "h">;

  // Pairwise Max/Min
  def VPMAXH        : SInst<"vpmax", "...", "h">;
  def VPMINH        : SInst<"vpmin", "...", "h">;

  // Reciprocal/Sqrt
  def VRECPSH       : SInst<"vrecps", "...", "hQh">;
  def VRSQRTSH      : SInst<"vrsqrts", "...", "hQh">;

  // ARMv8.2-A FP16 three-operands vector intrinsics.

  // Vector fused multiply-add operations
  def VFMAH        : SInst<"vfma", "....", "hQh">;
  def VFMSH        : SOpInst<"vfms", "....", "hQh", OP_FMLS>;

  // ARMv8.2-A FP16 lane vector intrinsics.

  // Mul lane
  def VMUL_LANEH    : IOpInst<"vmul_lane", "..qI", "hQh", OP_MUL_LN>;
  def VMUL_NH       : IOpInst<"vmul_n", "..1", "hQh", OP_MUL_N>;
}

// Data processing intrinsics - section 5. Do not require fullfp16.

// Logical operations
let isHiddenLInst = 1 in
def VBSLH    : SInst<"vbsl", ".U..", "hQh">;
// Transposition operations
def VZIPH    : WInst<"vzip", "2..", "hQh">;
def VUZPH    : WInst<"vuzp", "2..", "hQh">;
def VTRNH    : WInst<"vtrn", "2..", "hQh">;
// Vector Extract
def VEXTH      : WInst<"vext", "...I", "hQh", [ImmCheck<2, ImmCheckLaneIndex, 0>]>;
// Reverse vector elements
def VREV64H    : WOpInst<"vrev64", "..", "hQh", OP_REV64>;

// ARMv8.2-A FP16 vector intrinsics for A64 only.
let ArchGuard = "defined(__aarch64__) || defined(__arm64ec__)", TargetGuard = "fullfp16,neon" in {

  // Vector rounding
  def FRINTIH      : SInst<"vrndi", "..", "hQh">;

  // Misc.
  def FSQRTH       : SInst<"vsqrt", "..", "hQh">;

  // Multiplication/Division
  def MULXH         : SInst<"vmulx", "...", "hQh">;
  def FDIVH         : IOpInst<"vdiv", "...",  "hQh", OP_DIV>;

  // Pairwise addition
  def VPADDH1       : SInst<"vpadd", "...", "Qh">;

  // Pairwise Max/Min
  def VPMAXH1       : SInst<"vpmax", "...", "Qh">;
  def VPMINH1       : SInst<"vpmin", "...", "Qh">;

  // Pairwise MaxNum/MinNum
  def FMAXNMPH      : SInst<"vpmaxnm", "...", "hQh">;
  def FMINNMPH      : SInst<"vpminnm", "...", "hQh">;

  // ARMv8.2-A FP16 lane vector intrinsics.

  // FMA lane
  def VFMA_LANEH   : IInst<"vfma_lane", "...qI", "hQh",
                          [ImmCheck<3, ImmCheckLaneIndex, 2>]>;
  def VFMA_LANEQH  : IInst<"vfma_laneq", "...QI", "hQh",
                          [ImmCheck<3, ImmCheckLaneIndex, 2>]>;

  // FMA lane with scalar argument
  def FMLA_NH      : SOpInst<"vfma_n", "...1", "hQh", OP_FMLA_N>;
  // Scalar floating point fused multiply-add (scalar, by element)
  def SCALAR_FMLA_LANEH  : IInst<"vfma_lane", "111.I", "Sh",
                                [ImmCheck<3, ImmCheckLaneIndex, 2>]>;
  def SCALAR_FMLA_LANEQH : IInst<"vfma_laneq", "111QI", "Sh",
                                [ImmCheck<3, ImmCheckLaneIndex, 2>]>;

  // FMS lane
  def VFMS_LANEH   : IOpInst<"vfms_lane", "...qI", "hQh", OP_FMS_LN>;
  def VFMS_LANEQH  : IOpInst<"vfms_laneq", "...QI", "hQh", OP_FMS_LNQ>;
  // FMS lane with scalar argument
  def FMLS_NH      : SOpInst<"vfms_n", "...1", "hQh", OP_FMLS_N>;
  // Scalar floating foint fused multiply-subtract (scalar, by element)
  def SCALAR_FMLS_LANEH  : IOpInst<"vfms_lane", "111.I", "Sh", OP_FMS_LN>;
  def SCALAR_FMLS_LANEQH : IOpInst<"vfms_laneq", "111QI", "Sh", OP_FMS_LNQ>;
  // Mul lane
  def VMUL_LANEQH   : IOpInst<"vmul_laneq", "..QI", "hQh", OP_MUL_LN>;
  // Scalar floating point  multiply (scalar, by element)
  def SCALAR_FMUL_LANEH  : IOpInst<"vmul_lane", "11.I", "Sh", OP_SCALAR_MUL_LN>;
  def SCALAR_FMUL_LANEQH : IOpInst<"vmul_laneq", "11QI", "Sh", OP_SCALAR_MUL_LN>;

  // Mulx lane
  def VMULX_LANEH   : IOpInst<"vmulx_lane", "..qI", "hQh", OP_MULX_LN>;
  def VMULX_LANEQH  : IOpInst<"vmulx_laneq", "..QI", "hQh", OP_MULX_LN>;
  def VMULX_NH      : IOpInst<"vmulx_n", "..1", "hQh", OP_MULX_N>;
  // Scalar floating point  mulx (scalar, by element)
  def SCALAR_FMULX_LANEH : IInst<"vmulx_lane", "11.I", "Sh",
                                [ImmCheck<2, ImmCheckLaneIndex, 1>]>;
  def SCALAR_FMULX_LANEQH : IInst<"vmulx_laneq", "11QI", "Sh",
                                [ImmCheck<2, ImmCheckLaneIndex, 1>]>;
  // ARMv8.2-A FP16 reduction vector intrinsics.
  def VMAXVH   : SInst<"vmaxv", "1.", "hQh">;
  def VMINVH   : SInst<"vminv", "1.", "hQh">;
  def FMAXNMVH : SInst<"vmaxnmv", "1.", "hQh">;
  def FMINNMVH : SInst<"vminnmv", "1.", "hQh">;
}

let ArchGuard = "defined(__aarch64__) || defined(__arm64ec__)" in {
  // Permutation
  def VTRN1H     : SOpInst<"vtrn1", "...", "hQh", OP_TRN1>;
  def VZIP1H     : SOpInst<"vzip1", "...", "hQh", OP_ZIP1>;
  def VUZP1H     : SOpInst<"vuzp1", "...", "hQh", OP_UZP1>;
  def VTRN2H     : SOpInst<"vtrn2", "...", "hQh", OP_TRN2>;
  def VZIP2H     : SOpInst<"vzip2", "...", "hQh", OP_ZIP2>;
  def VUZP2H     : SOpInst<"vuzp2", "...", "hQh", OP_UZP2>;

  def SCALAR_VDUP_LANEH  : IInst<"vdup_lane", "1.I", "Sh",
                                [ImmCheck<1, ImmCheckLaneIndex, 0>]>;
  def SCALAR_VDUP_LANEQH : IInst<"vdup_laneq", "1QI", "Sh",
                                [ImmCheck<1, ImmCheckLaneIndex, 0>]>;
}

// v8.2-A dot product instructions.
let TargetGuard = "dotprod,neon" in {
  def DOT : SInst<"vdot", "..(<<)(<<)", "iQiUiQUi">;
  def DOT_LANE : SOpInst<"vdot_lane", "..(<<)(<<q)I", "iUiQiQUi", OP_DOT_LN>;
}
let ArchGuard = "defined(__aarch64__) || defined(__arm64ec__)", TargetGuard = "dotprod,neon" in {
  // Variants indexing into a 128-bit vector are A64 only.
  def UDOT_LANEQ : SOpInst<"vdot_laneq", "..(<<)(<<Q)I", "iUiQiQUi", OP_DOT_LNQ>;
}

// v8.2-A FP16 fused multiply-add long instructions.
let ArchGuard = "defined(__aarch64__) || defined(__arm64ec__)", TargetGuard = "fp16fml,neon" in {
  def VFMLAL_LOW  : SInst<"vfmlal_low",  ">>..", "hQh">;
  def VFMLSL_LOW  : SInst<"vfmlsl_low",  ">>..", "hQh">;
  def VFMLAL_HIGH : SInst<"vfmlal_high", ">>..", "hQh">;
  def VFMLSL_HIGH : SInst<"vfmlsl_high", ">>..", "hQh">;

  def VFMLAL_LANE_LOW  : SOpInst<"vfmlal_lane_low",  "(F>)(F>)F(Fq)I", "hQh", OP_FMLAL_LN>;
  def VFMLSL_LANE_LOW  : SOpInst<"vfmlsl_lane_low",  "(F>)(F>)F(Fq)I", "hQh", OP_FMLSL_LN>;
  def VFMLAL_LANE_HIGH : SOpInst<"vfmlal_lane_high", "(F>)(F>)F(Fq)I", "hQh", OP_FMLAL_LN_Hi>;
  def VFMLSL_LANE_HIGH : SOpInst<"vfmlsl_lane_high", "(F>)(F>)F(Fq)I", "hQh", OP_FMLSL_LN_Hi>;

  def VFMLAL_LANEQ_LOW  : SOpInst<"vfmlal_laneq_low",  "(F>)(F>)F(FQ)I", "hQh", OP_FMLAL_LN>;
  def VFMLSL_LANEQ_LOW  : SOpInst<"vfmlsl_laneq_low",  "(F>)(F>)F(FQ)I", "hQh", OP_FMLSL_LN>;
  def VFMLAL_LANEQ_HIGH : SOpInst<"vfmlal_laneq_high", "(F>)(F>)F(FQ)I", "hQh", OP_FMLAL_LN_Hi>;
  def VFMLSL_LANEQ_HIGH : SOpInst<"vfmlsl_laneq_high", "(F>)(F>)F(FQ)I", "hQh", OP_FMLSL_LN_Hi>;
}

let TargetGuard = "i8mm,neon" in {
  def VMMLA   : SInst<"vmmla", "..(<<)(<<)", "QUiQi">;
  def VUSMMLA : SInst<"vusmmla", "..(<<U)(<<)", "Qi">;

  def VUSDOT  : SInst<"vusdot", "..(<<U)(<<)", "iQi">;

  def VUSDOT_LANE  : SOpInst<"vusdot_lane", "..(<<U)(<<q)I", "iQi", OP_USDOT_LN>;
  def VSUDOT_LANE  : SOpInst<"vsudot_lane", "..(<<)(<<qU)I", "iQi", OP_SUDOT_LN>;

  let ArchGuard = "defined(__aarch64__) || defined(__arm64ec__)" in {
    def VUSDOT_LANEQ  : SOpInst<"vusdot_laneq", "..(<<U)(<<Q)I", "iQi", OP_USDOT_LNQ>;
    def VSUDOT_LANEQ  : SOpInst<"vsudot_laneq", "..(<<)(<<QU)I", "iQi", OP_SUDOT_LNQ>;
  }
}

let TargetGuard = "bf16,neon" in {
  def VDOT_BF : SInst<"vbfdot", "..BB", "fQf">;
  def VDOT_LANE_BF : SOpInst<"vbfdot_lane", "..B(Bq)I", "fQf", OP_BFDOT_LN>;
  def VDOT_LANEQ_BF : SOpInst<"vbfdot_laneq", "..B(BQ)I", "fQf", OP_BFDOT_LNQ>;

  def VFMMLA_BF : SInst<"vbfmmla", "..BB", "Qf">;

  def VFMLALB_BF : SInst<"vbfmlalb", "..BB", "Qf">;
  def VFMLALT_BF : SInst<"vbfmlalt", "..BB", "Qf">;

  def VFMLALB_LANE_BF : SOpInst<"vbfmlalb_lane", "..B(Bq)I", "Qf", OP_BFMLALB_LN>;
  def VFMLALB_LANEQ_BF : SOpInst<"vbfmlalb_laneq", "..B(BQ)I", "Qf", OP_BFMLALB_LN>;

  def VFMLALT_LANE_BF : SOpInst<"vbfmlalt_lane", "..B(Bq)I", "Qf", OP_BFMLALT_LN>;
  def VFMLALT_LANEQ_BF : SOpInst<"vbfmlalt_laneq", "..B(BQ)I", "Qf", OP_BFMLALT_LN>;
}

multiclass VCMLA_ROTS<string type, string lanety, string laneqty> {
  foreach ROT = ["", "_rot90", "_rot180", "_rot270" ] in {
    def   : SInst<"vcmla" # ROT, "....", type # "Q" # type>;

    // vcmla{ROT}_lane
    def : SOpInst<"vcmla" # ROT # "_lane", "...qI", type, Op<(call "vcmla" # ROT, $p0, $p1,
           (bitcast $p0, (dup_typed lanety , (call "vget_lane", (bitcast lanety, $p2), $p3))))>>;
    // vcmlaq{ROT}_lane
    def : SOpInst<"vcmla" # ROT # "_lane", "...qI", "Q" # type, Op<(call "vcmla" # ROT, $p0, $p1,
           (bitcast $p0, (dup_typed laneqty , (call "vget_lane", (bitcast lanety, $p2), $p3))))>>;

    // vcmla{ROT}_laneq
    def : SOpInst<"vcmla" # ROT # "_laneq", "...QI", type,  Op<(call "vcmla" # ROT, $p0, $p1,
            (bitcast $p0, (dup_typed lanety, (call "vget_lane", (bitcast laneqty, $p2), $p3))))>>;
    // vcmlaq{ROT}_laneq
    def : SOpInst<"vcmla" # ROT # "_laneq", "...QI", "Q" # type, Op<(call "vcmla" # ROT, $p0, $p1,
            (bitcast $p0, (dup_typed laneqty , (call "vget_lane", (bitcast laneqty, $p2), $p3))))>>;
  }
}

// v8.3-A Vector complex addition intrinsics
let TargetGuard = "v8.3a,fullfp16,neon" in {
  def VCADD_ROT90_FP16   : SInst<"vcadd_rot90", "...", "h">;
  def VCADD_ROT270_FP16  : SInst<"vcadd_rot270", "...", "h">;
  def VCADDQ_ROT90_FP16  : SInst<"vcaddq_rot90", "QQQ", "h">;
  def VCADDQ_ROT270_FP16 : SInst<"vcaddq_rot270", "QQQ", "h">;

  defm VCMLA_FP16  : VCMLA_ROTS<"h", "uint32x2_t", "uint32x4_t">;
}
let TargetGuard = "v8.3a,neon" in {
  def VCADD_ROT90   : SInst<"vcadd_rot90", "...", "f">;
  def VCADD_ROT270  : SInst<"vcadd_rot270", "...", "f">;
  def VCADDQ_ROT90  : SInst<"vcaddq_rot90", "QQQ", "f">;
  def VCADDQ_ROT270 : SInst<"vcaddq_rot270", "QQQ", "f">;

  defm VCMLA_F32        : VCMLA_ROTS<"f", "uint64x1_t", "uint64x2_t">;
}
let ArchGuard = "defined(__aarch64__) || defined(__arm64ec__)", TargetGuard = "v8.3a,neon" in {
  def VCADDQ_ROT90_FP64  : SInst<"vcaddq_rot90", "QQQ", "d">;
  def VCADDQ_ROT270_FP64 : SInst<"vcaddq_rot270", "QQQ", "d">;

  defm VCMLA_FP64 : VCMLA_ROTS<"d", "uint64x2_t", "uint64x2_t">;
}

// V8.2-A BFloat intrinsics
let TargetGuard = "bf16,neon" in {
  def VCREATE_BF : NoTestOpInst<"vcreate", ".(IU>)", "b", OP_CAST> {
    let BigEndianSafe = 1;
  }

  def VDUP_N_BF    : WOpInst<"vdup_n", ".1", "bQb", OP_DUP>;

  def VDUP_LANE_BF : WOpInst<"vdup_lane", ".qI", "bQb", OP_DUP_LN>;
  def VDUP_LANEQ_BF: WOpInst<"vdup_laneq", ".QI", "bQb", OP_DUP_LN>;

  def VCOMBINE_BF  : NoTestOpInst<"vcombine", "Q..", "b", OP_CONC>;

  def VGET_HIGH_BF : NoTestOpInst<"vget_high", ".Q", "b", OP_HI>;
  def VGET_LOW_BF  : NoTestOpInst<"vget_low", ".Q", "b", OP_LO>;

  def VGET_LANE_BF : IInst<"vget_lane", "1.I", "bQb",
                          [ImmCheck<1, ImmCheckLaneIndex, 0>]>;
  def VSET_LANE_BF : IInst<"vset_lane", ".1.I", "bQb",
                          [ImmCheck<2, ImmCheckLaneIndex, 1>]>;
  def SCALAR_VDUP_LANE_BF : IInst<"vdup_lane", "1.I", "Sb",
                          [ImmCheck<1, ImmCheckLaneIndex, 0>]>;
  def SCALAR_VDUP_LANEQ_BF : IInst<"vdup_laneq", "1QI", "Sb",
                          [ImmCheck<1, ImmCheckLaneIndex, 0>]>;

  def VLD1_BF : WInst<"vld1", ".(c*!)", "bQb">;
  def VLD2_BF : WInst<"vld2", "2(c*!)", "bQb">;
  def VLD3_BF : WInst<"vld3", "3(c*!)", "bQb">;
  def VLD4_BF : WInst<"vld4", "4(c*!)", "bQb">;

  def VST1_BF : WInst<"vst1", "v*(.!)", "bQb">;
  def VST2_BF : WInst<"vst2", "v*(2!)", "bQb">;
  def VST3_BF : WInst<"vst3", "v*(3!)", "bQb">;
  def VST4_BF : WInst<"vst4", "v*(4!)", "bQb">;

  def VLD1_X2_BF : WInst<"vld1_x2", "2(c*!)", "bQb">;
  def VLD1_X3_BF : WInst<"vld1_x3", "3(c*!)", "bQb">;
  def VLD1_X4_BF : WInst<"vld1_x4", "4(c*!)", "bQb">;

  def VST1_X2_BF : WInst<"vst1_x2", "v*(2!)", "bQb">;
  def VST1_X3_BF : WInst<"vst1_x3", "v*(3!)", "bQb">;
  def VST1_X4_BF : WInst<"vst1_x4", "v*(4!)", "bQb">;

  def VLD1_LANE_BF : WInst<"vld1_lane", ".(c*!).I", "bQb",
                          [ImmCheck<2, ImmCheckLaneIndex, 1>]>;
  def VLD2_LANE_BF : WInst<"vld2_lane", "2(c*!)2I", "bQb",
                          [ImmCheck<4, ImmCheckLaneIndex, 1>]>;
  def VLD3_LANE_BF : WInst<"vld3_lane", "3(c*!)3I", "bQb",
                          [ImmCheck<5, ImmCheckLaneIndex, 1>]>;
  def VLD4_LANE_BF : WInst<"vld4_lane", "4(c*!)4I", "bQb",
                          [ImmCheck<6, ImmCheckLaneIndex, 1>]>;
  def VST1_LANE_BF : WInst<"vst1_lane", "v*(.!)I", "bQb",
                          [ImmCheck<2, ImmCheckLaneIndex, 1>]>;
  def VST2_LANE_BF : WInst<"vst2_lane", "v*(2!)I", "bQb",
                          [ImmCheck<3, ImmCheckLaneIndex, 1>]>;
  def VST3_LANE_BF : WInst<"vst3_lane", "v*(3!)I", "bQb",
                          [ImmCheck<4, ImmCheckLaneIndex, 1>]>;
  def VST4_LANE_BF : WInst<"vst4_lane", "v*(4!)I", "bQb",
                          [ImmCheck<5, ImmCheckLaneIndex, 1>]>;

  def VLD1_DUP_BF : WInst<"vld1_dup", ".(c*!)", "bQb">;
  def VLD2_DUP_BF : WInst<"vld2_dup", "2(c*!)", "bQb">;
  def VLD3_DUP_BF : WInst<"vld3_dup", "3(c*!)", "bQb">;
  def VLD4_DUP_BF : WInst<"vld4_dup", "4(c*!)", "bQb">;

  def VCVT_F32_BF16 : SOpInst<"vcvt_f32_bf16", "(F>)(Bq!)",  "Qb", OP_VCVT_F32_BF16>;
  def VCVT_LOW_F32_BF16 : SOpInst<"vcvt_low_f32", "(F>)(BQ!)",  "Qb", OP_VCVT_F32_BF16_LO>;
  def VCVT_HIGH_F32_BF16 : SOpInst<"vcvt_high_f32", "(F>)(BQ!)", "Qb", OP_VCVT_F32_BF16_HI>;

  def SCALAR_CVT_BF16_F32 : SInst<"vcvth_bf16", "(1B)1", "f">;
  def SCALAR_CVT_F32_BF16 : SOpInst<"vcvtah_f32", "(1F>)(1!)", "b", OP_CVT_F32_BF16>;
}

let ArchGuard = "!defined(__aarch64__) && !defined(__arm64ec__)", TargetGuard = "bf16,neon" in {
  def VCVT_BF16_F32_A32_INTERNAL : WInst<"__a32_vcvt_bf16", "BQ", "f">;
  def VCVT_BF16_F32_A32 : SOpInst<"vcvt_bf16", "BQ", "f", OP_VCVT_BF16_F32_A32>;
  def VCVT_LOW_BF16_F32_A32 : SOpInst<"vcvt_low_bf16",  "BQ", "Qf", OP_VCVT_BF16_F32_LO_A32>;
  def VCVT_HIGH_BF16_F32_A32 : SOpInst<"vcvt_high_bf16", "BBQ", "Qf", OP_VCVT_BF16_F32_HI_A32>;
}

let ArchGuard = "defined(__aarch64__) || defined(__arm64ec__)", TargetGuard = "bf16,neon" in {
  def VCVT_LOW_BF16_F32_A64_INTERNAL : WInst<"__a64_vcvtq_low_bf16", "BQ", "Hf">;
  def VCVT_LOW_BF16_F32_A64 : SOpInst<"vcvt_low_bf16", "BQ", "Qf", OP_VCVT_BF16_F32_LO_A64>;
  def VCVT_HIGH_BF16_F32_A64 : SInst<"vcvt_high_bf16", "BBQ", "Qf">;
  def VCVT_BF16_F32 : SOpInst<"vcvt_bf16",    "BQ", "f", OP_VCVT_BF16_F32_A64>;

  def COPY_LANE_BF16 : IOpInst<"vcopy_lane", "..I.I", "b", OP_COPY_LN>;
  def COPYQ_LANE_BF16 : IOpInst<"vcopy_lane", "..IqI", "Qb", OP_COPY_LN>;
  def COPY_LANEQ_BF16 : IOpInst<"vcopy_laneq", "..IQI", "b", OP_COPY_LN>;
  def COPYQ_LANEQ_BF16 : IOpInst<"vcopy_laneq", "..I.I", "Qb", OP_COPY_LN>;
}

let ArchGuard = "!defined(__aarch64__) && !defined(__arm64ec__)", TargetGuard = "bf16,neon" in {
  let BigEndianSafe = 1 in {
    defm VREINTERPRET_BF : REINTERPRET_CROSS_TYPES<
        "csilUcUsUiUlhfPcPsPlQcQsQiQlQUcQUsQUiQUlQhQfQPcQPsQPl", "bQb">;
  }
}

let ArchGuard = "defined(__aarch64__) || defined(__arm64ec__)", TargetGuard = "bf16,neon" in {
  let BigEndianSafe = 1 in {
    defm VVREINTERPRET_BF : REINTERPRET_CROSS_TYPES<
        "csilUcUsUiUlhfdPcPsPlQcQsQiQlQUcQUsQUiQUlQhQfQdQPcQPsQPlQPk", "bQb">;
  }
}

// v8.9a/v9.4a LRCPC3 intrinsics
let ArchGuard = "defined(__aarch64__) || defined(__arm64ec__)", TargetGuard = "rcpc3,neon" in {
<<<<<<< HEAD
  def VLDAP1_LANE : WInst<"vldap1_lane", ".(c*!).I", "QUlQlUlldQdPlQPl">;
  def VSTL1_LANE  : WInst<"vstl1_lane", "v*(.!)I", "QUlQlUlldQdPlQPl">;
=======
  def VLDAP1_LANE : WInst<"vldap1_lane", ".(c*!).I", "QUlQlUlldQdPlQPl",
                        [ImmCheck<2, ImmCheckLaneIndex, 1>]>;
  def VSTL1_LANE  : WInst<"vstl1_lane", "v*(.!)I", "QUlQlUlldQdPlQPl",
                        [ImmCheck<2, ImmCheckLaneIndex, 1>]>;
}

// Lookup table read with 2-bit/4-bit indices
let ArchGuard = "defined(__aarch64__)", TargetGuard = "lut" in {
  def VLUTI2_B    : SInst<"vluti2_lane", "Q.(qU)I", "cUcPcQcQUcQPc",
                         [ImmCheck<2, ImmCheck0_1>]>;
  def VLUTI2_B_Q  : SInst<"vluti2_laneq", "Q.(QU)I", "cUcPcQcQUcQPc",
                         [ImmCheck<2, ImmCheck0_3>]>;
  def VLUTI2_H    : SInst<"vluti2_lane", "Q.(<qU)I", "sUsPshQsQUsQPsQh",
                         [ImmCheck<2, ImmCheck0_3>]>;
  def VLUTI2_H_Q  : SInst<"vluti2_laneq", "Q.(<QU)I", "sUsPshQsQUsQPsQh",
                         [ImmCheck<2, ImmCheck0_7>]>;
  def VLUTI4_B    : SInst<"vluti4_lane", "..(qU)I", "QcQUcQPc",
                         [ImmCheck<2, ImmCheck0_0>]>;
  def VLUTI4_B_Q  : SInst<"vluti4_laneq", "..UI", "QcQUcQPc",
                         [ImmCheck<2, ImmCheck0_1>]>;
  def VLUTI4_H_X2 : SInst<"vluti4_lane_x2", ".2(<qU)I", "QsQUsQPsQh",
                          [ImmCheck<3, ImmCheck0_1>]>;
  def VLUTI4_H_X2_Q : SInst<"vluti4_laneq_x2", ".2(<U)I", "QsQUsQPsQh",
                          [ImmCheck<3, ImmCheck0_3>]>;

  let TargetGuard = "lut,bf16" in {
    def VLUTI2_BF      : SInst<"vluti2_lane", "Q.(<qU)I", "bQb",
                              [ImmCheck<2, ImmCheck0_3>]>;
    def VLUTI2_BF_Q    : SInst<"vluti2_laneq", "Q.(<QU)I", "bQb",
                              [ImmCheck<2, ImmCheck0_7>]>;
    def VLUTI4_BF_X2   : SInst<"vluti4_lane_x2", ".2(<qU)I", "Qb",
                              [ImmCheck<3, ImmCheck0_1>]>;
    def VLUTI4_BF_X2_Q   : SInst<"vluti4_laneq_x2", ".2(<U)I", "Qb",
                              [ImmCheck<3, ImmCheck0_3>]>;
  }
}

let ArchGuard = "defined(__aarch64__)", TargetGuard = "neon,faminmax" in {
  def FAMIN : WInst<"vamin", "...", "fhQdQfQh">;
  def FAMAX : WInst<"vamax", "...", "fhQdQfQh">;
>>>>>>> 86ec59e2
}<|MERGE_RESOLUTION|>--- conflicted
+++ resolved
@@ -2085,10 +2085,6 @@
 
 // v8.9a/v9.4a LRCPC3 intrinsics
 let ArchGuard = "defined(__aarch64__) || defined(__arm64ec__)", TargetGuard = "rcpc3,neon" in {
-<<<<<<< HEAD
-  def VLDAP1_LANE : WInst<"vldap1_lane", ".(c*!).I", "QUlQlUlldQdPlQPl">;
-  def VSTL1_LANE  : WInst<"vstl1_lane", "v*(.!)I", "QUlQlUlldQdPlQPl">;
-=======
   def VLDAP1_LANE : WInst<"vldap1_lane", ".(c*!).I", "QUlQlUlldQdPlQPl",
                         [ImmCheck<2, ImmCheckLaneIndex, 1>]>;
   def VSTL1_LANE  : WInst<"vstl1_lane", "v*(.!)I", "QUlQlUlldQdPlQPl",
@@ -2129,5 +2125,4 @@
 let ArchGuard = "defined(__aarch64__)", TargetGuard = "neon,faminmax" in {
   def FAMIN : WInst<"vamin", "...", "fhQdQfQh">;
   def FAMAX : WInst<"vamax", "...", "fhQdQfQh">;
->>>>>>> 86ec59e2
 }