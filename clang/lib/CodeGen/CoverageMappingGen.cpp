--- conflicted
+++ resolved
@@ -963,11 +963,7 @@
     return (
         llvm::EnableSingleByteCoverage
             ? Counter::getCounter(CounterMap[Cond].second = NextCounterNum++)
-<<<<<<< HEAD
-            : subtractCounters(ParentCount, CaseCountSum));
-=======
             : Builder.subtract(ParentCount, CaseCountSum));
->>>>>>> bfc4b4d7
   }
 
   bool IsCounterEqual(Counter OutCount, Counter ParentCount) {
@@ -1623,23 +1619,10 @@
 
     // Go back to handle the condition.
     Counter CondCount =
-<<<<<<< HEAD
         addCounters(ParentCount, BackedgeCount, BC.ContinueCount);
     auto [ExecCount, ExitCount] = getBranchCounterPair(S, CondCount);
     assert(ExecCount.isZero() || ExecCount == BodyCount);
 
-=======
-        llvm::EnableSingleByteCoverage
-            ? getRegionCounter(S->getCond())
-            : addCounters(ParentCount, BackedgeCount, BC.ContinueCount);
-    auto [ExecCount, ExitCount] =
-        (llvm::EnableSingleByteCoverage
-             ? std::make_pair(getRegionCounter(S), Counter::getZero())
-             : getBranchCounterPair(S, CondCount));
-    if (!llvm::EnableSingleByteCoverage) {
-      assert(ExecCount.isZero() || ExecCount == BodyCount);
-    }
->>>>>>> bfc4b4d7
     propagateCounts(CondCount, S->getCond());
     adjustForOutOfOrderTraversal(getEnd(S));
 
@@ -1648,14 +1631,7 @@
     if (Gap)
       fillGapAreaWithCount(Gap->getBegin(), Gap->getEnd(), BodyCount);
 
-<<<<<<< HEAD
     Counter OutCount = addCounters(BC.BreakCount, ExitCount);
-=======
-    Counter OutCount = llvm::EnableSingleByteCoverage
-                           ? getRegionCounter(S)
-                           : addCounters(BC.BreakCount, ExitCount);
-
->>>>>>> bfc4b4d7
     if (!IsCounterEqual(OutCount, ParentCount)) {
       pushRegion(OutCount);
       GapRegionCounter = OutCount;
@@ -1664,12 +1640,7 @@
     }
 
     // Create Branch Region around condition.
-<<<<<<< HEAD
     createBranchRegion(S->getCond(), BodyCount, ExitCount);
-=======
-    if (!llvm::EnableSingleByteCoverage)
-      createBranchRegion(S->getCond(), BodyCount, ExitCount);
->>>>>>> bfc4b4d7
   }
 
   void VisitDoStmt(const DoStmt *S) {
@@ -1689,7 +1660,6 @@
     bool BodyHasTerminateStmt = HasTerminateStmt;
     HasTerminateStmt = false;
 
-<<<<<<< HEAD
     Counter CondCount = addCounters(BackedgeCount, BC.ContinueCount);
     auto [ExecCount, ExitCount] = getBranchCounterPair(S, CondCount);
     assert(ExecCount.isZero() || ExecCount == BodyCount);
@@ -1697,35 +1667,13 @@
     propagateCounts(CondCount, S->getCond());
 
     Counter OutCount = addCounters(BC.BreakCount, ExitCount);
-=======
-    Counter CondCount = llvm::EnableSingleByteCoverage
-                            ? getRegionCounter(S->getCond())
-                            : addCounters(BackedgeCount, BC.ContinueCount);
-    auto [ExecCount, ExitCount] =
-        (llvm::EnableSingleByteCoverage
-             ? std::make_pair(getRegionCounter(S), Counter::getZero())
-             : getBranchCounterPair(S, CondCount));
-    if (!llvm::EnableSingleByteCoverage) {
-      assert(ExecCount.isZero() || ExecCount == BodyCount);
-    }
-    propagateCounts(CondCount, S->getCond());
-
-    Counter OutCount = llvm::EnableSingleByteCoverage
-                           ? getRegionCounter(S)
-                           : addCounters(BC.BreakCount, ExitCount);
->>>>>>> bfc4b4d7
     if (!IsCounterEqual(OutCount, ParentCount)) {
       pushRegion(OutCount);
       GapRegionCounter = OutCount;
     }
 
     // Create Branch Region around condition.
-<<<<<<< HEAD
     createBranchRegion(S->getCond(), BodyCount, ExitCount);
-=======
-    if (!llvm::EnableSingleByteCoverage)
-      createBranchRegion(S->getCond(), BodyCount, ExitCount);
->>>>>>> bfc4b4d7
 
     if (BodyHasTerminateStmt)
       HasTerminateStmt = true;
@@ -1761,27 +1709,11 @@
     }
 
     // Go back to handle the condition.
-<<<<<<< HEAD
     Counter CondCount = addCounters(
         addCounters(ParentCount, BackedgeCount, BodyBC.ContinueCount),
         IncrementBC.ContinueCount);
     auto [ExecCount, ExitCount] = getBranchCounterPair(S, CondCount);
     assert(ExecCount.isZero() || ExecCount == BodyCount);
-=======
-    Counter CondCount =
-        llvm::EnableSingleByteCoverage
-            ? getRegionCounter(S->getCond())
-            : addCounters(
-                  addCounters(ParentCount, BackedgeCount, BodyBC.ContinueCount),
-                  IncrementBC.ContinueCount);
-    auto [ExecCount, ExitCount] =
-        (llvm::EnableSingleByteCoverage
-             ? std::make_pair(getRegionCounter(S), Counter::getZero())
-             : getBranchCounterPair(S, CondCount));
-    if (!llvm::EnableSingleByteCoverage) {
-      assert(ExecCount.isZero() || ExecCount == BodyCount);
-    }
->>>>>>> bfc4b4d7
 
     if (const Expr *Cond = S->getCond()) {
       propagateCounts(CondCount, Cond);
@@ -1794,13 +1726,7 @@
       fillGapAreaWithCount(Gap->getBegin(), Gap->getEnd(), BodyCount);
 
     Counter OutCount =
-<<<<<<< HEAD
         addCounters(BodyBC.BreakCount, IncrementBC.BreakCount, ExitCount);
-=======
-        llvm::EnableSingleByteCoverage
-            ? getRegionCounter(S)
-            : addCounters(BodyBC.BreakCount, IncrementBC.BreakCount, ExitCount);
->>>>>>> bfc4b4d7
     if (!IsCounterEqual(OutCount, ParentCount)) {
       pushRegion(OutCount);
       GapRegionCounter = OutCount;
@@ -1809,12 +1735,7 @@
     }
 
     // Create Branch Region around condition.
-<<<<<<< HEAD
     createBranchRegion(S->getCond(), BodyCount, ExitCount);
-=======
-    if (!llvm::EnableSingleByteCoverage)
-      createBranchRegion(S->getCond(), BodyCount, ExitCount);
->>>>>>> bfc4b4d7
   }
 
   void VisitCXXForRangeStmt(const CXXForRangeStmt *S) {
@@ -1840,27 +1761,12 @@
     if (Gap)
       fillGapAreaWithCount(Gap->getBegin(), Gap->getEnd(), BodyCount);
 
-<<<<<<< HEAD
     Counter LoopCount =
         addCounters(ParentCount, BackedgeCount, BC.ContinueCount);
     auto [ExecCount, ExitCount] = getBranchCounterPair(S, LoopCount);
     assert(ExecCount.isZero() || ExecCount == BodyCount);
 
     Counter OutCount = addCounters(BC.BreakCount, ExitCount);
-=======
-    Counter OutCount;
-    Counter ExitCount;
-    Counter LoopCount;
-    if (llvm::EnableSingleByteCoverage)
-      OutCount = getRegionCounter(S);
-    else {
-      LoopCount = addCounters(ParentCount, BackedgeCount, BC.ContinueCount);
-      auto [ExecCount, SkipCount] = getBranchCounterPair(S, LoopCount);
-      ExitCount = SkipCount;
-      assert(ExecCount.isZero() || ExecCount == BodyCount);
-      OutCount = addCounters(BC.BreakCount, ExitCount);
-    }
->>>>>>> bfc4b4d7
     if (!IsCounterEqual(OutCount, ParentCount)) {
       pushRegion(OutCount);
       GapRegionCounter = OutCount;
@@ -1869,12 +1775,7 @@
     }
 
     // Create Branch Region around condition.
-<<<<<<< HEAD
     createBranchRegion(S->getCond(), BodyCount, ExitCount);
-=======
-    if (!llvm::EnableSingleByteCoverage)
-      createBranchRegion(S->getCond(), BodyCount, ExitCount);
->>>>>>> bfc4b4d7
   }
 
   void VisitObjCForCollectionStmt(const ObjCForCollectionStmt *S) {
@@ -2095,16 +1996,7 @@
     extendRegion(S->getCond());
 
     Counter ParentCount = getRegion().getCounter();
-<<<<<<< HEAD
     auto [ThenCount, ElseCount] = getBranchCounterPair(S, ParentCount);
-=======
-    auto [ThenCount, ElseCount] =
-        (llvm::EnableSingleByteCoverage
-             ? std::make_pair(getRegionCounter(S->getThen()),
-                              (S->getElse() ? getRegionCounter(S->getElse())
-                                            : Counter::getZero()))
-             : getBranchCounterPair(S, ParentCount));
->>>>>>> bfc4b4d7
 
     // Emitting a counter for the condition makes it easier to interpret the
     // counter for the body when looking at the coverage.
@@ -2136,25 +2028,13 @@
     } else
       OutCount = addCounters(OutCount, ElseCount);
 
-<<<<<<< HEAD
-=======
-    if (llvm::EnableSingleByteCoverage)
-      OutCount = getRegionCounter(S);
-
->>>>>>> bfc4b4d7
     if (!IsCounterEqual(OutCount, ParentCount)) {
       pushRegion(OutCount);
       GapRegionCounter = OutCount;
     }
 
-<<<<<<< HEAD
     // Create Branch Region around condition.
     createBranchRegion(S->getCond(), ThenCount, ElseCount);
-=======
-    if (!llvm::EnableSingleByteCoverage)
-      // Create Branch Region around condition.
-      createBranchRegion(S->getCond(), ThenCount, ElseCount);
->>>>>>> bfc4b4d7
   }
 
   void VisitCXXTryStmt(const CXXTryStmt *S) {
@@ -2180,15 +2060,7 @@
     extendRegion(E);
 
     Counter ParentCount = getRegion().getCounter();
-<<<<<<< HEAD
     auto [TrueCount, FalseCount] = getBranchCounterPair(E, ParentCount);
-=======
-    auto [TrueCount, FalseCount] =
-        (llvm::EnableSingleByteCoverage
-             ? std::make_pair(getRegionCounter(E->getTrueExpr()),
-                              getRegionCounter(E->getFalseExpr()))
-             : getBranchCounterPair(E, ParentCount));
->>>>>>> bfc4b4d7
     Counter OutCount;
 
     if (const auto *BCO = dyn_cast<BinaryConditionalOperator>(E)) {
@@ -2207,16 +2079,8 @@
     }
 
     extendRegion(E->getFalseExpr());
-<<<<<<< HEAD
     OutCount =
         addCounters(OutCount, propagateCounts(FalseCount, E->getFalseExpr()));
-=======
-    Counter FalseOutCount = propagateCounts(FalseCount, E->getFalseExpr());
-    if (llvm::EnableSingleByteCoverage)
-      OutCount = getRegionCounter(E);
-    else
-      OutCount = addCounters(OutCount, FalseOutCount);
->>>>>>> bfc4b4d7
 
     if (!IsCounterEqual(OutCount, ParentCount)) {
       pushRegion(OutCount);
@@ -2224,12 +2088,7 @@
     }
 
     // Create Branch Region around condition.
-<<<<<<< HEAD
     createBranchRegion(E->getCond(), TrueCount, FalseCount);
-=======
-    if (!llvm::EnableSingleByteCoverage)
-      createBranchRegion(E->getCond(), TrueCount, FalseCount);
->>>>>>> bfc4b4d7
   }
 
   void createOrCancelDecision(const BinaryOperator *E, unsigned Since) {
@@ -2328,9 +2187,6 @@
     extendRegion(E->getRHS());
     propagateCounts(getRegionCounter(E), E->getRHS());
 
-    if (llvm::EnableSingleByteCoverage)
-      return;
-
     // Track RHS True/False Decision.
     const auto DecisionRHS = MCDCBuilder.back();
 
@@ -2388,9 +2244,6 @@
     // Counter tracks the right hand side of a logical or operator.
     extendRegion(E->getRHS());
     propagateCounts(getRegionCounter(E), E->getRHS());
-
-    if (llvm::EnableSingleByteCoverage)
-      return;
 
     // Track RHS True/False Decision.
     const auto DecisionRHS = MCDCBuilder.back();
