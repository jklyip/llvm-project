//===--- CoverageMappingGen.cpp - Coverage mapping generation ---*- C++ -*-===//
//
// Part of the LLVM Project, under the Apache License v2.0 with LLVM Exceptions.
// See https://llvm.org/LICENSE.txt for license information.
// SPDX-License-Identifier: Apache-2.0 WITH LLVM-exception
//
//===----------------------------------------------------------------------===//
//
// Instrumentation-based code coverage mapping generator
//
//===----------------------------------------------------------------------===//

#include "CoverageMappingGen.h"
#include "CodeGenFunction.h"
#include "clang/AST/StmtVisitor.h"
#include "clang/Basic/Diagnostic.h"
#include "clang/Lex/Lexer.h"
#include "llvm/ADT/DenseSet.h"
#include "llvm/ADT/SmallSet.h"
#include "llvm/ADT/StringExtras.h"
#include "llvm/ProfileData/Coverage/CoverageMapping.h"
#include "llvm/ProfileData/Coverage/CoverageMappingReader.h"
#include "llvm/ProfileData/Coverage/CoverageMappingWriter.h"
#include "llvm/Support/FileSystem.h"
#include "llvm/Support/Path.h"
#include <optional>

// This selects the coverage mapping format defined when `InstrProfData.inc`
// is textually included.
#define COVMAP_V3

namespace llvm {
cl::opt<bool>
    EnableSingleByteCoverage("enable-single-byte-coverage",
                             llvm::cl::ZeroOrMore,
                             llvm::cl::desc("Enable single byte coverage"),
                             llvm::cl::Hidden, llvm::cl::init(false));
} // namespace llvm

static llvm::cl::opt<bool> EmptyLineCommentCoverage(
    "emptyline-comment-coverage",
    llvm::cl::desc("Emit emptylines and comment lines as skipped regions (only "
                   "disable it on test)"),
    llvm::cl::init(true), llvm::cl::Hidden);

namespace llvm::coverage {
cl::opt<bool> SystemHeadersCoverage(
    "system-headers-coverage",
    cl::desc("Enable collecting coverage from system headers"), cl::init(false),
    cl::Hidden);
}

using namespace clang;
using namespace CodeGen;
using namespace llvm::coverage;

CoverageSourceInfo *
CoverageMappingModuleGen::setUpCoverageCallbacks(Preprocessor &PP) {
  CoverageSourceInfo *CoverageInfo =
      new CoverageSourceInfo(PP.getSourceManager());
  PP.addPPCallbacks(std::unique_ptr<PPCallbacks>(CoverageInfo));
  if (EmptyLineCommentCoverage) {
    PP.addCommentHandler(CoverageInfo);
    PP.setEmptylineHandler(CoverageInfo);
    PP.setPreprocessToken(true);
    PP.setTokenWatcher([CoverageInfo](clang::Token Tok) {
      // Update previous token location.
      CoverageInfo->PrevTokLoc = Tok.getLocation();
      if (Tok.getKind() != clang::tok::eod)
        CoverageInfo->updateNextTokLoc(Tok.getLocation());
    });
  }
  return CoverageInfo;
}

void CoverageSourceInfo::AddSkippedRange(SourceRange Range,
                                         SkippedRange::Kind RangeKind) {
  if (EmptyLineCommentCoverage && !SkippedRanges.empty() &&
      PrevTokLoc == SkippedRanges.back().PrevTokLoc &&
      SourceMgr.isWrittenInSameFile(SkippedRanges.back().Range.getEnd(),
                                    Range.getBegin()))
    SkippedRanges.back().Range.setEnd(Range.getEnd());
  else
    SkippedRanges.push_back({Range, RangeKind, PrevTokLoc});
}

void CoverageSourceInfo::SourceRangeSkipped(SourceRange Range, SourceLocation) {
  AddSkippedRange(Range, SkippedRange::PPIfElse);
}

void CoverageSourceInfo::HandleEmptyline(SourceRange Range) {
  AddSkippedRange(Range, SkippedRange::EmptyLine);
}

bool CoverageSourceInfo::HandleComment(Preprocessor &PP, SourceRange Range) {
  AddSkippedRange(Range, SkippedRange::Comment);
  return false;
}

void CoverageSourceInfo::updateNextTokLoc(SourceLocation Loc) {
  if (!SkippedRanges.empty() && SkippedRanges.back().NextTokLoc.isInvalid())
    SkippedRanges.back().NextTokLoc = Loc;
}

namespace {
/// A region of source code that can be mapped to a counter.
class SourceMappingRegion {
  /// Primary Counter that is also used for Branch Regions for "True" branches.
  Counter Count;

  /// Secondary Counter used for Branch Regions for "False" branches.
  std::optional<Counter> FalseCount;

  /// Parameters used for Modified Condition/Decision Coverage
  mcdc::Parameters MCDCParams;

  /// The region's starting location.
  std::optional<SourceLocation> LocStart;

  /// The region's ending location.
  std::optional<SourceLocation> LocEnd;

  /// Whether this region is a gap region. The count from a gap region is set
  /// as the line execution count if there are no other regions on the line.
  bool GapRegion;

  /// Whetever this region is skipped ('if constexpr' or 'if consteval' untaken
  /// branch, or anything skipped but not empty line / comments)
  bool SkippedRegion;

public:
  SourceMappingRegion(Counter Count, std::optional<SourceLocation> LocStart,
                      std::optional<SourceLocation> LocEnd,
                      bool GapRegion = false)
      : Count(Count), LocStart(LocStart), LocEnd(LocEnd), GapRegion(GapRegion),
        SkippedRegion(false) {}

  SourceMappingRegion(Counter Count, std::optional<Counter> FalseCount,
                      mcdc::Parameters MCDCParams,
                      std::optional<SourceLocation> LocStart,
                      std::optional<SourceLocation> LocEnd,
                      bool GapRegion = false)
      : Count(Count), FalseCount(FalseCount), MCDCParams(MCDCParams),
        LocStart(LocStart), LocEnd(LocEnd), GapRegion(GapRegion),
        SkippedRegion(false) {}

  SourceMappingRegion(mcdc::Parameters MCDCParams,
                      std::optional<SourceLocation> LocStart,
                      std::optional<SourceLocation> LocEnd)
      : MCDCParams(MCDCParams), LocStart(LocStart), LocEnd(LocEnd),
        GapRegion(false), SkippedRegion(false) {}

  const Counter &getCounter() const { return Count; }

  const Counter &getFalseCounter() const {
    assert(FalseCount && "Region has no alternate counter");
    return *FalseCount;
  }

  void setCounter(Counter C) { Count = C; }

  bool hasStartLoc() const { return LocStart.has_value(); }

  void setStartLoc(SourceLocation Loc) { LocStart = Loc; }

  SourceLocation getBeginLoc() const {
    assert(LocStart && "Region has no start location");
    return *LocStart;
  }

  bool hasEndLoc() const { return LocEnd.has_value(); }

  void setEndLoc(SourceLocation Loc) {
    assert(Loc.isValid() && "Setting an invalid end location");
    LocEnd = Loc;
  }

  SourceLocation getEndLoc() const {
    assert(LocEnd && "Region has no end location");
    return *LocEnd;
  }

  bool isGap() const { return GapRegion; }

  void setGap(bool Gap) { GapRegion = Gap; }

  bool isSkipped() const { return SkippedRegion; }

  void setSkipped(bool Skipped) { SkippedRegion = Skipped; }

  bool isBranch() const { return FalseCount.has_value(); }

  bool isMCDCBranch() const {
    return std::holds_alternative<mcdc::BranchParameters>(MCDCParams);
  }

  const auto &getMCDCBranchParams() const {
    return mcdc::getParams<const mcdc::BranchParameters>(MCDCParams);
  }

  bool isMCDCDecision() const {
    return std::holds_alternative<mcdc::DecisionParameters>(MCDCParams);
  }

  const auto &getMCDCDecisionParams() const {
    return mcdc::getParams<const mcdc::DecisionParameters>(MCDCParams);
  }

  const mcdc::Parameters &getMCDCParams() const { return MCDCParams; }

  void resetMCDCParams() { MCDCParams = mcdc::Parameters(); }
};

/// Spelling locations for the start and end of a source region.
struct SpellingRegion {
  /// The line where the region starts.
  unsigned LineStart;

  /// The column where the region starts.
  unsigned ColumnStart;

  /// The line where the region ends.
  unsigned LineEnd;

  /// The column where the region ends.
  unsigned ColumnEnd;

  SpellingRegion(SourceManager &SM, SourceLocation LocStart,
                 SourceLocation LocEnd) {
    LineStart = SM.getSpellingLineNumber(LocStart);
    ColumnStart = SM.getSpellingColumnNumber(LocStart);
    LineEnd = SM.getSpellingLineNumber(LocEnd);
    ColumnEnd = SM.getSpellingColumnNumber(LocEnd);
  }

  SpellingRegion(SourceManager &SM, SourceMappingRegion &R)
      : SpellingRegion(SM, R.getBeginLoc(), R.getEndLoc()) {}

  /// Check if the start and end locations appear in source order, i.e
  /// top->bottom, left->right.
  bool isInSourceOrder() const {
    return (LineStart < LineEnd) ||
           (LineStart == LineEnd && ColumnStart <= ColumnEnd);
  }
};

/// Provides the common functionality for the different
/// coverage mapping region builders.
class CoverageMappingBuilder {
public:
  CoverageMappingModuleGen &CVM;
  SourceManager &SM;
  const LangOptions &LangOpts;

private:
  /// Map of clang's FileIDs to IDs used for coverage mapping.
  llvm::SmallDenseMap<FileID, std::pair<unsigned, SourceLocation>, 8>
      FileIDMapping;

public:
  /// The coverage mapping regions for this function
  llvm::SmallVector<CounterMappingRegion, 32> MappingRegions;
  /// The source mapping regions for this function.
  std::vector<SourceMappingRegion> SourceRegions;

  /// A set of regions which can be used as a filter.
  ///
  /// It is produced by emitExpansionRegions() and is used in
  /// emitSourceRegions() to suppress producing code regions if
  /// the same area is covered by expansion regions.
  typedef llvm::SmallSet<std::pair<SourceLocation, SourceLocation>, 8>
      SourceRegionFilter;

  CoverageMappingBuilder(CoverageMappingModuleGen &CVM, SourceManager &SM,
                         const LangOptions &LangOpts)
      : CVM(CVM), SM(SM), LangOpts(LangOpts) {}

  /// Return the precise end location for the given token.
  SourceLocation getPreciseTokenLocEnd(SourceLocation Loc) {
    // We avoid getLocForEndOfToken here, because it doesn't do what we want for
    // macro locations, which we just treat as expanded files.
    unsigned TokLen =
        Lexer::MeasureTokenLength(SM.getSpellingLoc(Loc), SM, LangOpts);
    return Loc.getLocWithOffset(TokLen);
  }

  /// Return the start location of an included file or expanded macro.
  SourceLocation getStartOfFileOrMacro(SourceLocation Loc) {
    if (Loc.isMacroID())
      return Loc.getLocWithOffset(-SM.getFileOffset(Loc));
    return SM.getLocForStartOfFile(SM.getFileID(Loc));
  }

  /// Return the end location of an included file or expanded macro.
  SourceLocation getEndOfFileOrMacro(SourceLocation Loc) {
    if (Loc.isMacroID())
      return Loc.getLocWithOffset(SM.getFileIDSize(SM.getFileID(Loc)) -
                                  SM.getFileOffset(Loc));
    return SM.getLocForEndOfFile(SM.getFileID(Loc));
  }

  /// Find out where a macro is expanded. If the immediate result is a
  /// <scratch space>, keep looking until the result isn't. Return a pair of
  /// \c SourceLocation. The first object is always the begin sloc of found
  /// result. The second should be checked by the caller: if it has value, it's
  /// the end sloc of the found result. Otherwise the while loop didn't get
  /// executed, which means the location wasn't changed and the caller has to
  /// learn the end sloc from somewhere else.
  std::pair<SourceLocation, std::optional<SourceLocation>>
  getNonScratchExpansionLoc(SourceLocation Loc) {
    std::optional<SourceLocation> EndLoc = std::nullopt;
    while (Loc.isMacroID() &&
           SM.isWrittenInScratchSpace(SM.getSpellingLoc(Loc))) {
      auto ExpansionRange = SM.getImmediateExpansionRange(Loc);
      Loc = ExpansionRange.getBegin();
      EndLoc = ExpansionRange.getEnd();
    }
    return std::make_pair(Loc, EndLoc);
  }

  /// Find out where the current file is included or macro is expanded. If
  /// \c AcceptScratch is set to false, keep looking for expansions until the
  /// found sloc is not a <scratch space>.
  SourceLocation getIncludeOrExpansionLoc(SourceLocation Loc,
                                          bool AcceptScratch = true) {
    if (!Loc.isMacroID())
      return SM.getIncludeLoc(SM.getFileID(Loc));
    Loc = SM.getImmediateExpansionRange(Loc).getBegin();
    if (AcceptScratch)
      return Loc;
    return getNonScratchExpansionLoc(Loc).first;
  }

  /// Return true if \c Loc is a location in a built-in macro.
  bool isInBuiltin(SourceLocation Loc) {
    return SM.getBufferName(SM.getSpellingLoc(Loc)) == "<built-in>";
  }

  /// Check whether \c Loc is included or expanded from \c Parent.
  bool isNestedIn(SourceLocation Loc, FileID Parent) {
    do {
      Loc = getIncludeOrExpansionLoc(Loc);
      if (Loc.isInvalid())
        return false;
    } while (!SM.isInFileID(Loc, Parent));
    return true;
  }

  /// Get the start of \c S ignoring macro arguments and builtin macros.
  SourceLocation getStart(const Stmt *S) {
    SourceLocation Loc = S->getBeginLoc();
    while (SM.isMacroArgExpansion(Loc) || isInBuiltin(Loc))
      Loc = SM.getImmediateExpansionRange(Loc).getBegin();
    return Loc;
  }

  /// Get the end of \c S ignoring macro arguments and builtin macros.
  SourceLocation getEnd(const Stmt *S) {
    SourceLocation Loc = S->getEndLoc();
    while (SM.isMacroArgExpansion(Loc) || isInBuiltin(Loc))
      Loc = SM.getImmediateExpansionRange(Loc).getBegin();
    return getPreciseTokenLocEnd(Loc);
  }

  /// Find the set of files we have regions for and assign IDs
  ///
  /// Fills \c Mapping with the virtual file mapping needed to write out
  /// coverage and collects the necessary file information to emit source and
  /// expansion regions.
  void gatherFileIDs(SmallVectorImpl<unsigned> &Mapping) {
    FileIDMapping.clear();

    llvm::SmallSet<FileID, 8> Visited;
    SmallVector<std::pair<SourceLocation, unsigned>, 8> FileLocs;
    for (auto &Region : SourceRegions) {
      SourceLocation Loc = Region.getBeginLoc();

      // Replace Region with its definition if it is in <scratch space>.
      auto NonScratchExpansionLoc = getNonScratchExpansionLoc(Loc);
      auto EndLoc = NonScratchExpansionLoc.second;
      if (EndLoc.has_value()) {
        Loc = NonScratchExpansionLoc.first;
        Region.setStartLoc(Loc);
        Region.setEndLoc(EndLoc.value());
      }

      // Replace Loc with FileLoc if it is expanded with system headers.
      if (!SystemHeadersCoverage && SM.isInSystemMacro(Loc)) {
        auto BeginLoc = SM.getSpellingLoc(Loc);
        auto EndLoc = SM.getSpellingLoc(Region.getEndLoc());
        if (SM.isWrittenInSameFile(BeginLoc, EndLoc)) {
          Loc = SM.getFileLoc(Loc);
          Region.setStartLoc(Loc);
          Region.setEndLoc(SM.getFileLoc(Region.getEndLoc()));
        }
      }

      FileID File = SM.getFileID(Loc);
      if (!Visited.insert(File).second)
        continue;

      assert(SystemHeadersCoverage ||
             !SM.isInSystemHeader(SM.getSpellingLoc(Loc)));

      unsigned Depth = 0;
      for (SourceLocation Parent = getIncludeOrExpansionLoc(Loc);
           Parent.isValid(); Parent = getIncludeOrExpansionLoc(Parent))
        ++Depth;
      FileLocs.push_back(std::make_pair(Loc, Depth));
    }
    llvm::stable_sort(FileLocs, llvm::less_second());

    for (const auto &FL : FileLocs) {
      SourceLocation Loc = FL.first;
      FileID SpellingFile = SM.getDecomposedSpellingLoc(Loc).first;
      auto Entry = SM.getFileEntryRefForID(SpellingFile);
      if (!Entry)
        continue;

      FileIDMapping[SM.getFileID(Loc)] = std::make_pair(Mapping.size(), Loc);
      Mapping.push_back(CVM.getFileID(*Entry));
    }
  }

  /// Get the coverage mapping file ID for \c Loc.
  ///
  /// If such file id doesn't exist, return std::nullopt.
  std::optional<unsigned> getCoverageFileID(SourceLocation Loc) {
    auto Mapping = FileIDMapping.find(SM.getFileID(Loc));
    if (Mapping != FileIDMapping.end())
      return Mapping->second.first;
    return std::nullopt;
  }

  /// This shrinks the skipped range if it spans a line that contains a
  /// non-comment token. If shrinking the skipped range would make it empty,
  /// this returns std::nullopt.
  /// Note this function can potentially be expensive because
  /// getSpellingLineNumber uses getLineNumber, which is expensive.
  std::optional<SpellingRegion> adjustSkippedRange(SourceManager &SM,
                                                   SourceLocation LocStart,
                                                   SourceLocation LocEnd,
                                                   SourceLocation PrevTokLoc,
                                                   SourceLocation NextTokLoc) {
    SpellingRegion SR{SM, LocStart, LocEnd};
    SR.ColumnStart = 1;
    if (PrevTokLoc.isValid() && SM.isWrittenInSameFile(LocStart, PrevTokLoc) &&
        SR.LineStart == SM.getSpellingLineNumber(PrevTokLoc))
      SR.LineStart++;
    if (NextTokLoc.isValid() && SM.isWrittenInSameFile(LocEnd, NextTokLoc) &&
        SR.LineEnd == SM.getSpellingLineNumber(NextTokLoc)) {
      SR.LineEnd--;
      SR.ColumnEnd++;
    }
    if (SR.isInSourceOrder())
      return SR;
    return std::nullopt;
  }

  /// Gather all the regions that were skipped by the preprocessor
  /// using the constructs like #if or comments.
  void gatherSkippedRegions() {
    /// An array of the minimum lineStarts and the maximum lineEnds
    /// for mapping regions from the appropriate source files.
    llvm::SmallVector<std::pair<unsigned, unsigned>, 8> FileLineRanges;
    FileLineRanges.resize(
        FileIDMapping.size(),
        std::make_pair(std::numeric_limits<unsigned>::max(), 0));
    for (const auto &R : MappingRegions) {
      FileLineRanges[R.FileID].first =
          std::min(FileLineRanges[R.FileID].first, R.LineStart);
      FileLineRanges[R.FileID].second =
          std::max(FileLineRanges[R.FileID].second, R.LineEnd);
    }

    auto SkippedRanges = CVM.getSourceInfo().getSkippedRanges();
    for (auto &I : SkippedRanges) {
      SourceRange Range = I.Range;
      auto LocStart = Range.getBegin();
      auto LocEnd = Range.getEnd();
      assert(SM.isWrittenInSameFile(LocStart, LocEnd) &&
             "region spans multiple files");

      auto CovFileID = getCoverageFileID(LocStart);
      if (!CovFileID)
        continue;
      std::optional<SpellingRegion> SR;
      if (I.isComment())
        SR = adjustSkippedRange(SM, LocStart, LocEnd, I.PrevTokLoc,
                                I.NextTokLoc);
      else if (I.isPPIfElse() || I.isEmptyLine())
        SR = {SM, LocStart, LocEnd};

      if (!SR)
        continue;
      auto Region = CounterMappingRegion::makeSkipped(
          *CovFileID, SR->LineStart, SR->ColumnStart, SR->LineEnd,
          SR->ColumnEnd);
      // Make sure that we only collect the regions that are inside
      // the source code of this function.
      if (Region.LineStart >= FileLineRanges[*CovFileID].first &&
          Region.LineEnd <= FileLineRanges[*CovFileID].second)
        MappingRegions.push_back(Region);
    }
  }

  /// Generate the coverage counter mapping regions from collected
  /// source regions.
  void emitSourceRegions(const SourceRegionFilter &Filter) {
    for (const auto &Region : SourceRegions) {
      assert(Region.hasEndLoc() && "incomplete region");

      SourceLocation LocStart = Region.getBeginLoc();
      assert(SM.getFileID(LocStart).isValid() && "region in invalid file");

      // Ignore regions from system headers unless collecting coverage from
      // system headers is explicitly enabled.
      if (!SystemHeadersCoverage &&
          SM.isInSystemHeader(SM.getSpellingLoc(LocStart))) {
        assert(!Region.isMCDCBranch() && !Region.isMCDCDecision() &&
               "Don't suppress the condition in system headers");
        continue;
      }

      auto CovFileID = getCoverageFileID(LocStart);
      // Ignore regions that don't have a file, such as builtin macros.
      if (!CovFileID) {
        assert(!Region.isMCDCBranch() && !Region.isMCDCDecision() &&
               "Don't suppress the condition in non-file regions");
        continue;
      }

      SourceLocation LocEnd = Region.getEndLoc();
      assert(SM.isWrittenInSameFile(LocStart, LocEnd) &&
             "region spans multiple files");

      // Don't add code regions for the area covered by expansion regions.
      // This not only suppresses redundant regions, but sometimes prevents
      // creating regions with wrong counters if, for example, a statement's
      // body ends at the end of a nested macro.
      if (Filter.count(std::make_pair(LocStart, LocEnd))) {
        assert(!Region.isMCDCBranch() && !Region.isMCDCDecision() &&
               "Don't suppress the condition");
        continue;
      }

      // Find the spelling locations for the mapping region.
      SpellingRegion SR{SM, LocStart, LocEnd};
      assert(SR.isInSourceOrder() && "region start and end out of order");

      if (Region.isGap()) {
        MappingRegions.push_back(CounterMappingRegion::makeGapRegion(
            Region.getCounter(), *CovFileID, SR.LineStart, SR.ColumnStart,
            SR.LineEnd, SR.ColumnEnd));
      } else if (Region.isSkipped()) {
        MappingRegions.push_back(CounterMappingRegion::makeSkipped(
            *CovFileID, SR.LineStart, SR.ColumnStart, SR.LineEnd,
            SR.ColumnEnd));
      } else if (Region.isBranch()) {
        MappingRegions.push_back(CounterMappingRegion::makeBranchRegion(
            Region.getCounter(), Region.getFalseCounter(), *CovFileID,
            SR.LineStart, SR.ColumnStart, SR.LineEnd, SR.ColumnEnd,
            Region.getMCDCParams()));
      } else if (Region.isMCDCDecision()) {
        MappingRegions.push_back(CounterMappingRegion::makeDecisionRegion(
            Region.getMCDCDecisionParams(), *CovFileID, SR.LineStart,
            SR.ColumnStart, SR.LineEnd, SR.ColumnEnd));
      } else {
        MappingRegions.push_back(CounterMappingRegion::makeRegion(
            Region.getCounter(), *CovFileID, SR.LineStart, SR.ColumnStart,
            SR.LineEnd, SR.ColumnEnd));
      }
    }
  }

  /// Generate expansion regions for each virtual file we've seen.
  SourceRegionFilter emitExpansionRegions() {
    SourceRegionFilter Filter;
    for (const auto &FM : FileIDMapping) {
      SourceLocation ExpandedLoc = FM.second.second;
      SourceLocation ParentLoc = getIncludeOrExpansionLoc(ExpandedLoc, false);
      if (ParentLoc.isInvalid())
        continue;

      auto ParentFileID = getCoverageFileID(ParentLoc);
      if (!ParentFileID)
        continue;
      auto ExpandedFileID = getCoverageFileID(ExpandedLoc);
      assert(ExpandedFileID && "expansion in uncovered file");

      SourceLocation LocEnd = getPreciseTokenLocEnd(ParentLoc);
      assert(SM.isWrittenInSameFile(ParentLoc, LocEnd) &&
             "region spans multiple files");
      Filter.insert(std::make_pair(ParentLoc, LocEnd));

      SpellingRegion SR{SM, ParentLoc, LocEnd};
      assert(SR.isInSourceOrder() && "region start and end out of order");
      MappingRegions.push_back(CounterMappingRegion::makeExpansion(
          *ParentFileID, *ExpandedFileID, SR.LineStart, SR.ColumnStart,
          SR.LineEnd, SR.ColumnEnd));
    }
    return Filter;
  }
};

/// Creates unreachable coverage regions for the functions that
/// are not emitted.
struct EmptyCoverageMappingBuilder : public CoverageMappingBuilder {
  EmptyCoverageMappingBuilder(CoverageMappingModuleGen &CVM, SourceManager &SM,
                              const LangOptions &LangOpts)
      : CoverageMappingBuilder(CVM, SM, LangOpts) {}

  void VisitDecl(const Decl *D) {
    if (!D->hasBody())
      return;
    auto Body = D->getBody();
    SourceLocation Start = getStart(Body);
    SourceLocation End = getEnd(Body);
    if (!SM.isWrittenInSameFile(Start, End)) {
      // Walk up to find the common ancestor.
      // Correct the locations accordingly.
      FileID StartFileID = SM.getFileID(Start);
      FileID EndFileID = SM.getFileID(End);
      while (StartFileID != EndFileID && !isNestedIn(End, StartFileID)) {
        Start = getIncludeOrExpansionLoc(Start);
        assert(Start.isValid() &&
               "Declaration start location not nested within a known region");
        StartFileID = SM.getFileID(Start);
      }
      while (StartFileID != EndFileID) {
        End = getPreciseTokenLocEnd(getIncludeOrExpansionLoc(End));
        assert(End.isValid() &&
               "Declaration end location not nested within a known region");
        EndFileID = SM.getFileID(End);
      }
    }
    SourceRegions.emplace_back(Counter(), Start, End);
  }

  /// Write the mapping data to the output stream
  void write(llvm::raw_ostream &OS) {
    SmallVector<unsigned, 16> FileIDMapping;
    gatherFileIDs(FileIDMapping);
    emitSourceRegions(SourceRegionFilter());

    if (MappingRegions.empty())
      return;

    CoverageMappingWriter Writer(FileIDMapping, {}, MappingRegions);
    Writer.write(OS);
  }
};

/// A wrapper object for maintaining stacks to track the resursive AST visitor
/// walks for the purpose of assigning IDs to leaf-level conditions measured by
/// MC/DC. The object is created with a reference to the MCDCBitmapMap that was
/// created during the initial AST walk. The presence of a bitmap associated
/// with a boolean expression (top-level logical operator nest) indicates that
/// the boolean expression qualified for MC/DC.  The resulting condition IDs
/// are preserved in a map reference that is also provided during object
/// creation.
struct MCDCCoverageBuilder {

  /// The AST walk recursively visits nested logical-AND or logical-OR binary
  /// operator nodes and then visits their LHS and RHS children nodes.  As this
  /// happens, the algorithm will assign IDs to each operator's LHS and RHS side
  /// as the walk moves deeper into the nest.  At each level of the recursive
  /// nest, the LHS and RHS may actually correspond to larger subtrees (not
  /// leaf-conditions). If this is the case, when that node is visited, the ID
  /// assigned to the subtree is re-assigned to its LHS, and a new ID is given
  /// to its RHS. At the end of the walk, all leaf-level conditions will have a
  /// unique ID -- keep in mind that the final set of IDs may not be in
  /// numerical order from left to right.
  ///
  /// Example: "x = (A && B) || (C && D) || (D && F)"
  ///
  ///      Visit Depth1:
  ///              (A && B) || (C && D) || (D && F)
  ///              ^-------LHS--------^    ^-RHS--^
  ///                      ID=1              ID=2
  ///
  ///      Visit LHS-Depth2:
  ///              (A && B) || (C && D)
  ///              ^-LHS--^    ^-RHS--^
  ///                ID=1        ID=3
  ///
  ///      Visit LHS-Depth3:
  ///               (A && B)
  ///               LHS   RHS
  ///               ID=1  ID=4
  ///
  ///      Visit RHS-Depth3:
  ///                         (C && D)
  ///                         LHS   RHS
  ///                         ID=3  ID=5
  ///
  ///      Visit RHS-Depth2:              (D && F)
  ///                                     LHS   RHS
  ///                                     ID=2  ID=6
  ///
  ///      Visit Depth1:
  ///              (A && B)  || (C && D)  || (D && F)
  ///              ID=1  ID=4   ID=3  ID=5   ID=2  ID=6
  ///
  /// A node ID of '0' always means MC/DC isn't being tracked.
  ///
  /// As the AST walk proceeds recursively, the algorithm will also use a stack
  /// to track the IDs of logical-AND and logical-OR operations on the RHS so
  /// that it can be determined which nodes are executed next, depending on how
  /// a LHS or RHS of a logical-AND or logical-OR is evaluated.  This
  /// information relies on the assigned IDs and are embedded within the
  /// coverage region IDs of each branch region associated with a leaf-level
  /// condition. This information helps the visualization tool reconstruct all
  /// possible test vectors for the purposes of MC/DC analysis. If a "next" node
  /// ID is '0', it means it's the end of the test vector. The following rules
  /// are used:
  ///
  /// For logical-AND ("LHS && RHS"):
  /// - If LHS is TRUE, execution goes to the RHS node.
  /// - If LHS is FALSE, execution goes to the LHS node of the next logical-OR.
  ///   If that does not exist, execution exits (ID == 0).
  ///
  /// - If RHS is TRUE, execution goes to LHS node of the next logical-AND.
  ///   If that does not exist, execution exits (ID == 0).
  /// - If RHS is FALSE, execution goes to the LHS node of the next logical-OR.
  ///   If that does not exist, execution exits (ID == 0).
  ///
  /// For logical-OR ("LHS || RHS"):
  /// - If LHS is TRUE, execution goes to the LHS node of the next logical-AND.
  ///   If that does not exist, execution exits (ID == 0).
  /// - If LHS is FALSE, execution goes to the RHS node.
  ///
  /// - If RHS is TRUE, execution goes to LHS node of the next logical-AND.
  ///   If that does not exist, execution exits (ID == 0).
  /// - If RHS is FALSE, execution goes to the LHS node of the next logical-OR.
  ///   If that does not exist, execution exits (ID == 0).
  ///
  /// Finally, the condition IDs are also used when instrumenting the code to
  /// indicate a unique offset into a temporary bitmap that represents the true
  /// or false evaluation of that particular condition.
  ///
  /// NOTE regarding the use of CodeGenFunction::stripCond(). Even though, for
  /// simplicity, parentheses and unary logical-NOT operators are considered
  /// part of their underlying condition for both MC/DC and branch coverage, the
  /// condition IDs themselves are assigned and tracked using the underlying
  /// condition itself.  This is done solely for consistency since parentheses
  /// and logical-NOTs are ignored when checking whether the condition is
  /// actually an instrumentable condition. This can also make debugging a bit
  /// easier.

private:
  CodeGenModule &CGM;

  llvm::SmallVector<mcdc::ConditionIDs> DecisionStack;
  MCDC::State &MCDCState;
  const Stmt *DecisionStmt = nullptr;
  mcdc::ConditionID NextID = 0;
  bool NotMapped = false;

  /// Represent a sentinel value as a pair of final decisions for the bottom
  // of DecisionStack.
  static constexpr mcdc::ConditionIDs DecisionStackSentinel{-1, -1};

  /// Is this a logical-AND operation?
  bool isLAnd(const BinaryOperator *E) const {
    return E->getOpcode() == BO_LAnd;
  }

public:
  MCDCCoverageBuilder(CodeGenModule &CGM, MCDC::State &MCDCState)
      : CGM(CGM), DecisionStack(1, DecisionStackSentinel),
        MCDCState(MCDCState) {}

  /// Return whether the build of the control flow map is at the top-level
  /// (root) of a logical operator nest in a boolean expression prior to the
  /// assignment of condition IDs.
  bool isIdle() const { return (NextID == 0 && !NotMapped); }

  /// Return whether any IDs have been assigned in the build of the control
  /// flow map, indicating that the map is being generated for this boolean
  /// expression.
  bool isBuilding() const { return (NextID > 0); }

  /// Set the given condition's ID.
  void setCondID(const Expr *Cond, mcdc::ConditionID ID) {
    MCDCState.BranchByStmt[CodeGenFunction::stripCond(Cond)] = {ID,
                                                                DecisionStmt};
  }

  /// Return the ID of a given condition.
  mcdc::ConditionID getCondID(const Expr *Cond) const {
    auto I = MCDCState.BranchByStmt.find(CodeGenFunction::stripCond(Cond));
    if (I == MCDCState.BranchByStmt.end())
      return -1;
    else
      return I->second.ID;
  }

  /// Return the LHS Decision ([0,0] if not set).
  const mcdc::ConditionIDs &back() const { return DecisionStack.back(); }

  /// Push the binary operator statement to track the nest level and assign IDs
  /// to the operator's LHS and RHS.  The RHS may be a larger subtree that is
  /// broken up on successive levels.
  void pushAndAssignIDs(const BinaryOperator *E) {
    if (!CGM.getCodeGenOpts().MCDCCoverage)
      return;

    // If binary expression is disqualified, don't do mapping.
    if (!isBuilding() &&
        !MCDCState.DecisionByStmt.contains(CodeGenFunction::stripCond(E)))
      NotMapped = true;

    // Don't go any further if we don't need to map condition IDs.
    if (NotMapped)
      return;

    if (NextID == 0) {
      DecisionStmt = E;
      assert(MCDCState.DecisionByStmt.contains(E));
    }

    const mcdc::ConditionIDs &ParentDecision = DecisionStack.back();

    // If the operator itself has an assigned ID, this means it represents a
    // larger subtree.  In this case, assign that ID to its LHS node.  Its RHS
    // will receive a new ID below. Otherwise, assign ID+1 to LHS.
    if (MCDCState.BranchByStmt.contains(CodeGenFunction::stripCond(E)))
      setCondID(E->getLHS(), getCondID(E));
    else
      setCondID(E->getLHS(), NextID++);

    // Assign a ID+1 for the RHS.
    mcdc::ConditionID RHSid = NextID++;
    setCondID(E->getRHS(), RHSid);

    // Push the LHS decision IDs onto the DecisionStack.
    if (isLAnd(E))
      DecisionStack.push_back({ParentDecision[false], RHSid});
    else
      DecisionStack.push_back({RHSid, ParentDecision[true]});
  }

  /// Pop and return the LHS Decision ([0,0] if not set).
  mcdc::ConditionIDs pop() {
    if (!CGM.getCodeGenOpts().MCDCCoverage || NotMapped)
      return DecisionStackSentinel;

    assert(DecisionStack.size() > 1);
    return DecisionStack.pop_back_val();
  }

  /// Return the total number of conditions and reset the state. The number of
  /// conditions is zero if the expression isn't mapped.
  unsigned getTotalConditionsAndReset(const BinaryOperator *E) {
    if (!CGM.getCodeGenOpts().MCDCCoverage)
      return 0;

    assert(!isIdle());
    assert(DecisionStack.size() == 1);

    // Reset state if not doing mapping.
    if (NotMapped) {
      NotMapped = false;
      assert(NextID == 0);
      return 0;
    }

    // Set number of conditions and reset.
    unsigned TotalConds = NextID;

    // Reset ID back to beginning.
    NextID = 0;

    return TotalConds;
  }
};

/// A StmtVisitor that creates coverage mapping regions which map
/// from the source code locations to the PGO counters.
struct CounterCoverageMappingBuilder
    : public CoverageMappingBuilder,
      public ConstStmtVisitor<CounterCoverageMappingBuilder> {
  /// The map of statements to count values.
  llvm::DenseMap<const Stmt *, CounterPair> &CounterMap;

  CounterExpressionBuilder::SubstMap MapToExpand;
  unsigned NextCounterNum;

  MCDC::State &MCDCState;

  /// A stack of currently live regions.
  llvm::SmallVector<SourceMappingRegion> RegionStack;

  /// Set if the Expr should be handled as a leaf even if it is kind of binary
  /// logical ops (&&, ||).
  llvm::DenseSet<const Stmt *> LeafExprSet;

  /// An object to manage MCDC regions.
  MCDCCoverageBuilder MCDCBuilder;

  CounterExpressionBuilder Builder;

  /// A location in the most recently visited file or macro.
  ///
  /// This is used to adjust the active source regions appropriately when
  /// expressions cross file or macro boundaries.
  SourceLocation MostRecentLocation;

  /// Whether the visitor at a terminate statement.
  bool HasTerminateStmt = false;

  /// Gap region counter after terminate statement.
  Counter GapRegionCounter;

  /// Return a counter for the subtraction of \c RHS from \c LHS
  Counter subtractCounters(Counter LHS, Counter RHS, bool Simplify = true) {
    assert(!llvm::EnableSingleByteCoverage &&
           "cannot add counters when single byte coverage mode is enabled");
    return Builder.subtract(LHS, RHS, Simplify);
  }

  /// Return a counter for the sum of \c LHS and \c RHS.
  Counter addCounters(Counter LHS, Counter RHS, bool Simplify = true) {
    return Builder.add(LHS, RHS, Simplify);
  }

  Counter addCounters(Counter C1, Counter C2, Counter C3,
                      bool Simplify = true) {
    return addCounters(addCounters(C1, C2, Simplify), C3, Simplify);
  }

  /// Return the region counter for the given statement.
  ///
  /// This should only be called on statements that have a dedicated counter.
  Counter getRegionCounter(const Stmt *S) {
    return Counter::getCounter(CounterMap[S].Executed);
  }

  struct BranchCounterPair {
    Counter Executed;
    Counter Skipped;
  };

<<<<<<< HEAD
  BranchCounterPair getBranchCounterPair(const Stmt *S, Counter ParentCnt) {
    auto &TheMap = CounterMap[S];
    auto ExecCnt = Counter::getCounter(TheMap.Executed);
    BranchCounterPair Counters = {ExecCnt,
                                  Builder.subtract(ParentCnt, ExecCnt)};

    if (!llvm::EnableSingleByteCoverage || !Counters.Skipped.isExpression()) {
      assert(
          !TheMap.Skipped.hasValue() &&
          "SkipCnt shouldn't be allocated but refer to an existing counter.");
      return Counters;
    }

    // Assign second if second is not assigned yet.
    if (!TheMap.Skipped.hasValue())
      TheMap.Skipped = NextCounterNum++;

    // Replace an expression (ParentCnt - ExecCnt) with SkipCnt.
    Counter SkipCnt = Counter::getCounter(TheMap.Skipped);
    MapToExpand[SkipCnt] = Builder.subst(Counters.Skipped, MapToExpand);
    Counters.Skipped = SkipCnt;
    return Counters;
  }

  /// Returns {TrueCnt,FalseCnt} for "implicit default".
  /// FalseCnt is considered as the False count on SwitchStmt.
  std::pair<Counter, Counter>
  getSwitchImplicitDefaultCounterPair(const Stmt *Cond, Counter ParentCount,
                                      Counter CaseCountSum) {
    if (llvm::EnableSingleByteCoverage)
      // Allocate the new Counter since `subtract(Parent - Sum)` is unavailable.
      return {Counter::getZero(), // Folded
              Counter::getCounter(CounterMap[Cond].Skipped = NextCounterNum++)};

    // Simplify is skipped while building the counters above: it can get
    // really slow on top of switches with thousands of cases. Instead,
    // trigger simplification by adding zero to the last counter.
    CaseCountSum =
        addCounters(CaseCountSum, Counter::getZero(), /*Simplify=*/true);
=======
  BranchCounterPair
  getBranchCounterPair(const Stmt *S, Counter ParentCnt,
                       std::optional<Counter> SkipCntForOld = std::nullopt) {
    Counter ExecCnt = getRegionCounter(S);

    // The old behavior of SingleByte shouldn't emit Branches.
    if (llvm::EnableSingleByteCoverage) {
      assert(SkipCntForOld);
      return {ExecCnt, *SkipCntForOld};
    }
>>>>>>> ec6892d1

    return {ExecCnt, Builder.subtract(ParentCnt, ExecCnt)};
  }

  bool IsCounterEqual(Counter OutCount, Counter ParentCount) {
    if (OutCount == ParentCount)
      return true;

    // Try comaparison with pre-replaced expressions.
    //
    // For example, getBranchCounterPair(#0) returns {#1, #0 - #1}.
    // The sum of the pair should be equivalent to the Parent, #0.
    // OTOH when (#0 - #1) is replaced with the new counter #2,
    // The sum is (#1 + #2). If the reverse substitution #2 => (#0 - #1)
    // can be applied, the sum can be transformed to (#1 + (#0 - #1)).
    // To apply substitutions to both hand expressions, transform (LHS - RHS)
    // and check isZero.
    if (Builder.subst(Builder.subtract(OutCount, ParentCount), MapToExpand)
            .isZero())
      return true;

    return false;
  }

  /// Push a region onto the stack.
  ///
  /// Returns the index on the stack where the region was pushed. This can be
  /// used with popRegions to exit a "scope", ending the region that was pushed.
  size_t pushRegion(Counter Count,
                    std::optional<SourceLocation> StartLoc = std::nullopt,
                    std::optional<SourceLocation> EndLoc = std::nullopt,
                    std::optional<Counter> FalseCount = std::nullopt,
                    const mcdc::Parameters &BranchParams = std::monostate()) {

    if (StartLoc && !FalseCount) {
      MostRecentLocation = *StartLoc;
    }

    // If either of these locations is invalid, something elsewhere in the
    // compiler has broken.
    assert((!StartLoc || StartLoc->isValid()) && "Start location is not valid");
    assert((!EndLoc || EndLoc->isValid()) && "End location is not valid");

    // However, we can still recover without crashing.
    // If either location is invalid, set it to std::nullopt to avoid
    // letting users of RegionStack think that region has a valid start/end
    // location.
    if (StartLoc && StartLoc->isInvalid())
      StartLoc = std::nullopt;
    if (EndLoc && EndLoc->isInvalid())
      EndLoc = std::nullopt;
    RegionStack.emplace_back(Count, FalseCount, BranchParams, StartLoc, EndLoc);

    return RegionStack.size() - 1;
  }

  size_t pushRegion(const mcdc::DecisionParameters &DecisionParams,
                    std::optional<SourceLocation> StartLoc = std::nullopt,
                    std::optional<SourceLocation> EndLoc = std::nullopt) {

    RegionStack.emplace_back(DecisionParams, StartLoc, EndLoc);

    return RegionStack.size() - 1;
  }

  size_t locationDepth(SourceLocation Loc) {
    size_t Depth = 0;
    while (Loc.isValid()) {
      Loc = getIncludeOrExpansionLoc(Loc);
      Depth++;
    }
    return Depth;
  }

  /// Pop regions from the stack into the function's list of regions.
  ///
  /// Adds all regions from \c ParentIndex to the top of the stack to the
  /// function's \c SourceRegions.
  void popRegions(size_t ParentIndex) {
    assert(RegionStack.size() >= ParentIndex && "parent not in stack");
    while (RegionStack.size() > ParentIndex) {
      SourceMappingRegion &Region = RegionStack.back();
      if (Region.hasStartLoc() &&
          (Region.hasEndLoc() || RegionStack[ParentIndex].hasEndLoc())) {
        SourceLocation StartLoc = Region.getBeginLoc();
        SourceLocation EndLoc = Region.hasEndLoc()
                                    ? Region.getEndLoc()
                                    : RegionStack[ParentIndex].getEndLoc();
        bool isBranch = Region.isBranch();
        size_t StartDepth = locationDepth(StartLoc);
        size_t EndDepth = locationDepth(EndLoc);
        while (!SM.isWrittenInSameFile(StartLoc, EndLoc)) {
          bool UnnestStart = StartDepth >= EndDepth;
          bool UnnestEnd = EndDepth >= StartDepth;
          if (UnnestEnd) {
            // The region ends in a nested file or macro expansion. If the
            // region is not a branch region, create a separate region for each
            // expansion, and for all regions, update the EndLoc. Branch
            // regions should not be split in order to keep a straightforward
            // correspondance between the region and its associated branch
            // condition, even if the condition spans multiple depths.
            SourceLocation NestedLoc = getStartOfFileOrMacro(EndLoc);
            assert(SM.isWrittenInSameFile(NestedLoc, EndLoc));

            if (!isBranch && !isRegionAlreadyAdded(NestedLoc, EndLoc))
              SourceRegions.emplace_back(Region.getCounter(), NestedLoc,
                                         EndLoc);

            EndLoc = getPreciseTokenLocEnd(getIncludeOrExpansionLoc(EndLoc));
            if (EndLoc.isInvalid())
              llvm::report_fatal_error(
                  "File exit not handled before popRegions");
            EndDepth--;
          }
          if (UnnestStart) {
            // The region ends in a nested file or macro expansion. If the
            // region is not a branch region, create a separate region for each
            // expansion, and for all regions, update the StartLoc. Branch
            // regions should not be split in order to keep a straightforward
            // correspondance between the region and its associated branch
            // condition, even if the condition spans multiple depths.
            SourceLocation NestedLoc = getEndOfFileOrMacro(StartLoc);
            assert(SM.isWrittenInSameFile(StartLoc, NestedLoc));

            if (!isBranch && !isRegionAlreadyAdded(StartLoc, NestedLoc))
              SourceRegions.emplace_back(Region.getCounter(), StartLoc,
                                         NestedLoc);

            StartLoc = getIncludeOrExpansionLoc(StartLoc);
            if (StartLoc.isInvalid())
              llvm::report_fatal_error(
                  "File exit not handled before popRegions");
            StartDepth--;
          }
        }
        Region.setStartLoc(StartLoc);
        Region.setEndLoc(EndLoc);

        if (!isBranch) {
          MostRecentLocation = EndLoc;
          // If this region happens to span an entire expansion, we need to
          // make sure we don't overlap the parent region with it.
          if (StartLoc == getStartOfFileOrMacro(StartLoc) &&
              EndLoc == getEndOfFileOrMacro(EndLoc))
            MostRecentLocation = getIncludeOrExpansionLoc(EndLoc);
        }

        assert(SM.isWrittenInSameFile(Region.getBeginLoc(), EndLoc));
        assert(SpellingRegion(SM, Region).isInSourceOrder());
        SourceRegions.push_back(Region);
      }
      RegionStack.pop_back();
    }
  }

  /// Return the currently active region.
  SourceMappingRegion &getRegion() {
    assert(!RegionStack.empty() && "statement has no region");
    return RegionStack.back();
  }

  /// Propagate counts through the children of \p S if \p VisitChildren is true.
  /// Otherwise, only emit a count for \p S itself.
  Counter propagateCounts(Counter TopCount, const Stmt *S,
                          bool VisitChildren = true) {
    SourceLocation StartLoc = getStart(S);
    SourceLocation EndLoc = getEnd(S);
    size_t Index = pushRegion(TopCount, StartLoc, EndLoc);
    if (VisitChildren)
      Visit(S);
    Counter ExitCount = getRegion().getCounter();
    popRegions(Index);

    // The statement may be spanned by an expansion. Make sure we handle a file
    // exit out of this expansion before moving to the next statement.
    if (SM.isBeforeInTranslationUnit(StartLoc, S->getBeginLoc()))
      MostRecentLocation = EndLoc;

    return ExitCount;
  }

  /// Create a Branch Region around an instrumentable condition for coverage
  /// and add it to the function's SourceRegions.  A branch region tracks a
  /// "True" counter and a "False" counter for boolean expressions that
  /// result in the generation of a branch.
  void createBranchRegion(const Expr *C, Counter TrueCnt, Counter FalseCnt,
                          const mcdc::ConditionIDs &Conds = {}) {
    // Check for NULL conditions.
    if (!C)
      return;

    // Ensure we are an instrumentable condition (i.e. no "&&" or "||").  Push
    // region onto RegionStack but immediately pop it (which adds it to the
    // function's SourceRegions) because it doesn't apply to any other source
    // code other than the Condition.
    // With !SystemHeadersCoverage, binary logical ops in system headers may be
    // treated as instrumentable conditions.
    if (CodeGenFunction::isInstrumentedCondition(C) ||
        LeafExprSet.count(CodeGenFunction::stripCond(C))) {
      mcdc::Parameters BranchParams;
      mcdc::ConditionID ID = MCDCBuilder.getCondID(C);
      if (ID >= 0)
        BranchParams = mcdc::BranchParameters{ID, Conds};

      // If a condition can fold to true or false, the corresponding branch
      // will be removed.  Create a region with both counters hard-coded to
      // zero. This allows us to visualize them in a special way.
      // Alternatively, we can prevent any optimization done via
      // constant-folding by ensuring that ConstantFoldsToSimpleInteger() in
      // CodeGenFunction.c always returns false, but that is very heavy-handed.
      Expr::EvalResult Result;
      if (C->EvaluateAsInt(Result, CVM.getCodeGenModule().getContext())) {
        if (Result.Val.getInt().getBoolValue())
          FalseCnt = Counter::getZero();
        else
          TrueCnt = Counter::getZero();
      }
      popRegions(
          pushRegion(TrueCnt, getStart(C), getEnd(C), FalseCnt, BranchParams));
    }
  }

  /// Create a Decision Region with a BitmapIdx and number of Conditions. This
  /// type of region "contains" branch regions, one for each of the conditions.
  /// The visualization tool will group everything together.
  void createDecisionRegion(const Expr *C,
                            const mcdc::DecisionParameters &DecisionParams) {
    popRegions(pushRegion(DecisionParams, getStart(C), getEnd(C)));
  }

  /// Create a Branch Region around a SwitchCase for code coverage
  /// and add it to the function's SourceRegions.
  /// Returns Counter that corresponds to SC.
  Counter createSwitchCaseRegion(const SwitchCase *SC, Counter ParentCount) {
    Counter TrueCnt = getRegionCounter(SC);
    Counter FalseCnt = (llvm::EnableSingleByteCoverage
                            ? Counter::getZero() // Folded
                            : subtractCounters(ParentCount, TrueCnt));
    // Push region onto RegionStack but immediately pop it (which adds it to
    // the function's SourceRegions) because it doesn't apply to any other
    // source other than the SwitchCase.
    popRegions(pushRegion(TrueCnt, getStart(SC), SC->getColonLoc(), FalseCnt));
    return TrueCnt;
  }

  /// Check whether a region with bounds \c StartLoc and \c EndLoc
  /// is already added to \c SourceRegions.
  bool isRegionAlreadyAdded(SourceLocation StartLoc, SourceLocation EndLoc,
                            bool isBranch = false) {
    return llvm::any_of(
        llvm::reverse(SourceRegions), [&](const SourceMappingRegion &Region) {
          return Region.getBeginLoc() == StartLoc &&
                 Region.getEndLoc() == EndLoc && Region.isBranch() == isBranch;
        });
  }

  /// Adjust the most recently visited location to \c EndLoc.
  ///
  /// This should be used after visiting any statements in non-source order.
  void adjustForOutOfOrderTraversal(SourceLocation EndLoc) {
    MostRecentLocation = EndLoc;
    // The code region for a whole macro is created in handleFileExit() when
    // it detects exiting of the virtual file of that macro. If we visited
    // statements in non-source order, we might already have such a region
    // added, for example, if a body of a loop is divided among multiple
    // macros. Avoid adding duplicate regions in such case.
    if (getRegion().hasEndLoc() &&
        MostRecentLocation == getEndOfFileOrMacro(MostRecentLocation) &&
        isRegionAlreadyAdded(getStartOfFileOrMacro(MostRecentLocation),
                             MostRecentLocation, getRegion().isBranch()))
      MostRecentLocation = getIncludeOrExpansionLoc(MostRecentLocation);
  }

  /// Adjust regions and state when \c NewLoc exits a file.
  ///
  /// If moving from our most recently tracked location to \c NewLoc exits any
  /// files, this adjusts our current region stack and creates the file regions
  /// for the exited file.
  void handleFileExit(SourceLocation NewLoc) {
    if (NewLoc.isInvalid() ||
        SM.isWrittenInSameFile(MostRecentLocation, NewLoc))
      return;

    // If NewLoc is not in a file that contains MostRecentLocation, walk up to
    // find the common ancestor.
    SourceLocation LCA = NewLoc;
    FileID ParentFile = SM.getFileID(LCA);
    while (!isNestedIn(MostRecentLocation, ParentFile)) {
      LCA = getIncludeOrExpansionLoc(LCA);
      if (LCA.isInvalid() || SM.isWrittenInSameFile(LCA, MostRecentLocation)) {
        // Since there isn't a common ancestor, no file was exited. We just need
        // to adjust our location to the new file.
        MostRecentLocation = NewLoc;
        return;
      }
      ParentFile = SM.getFileID(LCA);
    }

    llvm::SmallSet<SourceLocation, 8> StartLocs;
    std::optional<Counter> ParentCounter;
    for (SourceMappingRegion &I : llvm::reverse(RegionStack)) {
      if (!I.hasStartLoc())
        continue;
      SourceLocation Loc = I.getBeginLoc();
      if (!isNestedIn(Loc, ParentFile)) {
        ParentCounter = I.getCounter();
        break;
      }

      while (!SM.isInFileID(Loc, ParentFile)) {
        // The most nested region for each start location is the one with the
        // correct count. We avoid creating redundant regions by stopping once
        // we've seen this region.
        if (StartLocs.insert(Loc).second) {
          if (I.isBranch())
            SourceRegions.emplace_back(I.getCounter(), I.getFalseCounter(),
                                       I.getMCDCParams(), Loc,
                                       getEndOfFileOrMacro(Loc), I.isBranch());
          else
            SourceRegions.emplace_back(I.getCounter(), Loc,
                                       getEndOfFileOrMacro(Loc));
        }
        Loc = getIncludeOrExpansionLoc(Loc);
      }
      I.setStartLoc(getPreciseTokenLocEnd(Loc));
    }

    if (ParentCounter) {
      // If the file is contained completely by another region and doesn't
      // immediately start its own region, the whole file gets a region
      // corresponding to the parent.
      SourceLocation Loc = MostRecentLocation;
      while (isNestedIn(Loc, ParentFile)) {
        SourceLocation FileStart = getStartOfFileOrMacro(Loc);
        if (StartLocs.insert(FileStart).second) {
          SourceRegions.emplace_back(*ParentCounter, FileStart,
                                     getEndOfFileOrMacro(Loc));
          assert(SpellingRegion(SM, SourceRegions.back()).isInSourceOrder());
        }
        Loc = getIncludeOrExpansionLoc(Loc);
      }
    }

    MostRecentLocation = NewLoc;
  }

  /// Ensure that \c S is included in the current region.
  void extendRegion(const Stmt *S) {
    SourceMappingRegion &Region = getRegion();
    SourceLocation StartLoc = getStart(S);

    handleFileExit(StartLoc);
    if (!Region.hasStartLoc())
      Region.setStartLoc(StartLoc);
  }

  /// Mark \c S as a terminator, starting a zero region.
  void terminateRegion(const Stmt *S) {
    extendRegion(S);
    SourceMappingRegion &Region = getRegion();
    SourceLocation EndLoc = getEnd(S);
    if (!Region.hasEndLoc())
      Region.setEndLoc(EndLoc);
    pushRegion(Counter::getZero());
    HasTerminateStmt = true;
  }

  /// Find a valid gap range between \p AfterLoc and \p BeforeLoc.
  std::optional<SourceRange> findGapAreaBetween(SourceLocation AfterLoc,
                                                SourceLocation BeforeLoc) {
    // Some statements (like AttributedStmt and ImplicitValueInitExpr) don't
    // have valid source locations. Do not emit a gap region if this is the case
    // in either AfterLoc end or BeforeLoc end.
    if (AfterLoc.isInvalid() || BeforeLoc.isInvalid())
      return std::nullopt;

    // If AfterLoc is in function-like macro, use the right parenthesis
    // location.
    if (AfterLoc.isMacroID()) {
      FileID FID = SM.getFileID(AfterLoc);
      const SrcMgr::ExpansionInfo *EI = &SM.getSLocEntry(FID).getExpansion();
      if (EI->isFunctionMacroExpansion())
        AfterLoc = EI->getExpansionLocEnd();
    }

    size_t StartDepth = locationDepth(AfterLoc);
    size_t EndDepth = locationDepth(BeforeLoc);
    while (!SM.isWrittenInSameFile(AfterLoc, BeforeLoc)) {
      bool UnnestStart = StartDepth >= EndDepth;
      bool UnnestEnd = EndDepth >= StartDepth;
      if (UnnestEnd) {
        assert(SM.isWrittenInSameFile(getStartOfFileOrMacro(BeforeLoc),
                                      BeforeLoc));

        BeforeLoc = getIncludeOrExpansionLoc(BeforeLoc);
        assert(BeforeLoc.isValid());
        EndDepth--;
      }
      if (UnnestStart) {
        assert(SM.isWrittenInSameFile(AfterLoc,
                                      getEndOfFileOrMacro(AfterLoc)));

        AfterLoc = getIncludeOrExpansionLoc(AfterLoc);
        assert(AfterLoc.isValid());
        AfterLoc = getPreciseTokenLocEnd(AfterLoc);
        assert(AfterLoc.isValid());
        StartDepth--;
      }
    }
    AfterLoc = getPreciseTokenLocEnd(AfterLoc);
    // If the start and end locations of the gap are both within the same macro
    // file, the range may not be in source order.
    if (AfterLoc.isMacroID() || BeforeLoc.isMacroID())
      return std::nullopt;
    if (!SM.isWrittenInSameFile(AfterLoc, BeforeLoc) ||
        !SpellingRegion(SM, AfterLoc, BeforeLoc).isInSourceOrder())
      return std::nullopt;
    return {{AfterLoc, BeforeLoc}};
  }

  /// Emit a gap region between \p StartLoc and \p EndLoc with the given count.
  void fillGapAreaWithCount(SourceLocation StartLoc, SourceLocation EndLoc,
                            Counter Count) {
    if (StartLoc == EndLoc)
      return;
    assert(SpellingRegion(SM, StartLoc, EndLoc).isInSourceOrder());
    handleFileExit(StartLoc);
    size_t Index = pushRegion(Count, StartLoc, EndLoc);
    getRegion().setGap(true);
    handleFileExit(EndLoc);
    popRegions(Index);
  }

  /// Find a valid range starting with \p StartingLoc and ending before \p
  /// BeforeLoc.
  std::optional<SourceRange> findAreaStartingFromTo(SourceLocation StartingLoc,
                                                    SourceLocation BeforeLoc) {
    // If StartingLoc is in function-like macro, use its start location.
    if (StartingLoc.isMacroID()) {
      FileID FID = SM.getFileID(StartingLoc);
      const SrcMgr::ExpansionInfo *EI = &SM.getSLocEntry(FID).getExpansion();
      if (EI->isFunctionMacroExpansion())
        StartingLoc = EI->getExpansionLocStart();
    }

    size_t StartDepth = locationDepth(StartingLoc);
    size_t EndDepth = locationDepth(BeforeLoc);
    while (!SM.isWrittenInSameFile(StartingLoc, BeforeLoc)) {
      bool UnnestStart = StartDepth >= EndDepth;
      bool UnnestEnd = EndDepth >= StartDepth;
      if (UnnestEnd) {
        assert(SM.isWrittenInSameFile(getStartOfFileOrMacro(BeforeLoc),
                                      BeforeLoc));

        BeforeLoc = getIncludeOrExpansionLoc(BeforeLoc);
        assert(BeforeLoc.isValid());
        EndDepth--;
      }
      if (UnnestStart) {
        assert(SM.isWrittenInSameFile(StartingLoc,
                                      getStartOfFileOrMacro(StartingLoc)));

        StartingLoc = getIncludeOrExpansionLoc(StartingLoc);
        assert(StartingLoc.isValid());
        StartDepth--;
      }
    }
    // If the start and end locations of the gap are both within the same macro
    // file, the range may not be in source order.
    if (StartingLoc.isMacroID() || BeforeLoc.isMacroID())
      return std::nullopt;
    if (!SM.isWrittenInSameFile(StartingLoc, BeforeLoc) ||
        !SpellingRegion(SM, StartingLoc, BeforeLoc).isInSourceOrder())
      return std::nullopt;
    return {{StartingLoc, BeforeLoc}};
  }

  void markSkipped(SourceLocation StartLoc, SourceLocation BeforeLoc) {
    const auto Skipped = findAreaStartingFromTo(StartLoc, BeforeLoc);

    if (!Skipped)
      return;

    const auto NewStartLoc = Skipped->getBegin();
    const auto EndLoc = Skipped->getEnd();

    if (NewStartLoc == EndLoc)
      return;
    assert(SpellingRegion(SM, NewStartLoc, EndLoc).isInSourceOrder());
    handleFileExit(NewStartLoc);
    size_t Index = pushRegion(Counter{}, NewStartLoc, EndLoc);
    getRegion().setSkipped(true);
    handleFileExit(EndLoc);
    popRegions(Index);
  }

  /// Keep counts of breaks and continues inside loops.
  struct BreakContinue {
    Counter BreakCount;
    Counter ContinueCount;
  };
  SmallVector<BreakContinue, 8> BreakContinueStack;

  CounterCoverageMappingBuilder(
      CoverageMappingModuleGen &CVM,
      llvm::DenseMap<const Stmt *, CounterPair> &CounterMap,
      MCDC::State &MCDCState, SourceManager &SM, const LangOptions &LangOpts)
      : CoverageMappingBuilder(CVM, SM, LangOpts), CounterMap(CounterMap),
        NextCounterNum(CounterMap.size()), MCDCState(MCDCState),
        MCDCBuilder(CVM.getCodeGenModule(), MCDCState) {}

  /// Write the mapping data to the output stream
  void write(llvm::raw_ostream &OS) {
    llvm::SmallVector<unsigned, 8> VirtualFileMapping;
    gatherFileIDs(VirtualFileMapping);
    SourceRegionFilter Filter = emitExpansionRegions();
    emitSourceRegions(Filter);
    gatherSkippedRegions();

    if (MappingRegions.empty())
      return;

    CoverageMappingWriter Writer(VirtualFileMapping, Builder.getExpressions(),
                                 MappingRegions);
    Writer.write(OS);
  }

  void VisitStmt(const Stmt *S) {
    if (S->getBeginLoc().isValid())
      extendRegion(S);
    const Stmt *LastStmt = nullptr;
    bool SaveTerminateStmt = HasTerminateStmt;
    HasTerminateStmt = false;
    GapRegionCounter = Counter::getZero();
    for (const Stmt *Child : S->children())
      if (Child) {
        // If last statement contains terminate statements, add a gap area
        // between the two statements.
        if (LastStmt && HasTerminateStmt) {
          auto Gap = findGapAreaBetween(getEnd(LastStmt), getStart(Child));
          if (Gap)
            fillGapAreaWithCount(Gap->getBegin(), Gap->getEnd(),
                                 GapRegionCounter);
          SaveTerminateStmt = true;
          HasTerminateStmt = false;
        }
        this->Visit(Child);
        LastStmt = Child;
      }
    if (SaveTerminateStmt)
      HasTerminateStmt = true;
    handleFileExit(getEnd(S));
  }

  void VisitDecl(const Decl *D) {
    Stmt *Body = D->getBody();

    // Do not propagate region counts into system headers unless collecting
    // coverage from system headers is explicitly enabled.
    if (!SystemHeadersCoverage && Body &&
        SM.isInSystemHeader(SM.getSpellingLoc(getStart(Body))))
      return;

    // Do not visit the artificial children nodes of defaulted methods. The
    // lexer may not be able to report back precise token end locations for
    // these children nodes (llvm.org/PR39822), and moreover users will not be
    // able to see coverage for them.
    Counter BodyCounter = getRegionCounter(Body);
    bool Defaulted = false;
    if (auto *Method = dyn_cast<CXXMethodDecl>(D))
      Defaulted = Method->isDefaulted();
    if (auto *Ctor = dyn_cast<CXXConstructorDecl>(D)) {
      for (auto *Initializer : Ctor->inits()) {
        if (Initializer->isWritten()) {
          auto *Init = Initializer->getInit();
          if (getStart(Init).isValid() && getEnd(Init).isValid())
            propagateCounts(BodyCounter, Init);
        }
      }
    }

    propagateCounts(BodyCounter, Body,
                    /*VisitChildren=*/!Defaulted);
    assert(RegionStack.empty() && "Regions entered but never exited");
  }

  void VisitReturnStmt(const ReturnStmt *S) {
    extendRegion(S);
    if (S->getRetValue())
      Visit(S->getRetValue());
    terminateRegion(S);
  }

  void VisitCoroutineBodyStmt(const CoroutineBodyStmt *S) {
    extendRegion(S);
    Visit(S->getBody());
  }

  void VisitCoreturnStmt(const CoreturnStmt *S) {
    extendRegion(S);
    if (S->getOperand())
      Visit(S->getOperand());
    terminateRegion(S);
  }

  void VisitCoroutineSuspendExpr(const CoroutineSuspendExpr *E) {
    Visit(E->getOperand());
  }

  void VisitCXXThrowExpr(const CXXThrowExpr *E) {
    extendRegion(E);
    if (E->getSubExpr())
      Visit(E->getSubExpr());
    terminateRegion(E);
  }

  void VisitGotoStmt(const GotoStmt *S) { terminateRegion(S); }

  void VisitLabelStmt(const LabelStmt *S) {
    Counter LabelCount = getRegionCounter(S);
    SourceLocation Start = getStart(S);
    // We can't extendRegion here or we risk overlapping with our new region.
    handleFileExit(Start);
    pushRegion(LabelCount, Start);
    Visit(S->getSubStmt());
  }

  void VisitBreakStmt(const BreakStmt *S) {
    assert(!BreakContinueStack.empty() && "break not in a loop or switch!");
    if (!llvm::EnableSingleByteCoverage)
      BreakContinueStack.back().BreakCount = addCounters(
          BreakContinueStack.back().BreakCount, getRegion().getCounter());
    // FIXME: a break in a switch should terminate regions for all preceding
    // case statements, not just the most recent one.
    terminateRegion(S);
  }

  void VisitContinueStmt(const ContinueStmt *S) {
    assert(!BreakContinueStack.empty() && "continue stmt not in a loop!");
    if (!llvm::EnableSingleByteCoverage)
      BreakContinueStack.back().ContinueCount = addCounters(
          BreakContinueStack.back().ContinueCount, getRegion().getCounter());
    terminateRegion(S);
  }

  void VisitCallExpr(const CallExpr *E) {
    VisitStmt(E);

    // Terminate the region when we hit a noreturn function.
    // (This is helpful dealing with switch statements.)
    QualType CalleeType = E->getCallee()->getType();
    if (getFunctionExtInfo(*CalleeType).getNoReturn())
      terminateRegion(E);
  }

  void VisitWhileStmt(const WhileStmt *S) {
    extendRegion(S);

    Counter ParentCount = getRegion().getCounter();
    Counter BodyCount = llvm::EnableSingleByteCoverage
                            ? getRegionCounter(S->getBody())
                            : getRegionCounter(S);

    // Handle the body first so that we can get the backedge count.
    BreakContinueStack.push_back(BreakContinue());
    extendRegion(S->getBody());
    Counter BackedgeCount = propagateCounts(BodyCount, S->getBody());
    BreakContinue BC = BreakContinueStack.pop_back_val();

    bool BodyHasTerminateStmt = HasTerminateStmt;
    HasTerminateStmt = false;

    // Go back to handle the condition.
    Counter CondCount =
        llvm::EnableSingleByteCoverage
            ? getRegionCounter(S->getCond())
            : addCounters(ParentCount, BackedgeCount, BC.ContinueCount);
    auto BranchCount = getBranchCounterPair(S, CondCount, getRegionCounter(S));
    assert(BranchCount.Executed.isZero() || BranchCount.Executed == BodyCount ||
           llvm::EnableSingleByteCoverage);

    propagateCounts(CondCount, S->getCond());
    adjustForOutOfOrderTraversal(getEnd(S));

    // The body count applies to the area immediately after the increment.
    auto Gap = findGapAreaBetween(S->getRParenLoc(), getStart(S->getBody()));
    if (Gap)
      fillGapAreaWithCount(Gap->getBegin(), Gap->getEnd(), BodyCount);

    assert(
        !llvm::EnableSingleByteCoverage ||
        (BC.BreakCount.isZero() && BranchCount.Skipped == getRegionCounter(S)));
    Counter OutCount = addCounters(BC.BreakCount, BranchCount.Skipped);
    if (!IsCounterEqual(OutCount, ParentCount)) {
      pushRegion(OutCount);
      GapRegionCounter = OutCount;
      if (BodyHasTerminateStmt)
        HasTerminateStmt = true;
    }

    // Create Branch Region around condition.
    if (!llvm::EnableSingleByteCoverage)
      createBranchRegion(S->getCond(), BodyCount, BranchCount.Skipped);
  }

  void VisitDoStmt(const DoStmt *S) {
    extendRegion(S);

    Counter ParentCount = getRegion().getCounter();
    Counter BodyCount = llvm::EnableSingleByteCoverage
                            ? getRegionCounter(S->getBody())
                            : getRegionCounter(S);

    BreakContinueStack.push_back(BreakContinue());
    extendRegion(S->getBody());

    Counter BackedgeCount;
    if (llvm::EnableSingleByteCoverage)
      propagateCounts(BodyCount, S->getBody());
    else
      BackedgeCount =
          propagateCounts(addCounters(ParentCount, BodyCount), S->getBody());

    BreakContinue BC = BreakContinueStack.pop_back_val();

    bool BodyHasTerminateStmt = HasTerminateStmt;
    HasTerminateStmt = false;

    Counter CondCount = llvm::EnableSingleByteCoverage
                            ? getRegionCounter(S->getCond())
                            : addCounters(BackedgeCount, BC.ContinueCount);
    auto BranchCount = getBranchCounterPair(S, CondCount, getRegionCounter(S));
    assert(BranchCount.Executed.isZero() || BranchCount.Executed == BodyCount ||
           llvm::EnableSingleByteCoverage);

    propagateCounts(CondCount, S->getCond());

    assert(
        !llvm::EnableSingleByteCoverage ||
        (BC.BreakCount.isZero() && BranchCount.Skipped == getRegionCounter(S)));
    Counter OutCount = addCounters(BC.BreakCount, BranchCount.Skipped);
    if (!IsCounterEqual(OutCount, ParentCount)) {
      pushRegion(OutCount);
      GapRegionCounter = OutCount;
    }

    // Create Branch Region around condition.
    if (!llvm::EnableSingleByteCoverage)
      createBranchRegion(S->getCond(), BodyCount, BranchCount.Skipped);

    if (BodyHasTerminateStmt)
      HasTerminateStmt = true;
  }

  void VisitForStmt(const ForStmt *S) {
    extendRegion(S);
    if (S->getInit())
      Visit(S->getInit());

    Counter ParentCount = getRegion().getCounter();
    Counter BodyCount = llvm::EnableSingleByteCoverage
                            ? getRegionCounter(S->getBody())
                            : getRegionCounter(S);

    // The loop increment may contain a break or continue.
    if (S->getInc())
      BreakContinueStack.emplace_back();

    // Handle the body first so that we can get the backedge count.
    BreakContinueStack.emplace_back();
    extendRegion(S->getBody());
    Counter BackedgeCount = propagateCounts(BodyCount, S->getBody());
    BreakContinue BodyBC = BreakContinueStack.pop_back_val();

    bool BodyHasTerminateStmt = HasTerminateStmt;
    HasTerminateStmt = false;

    // The increment is essentially part of the body but it needs to include
    // the count for all the continue statements.
    BreakContinue IncrementBC;
    if (const Stmt *Inc = S->getInc()) {
      Counter IncCount;
      if (llvm::EnableSingleByteCoverage)
        IncCount = getRegionCounter(S->getInc());
      else
        IncCount = addCounters(BackedgeCount, BodyBC.ContinueCount);
      propagateCounts(IncCount, Inc);
      IncrementBC = BreakContinueStack.pop_back_val();
    }

    // Go back to handle the condition.
    Counter CondCount =
        llvm::EnableSingleByteCoverage
            ? getRegionCounter(S->getCond())
            : addCounters(
                  addCounters(ParentCount, BackedgeCount, BodyBC.ContinueCount),
                  IncrementBC.ContinueCount);
    auto BranchCount = getBranchCounterPair(S, CondCount, getRegionCounter(S));
    assert(BranchCount.Executed.isZero() || BranchCount.Executed == BodyCount ||
           llvm::EnableSingleByteCoverage);

    if (const Expr *Cond = S->getCond()) {
      propagateCounts(CondCount, Cond);
      adjustForOutOfOrderTraversal(getEnd(S));
    }

    // The body count applies to the area immediately after the increment.
    auto Gap = findGapAreaBetween(S->getRParenLoc(), getStart(S->getBody()));
    if (Gap)
      fillGapAreaWithCount(Gap->getBegin(), Gap->getEnd(), BodyCount);

    assert(!llvm::EnableSingleByteCoverage ||
           (BodyBC.BreakCount.isZero() && IncrementBC.BreakCount.isZero()));
    Counter OutCount = addCounters(BodyBC.BreakCount, IncrementBC.BreakCount,
                                   BranchCount.Skipped);
    if (!IsCounterEqual(OutCount, ParentCount)) {
      pushRegion(OutCount);
      GapRegionCounter = OutCount;
      if (BodyHasTerminateStmt)
        HasTerminateStmt = true;
    }

    // Create Branch Region around condition.
    if (!llvm::EnableSingleByteCoverage)
      createBranchRegion(S->getCond(), BodyCount, BranchCount.Skipped);
  }

  void VisitCXXForRangeStmt(const CXXForRangeStmt *S) {
    extendRegion(S);
    if (S->getInit())
      Visit(S->getInit());
    Visit(S->getLoopVarStmt());
    Visit(S->getRangeStmt());

    Counter ParentCount = getRegion().getCounter();
    Counter BodyCount = llvm::EnableSingleByteCoverage
                            ? getRegionCounter(S->getBody())
                            : getRegionCounter(S);

    BreakContinueStack.push_back(BreakContinue());
    extendRegion(S->getBody());
    Counter BackedgeCount = propagateCounts(BodyCount, S->getBody());
    BreakContinue BC = BreakContinueStack.pop_back_val();

    bool BodyHasTerminateStmt = HasTerminateStmt;
    HasTerminateStmt = false;

    // The body count applies to the area immediately after the range.
    auto Gap = findGapAreaBetween(S->getRParenLoc(), getStart(S->getBody()));
    if (Gap)
      fillGapAreaWithCount(Gap->getBegin(), Gap->getEnd(), BodyCount);

    Counter LoopCount =
        addCounters(ParentCount, BackedgeCount, BC.ContinueCount);
    auto BranchCount = getBranchCounterPair(S, LoopCount, getRegionCounter(S));
    assert(BranchCount.Executed.isZero() || BranchCount.Executed == BodyCount ||
           llvm::EnableSingleByteCoverage);
    assert(
        !llvm::EnableSingleByteCoverage ||
        (BC.BreakCount.isZero() && BranchCount.Skipped == getRegionCounter(S)));

    Counter OutCount = addCounters(BC.BreakCount, BranchCount.Skipped);
    if (!IsCounterEqual(OutCount, ParentCount)) {
      pushRegion(OutCount);
      GapRegionCounter = OutCount;
      if (BodyHasTerminateStmt)
        HasTerminateStmt = true;
    }

    // Create Branch Region around condition.
    if (!llvm::EnableSingleByteCoverage)
      createBranchRegion(S->getCond(), BodyCount, BranchCount.Skipped);
  }

  void VisitObjCForCollectionStmt(const ObjCForCollectionStmt *S) {
    extendRegion(S);
    Visit(S->getElement());

    Counter ParentCount = getRegion().getCounter();
    Counter BodyCount = getRegionCounter(S);

    BreakContinueStack.push_back(BreakContinue());
    extendRegion(S->getBody());
    Counter BackedgeCount = propagateCounts(BodyCount, S->getBody());
    BreakContinue BC = BreakContinueStack.pop_back_val();

    // The body count applies to the area immediately after the collection.
    auto Gap = findGapAreaBetween(S->getRParenLoc(), getStart(S->getBody()));
    if (Gap)
      fillGapAreaWithCount(Gap->getBegin(), Gap->getEnd(), BodyCount);

    Counter LoopCount =
        addCounters(ParentCount, BackedgeCount, BC.ContinueCount);
    auto BranchCount = getBranchCounterPair(S, LoopCount);
    assert(BranchCount.Executed.isZero() || BranchCount.Executed == BodyCount);
    Counter OutCount = addCounters(BC.BreakCount, BranchCount.Skipped);
    if (!IsCounterEqual(OutCount, ParentCount)) {
      pushRegion(OutCount);
      GapRegionCounter = OutCount;
    }
  }

  void VisitSwitchStmt(const SwitchStmt *S) {
    extendRegion(S);
    if (S->getInit())
      Visit(S->getInit());
    Visit(S->getCond());

    BreakContinueStack.push_back(BreakContinue());

    const Stmt *Body = S->getBody();
    extendRegion(Body);
    if (const auto *CS = dyn_cast<CompoundStmt>(Body)) {
      if (!CS->body_empty()) {
        // Make a region for the body of the switch.  If the body starts with
        // a case, that case will reuse this region; otherwise, this covers
        // the unreachable code at the beginning of the switch body.
        size_t Index = pushRegion(Counter::getZero(), getStart(CS));
        getRegion().setGap(true);
        Visit(Body);

        // Set the end for the body of the switch, if it isn't already set.
        for (size_t i = RegionStack.size(); i != Index; --i) {
          if (!RegionStack[i - 1].hasEndLoc())
            RegionStack[i - 1].setEndLoc(getEnd(CS->body_back()));
        }

        popRegions(Index);
      }
    } else
      propagateCounts(Counter::getZero(), Body);
    BreakContinue BC = BreakContinueStack.pop_back_val();

    if (!BreakContinueStack.empty() && !llvm::EnableSingleByteCoverage)
      BreakContinueStack.back().ContinueCount = addCounters(
          BreakContinueStack.back().ContinueCount, BC.ContinueCount);

    Counter ParentCount = getRegion().getCounter();
    Counter ExitCount = getRegionCounter(S);
    SourceLocation ExitLoc = getEnd(S);
    pushRegion(ExitCount);
    GapRegionCounter = ExitCount;

    // Ensure that handleFileExit recognizes when the end location is located
    // in a different file.
    MostRecentLocation = getStart(S);
    handleFileExit(ExitLoc);

    // When single byte coverage mode is enabled, do not create branch region by
    // early returning.
    if (llvm::EnableSingleByteCoverage)
      return;

    // Create a Branch Region around each Case. Subtract the case's
    // counter from the Parent counter to track the "False" branch count.
    Counter CaseCountSum;
    bool HasDefaultCase = false;
    const SwitchCase *Case = S->getSwitchCaseList();
    for (; Case; Case = Case->getNextSwitchCase()) {
      HasDefaultCase = HasDefaultCase || isa<DefaultStmt>(Case);
      auto CaseCount = createSwitchCaseRegion(Case, ParentCount);
      CaseCountSum = addCounters(CaseCountSum, CaseCount, /*Simplify=*/false);
    }
    // If no explicit default case exists, create a branch region to represent
    // the hidden branch, which will be added later by the CodeGen. This region
    // will be associated with the switch statement's condition.
    if (!HasDefaultCase) {
      // Simplify is skipped while building the counters above: it can get
      // really slow on top of switches with thousands of cases. Instead,
      // trigger simplification by adding zero to the last counter.
      CaseCountSum =
          addCounters(CaseCountSum, Counter::getZero(), /*Simplify=*/true);

      // This is considered as the False count on SwitchStmt.
      Counter SwitchFalse = subtractCounters(ParentCount, CaseCountSum);
      createBranchRegion(S->getCond(), CaseCountSum, SwitchFalse);
    }
  }

  void VisitSwitchCase(const SwitchCase *S) {
    extendRegion(S);

    SourceMappingRegion &Parent = getRegion();
    Counter Count = llvm::EnableSingleByteCoverage
                        ? getRegionCounter(S)
                        : addCounters(Parent.getCounter(), getRegionCounter(S));

    // Reuse the existing region if it starts at our label. This is typical of
    // the first case in a switch.
    if (Parent.hasStartLoc() && Parent.getBeginLoc() == getStart(S))
      Parent.setCounter(Count);
    else
      pushRegion(Count, getStart(S));

    GapRegionCounter = Count;

    if (const auto *CS = dyn_cast<CaseStmt>(S)) {
      Visit(CS->getLHS());
      if (const Expr *RHS = CS->getRHS())
        Visit(RHS);
    }
    Visit(S->getSubStmt());
  }

  void coverIfConsteval(const IfStmt *S) {
    assert(S->isConsteval());

    const auto *Then = S->getThen();
    const auto *Else = S->getElse();

    // It's better for llvm-cov to create a new region with same counter
    // so line-coverage can be properly calculated for lines containing
    // a skipped region (without it the line is marked uncovered)
    const Counter ParentCount = getRegion().getCounter();

    extendRegion(S);

    if (S->isNegatedConsteval()) {
      // ignore 'if consteval'
      markSkipped(S->getIfLoc(), getStart(Then));
      propagateCounts(ParentCount, Then);

      if (Else) {
        // ignore 'else <else>'
        markSkipped(getEnd(Then), getEnd(Else));
      }
    } else {
      assert(S->isNonNegatedConsteval());
      // ignore 'if consteval <then> [else]'
      markSkipped(S->getIfLoc(), Else ? getStart(Else) : getEnd(Then));

      if (Else)
        propagateCounts(ParentCount, Else);
    }
  }

  void coverIfConstexpr(const IfStmt *S) {
    assert(S->isConstexpr());

    // evaluate constant condition...
    const bool isTrue =
        S->getCond()
            ->EvaluateKnownConstInt(CVM.getCodeGenModule().getContext())
            .getBoolValue();

    extendRegion(S);

    // I'm using 'propagateCounts' later as new region is better and allows me
    // to properly calculate line coverage in llvm-cov utility
    const Counter ParentCount = getRegion().getCounter();

    // ignore 'if constexpr ('
    SourceLocation startOfSkipped = S->getIfLoc();

    if (const auto *Init = S->getInit()) {
      const auto start = getStart(Init);
      const auto end = getEnd(Init);

      // this check is to make sure typedef here which doesn't have valid source
      // location won't crash it
      if (start.isValid() && end.isValid()) {
        markSkipped(startOfSkipped, start);
        propagateCounts(ParentCount, Init);
        startOfSkipped = getEnd(Init);
      }
    }

    const auto *Then = S->getThen();
    const auto *Else = S->getElse();

    if (isTrue) {
      // ignore '<condition>)'
      markSkipped(startOfSkipped, getStart(Then));
      propagateCounts(ParentCount, Then);

      if (Else)
        // ignore 'else <else>'
        markSkipped(getEnd(Then), getEnd(Else));
    } else {
      // ignore '<condition>) <then> [else]'
      markSkipped(startOfSkipped, Else ? getStart(Else) : getEnd(Then));

      if (Else)
        propagateCounts(ParentCount, Else);
    }
  }

  void VisitIfStmt(const IfStmt *S) {
    // "if constexpr" and "if consteval" are not normal conditional statements,
    // their discarded statement should be skipped
    if (S->isConsteval())
      return coverIfConsteval(S);
    else if (S->isConstexpr())
      return coverIfConstexpr(S);

    extendRegion(S);
    if (S->getInit())
      Visit(S->getInit());

    // Extend into the condition before we propagate through it below - this is
    // needed to handle macros that generate the "if" but not the condition.
    extendRegion(S->getCond());

    Counter ParentCount = getRegion().getCounter();
    auto [ThenCount, ElseCount] =
        (llvm::EnableSingleByteCoverage
             ? BranchCounterPair{getRegionCounter(S->getThen()),
                                 (S->getElse() ? getRegionCounter(S->getElse())
                                               : Counter::getZero())}
             : getBranchCounterPair(S, ParentCount));

    // Emitting a counter for the condition makes it easier to interpret the
    // counter for the body when looking at the coverage.
    propagateCounts(ParentCount, S->getCond());

    // The 'then' count applies to the area immediately after the condition.
    std::optional<SourceRange> Gap =
        findGapAreaBetween(S->getRParenLoc(), getStart(S->getThen()));
    if (Gap)
      fillGapAreaWithCount(Gap->getBegin(), Gap->getEnd(), ThenCount);

    extendRegion(S->getThen());
    Counter OutCount = propagateCounts(ThenCount, S->getThen());

    if (const Stmt *Else = S->getElse()) {
      bool ThenHasTerminateStmt = HasTerminateStmt;
      HasTerminateStmt = false;
      // The 'else' count applies to the area immediately after the 'then'.
      std::optional<SourceRange> Gap =
          findGapAreaBetween(getEnd(S->getThen()), getStart(Else));
      if (Gap)
        fillGapAreaWithCount(Gap->getBegin(), Gap->getEnd(), ElseCount);
      extendRegion(Else);

      Counter ElseOutCount = propagateCounts(ElseCount, Else);
      if (!llvm::EnableSingleByteCoverage)
        OutCount = addCounters(OutCount, ElseOutCount);

      if (ThenHasTerminateStmt)
        HasTerminateStmt = true;
    } else if (!llvm::EnableSingleByteCoverage)
      OutCount = addCounters(OutCount, ElseCount);

    if (llvm::EnableSingleByteCoverage)
      OutCount = getRegionCounter(S);

    if (!IsCounterEqual(OutCount, ParentCount)) {
      pushRegion(OutCount);
      GapRegionCounter = OutCount;
    }

    if (!llvm::EnableSingleByteCoverage)
      // Create Branch Region around condition.
      createBranchRegion(S->getCond(), ThenCount, ElseCount);
  }

  void VisitCXXTryStmt(const CXXTryStmt *S) {
    extendRegion(S);
    // Handle macros that generate the "try" but not the rest.
    extendRegion(S->getTryBlock());

    Counter ParentCount = getRegion().getCounter();
    propagateCounts(ParentCount, S->getTryBlock());

    for (unsigned I = 0, E = S->getNumHandlers(); I < E; ++I)
      Visit(S->getHandler(I));

    Counter ExitCount = getRegionCounter(S);
    pushRegion(ExitCount);
  }

  void VisitCXXCatchStmt(const CXXCatchStmt *S) {
    propagateCounts(getRegionCounter(S), S->getHandlerBlock());
  }

  void VisitAbstractConditionalOperator(const AbstractConditionalOperator *E) {
    extendRegion(E);

    Counter ParentCount = getRegion().getCounter();
    auto [TrueCount, FalseCount] =
        (llvm::EnableSingleByteCoverage
             ? BranchCounterPair{getRegionCounter(E->getTrueExpr()),
                                 getRegionCounter(E->getFalseExpr())}
             : getBranchCounterPair(E, ParentCount));
    Counter OutCount;

    if (const auto *BCO = dyn_cast<BinaryConditionalOperator>(E)) {
      propagateCounts(ParentCount, BCO->getCommon());
      OutCount = TrueCount;
    } else {
      propagateCounts(ParentCount, E->getCond());
      // The 'then' count applies to the area immediately after the condition.
      auto Gap =
          findGapAreaBetween(E->getQuestionLoc(), getStart(E->getTrueExpr()));
      if (Gap)
        fillGapAreaWithCount(Gap->getBegin(), Gap->getEnd(), TrueCount);

      extendRegion(E->getTrueExpr());
      OutCount = propagateCounts(TrueCount, E->getTrueExpr());
    }

    extendRegion(E->getFalseExpr());
    Counter FalseOutCount = propagateCounts(FalseCount, E->getFalseExpr());
    if (llvm::EnableSingleByteCoverage)
      OutCount = getRegionCounter(E);
    else
      OutCount = addCounters(OutCount, FalseOutCount);

    if (!IsCounterEqual(OutCount, ParentCount)) {
      pushRegion(OutCount);
      GapRegionCounter = OutCount;
    }

    // Create Branch Region around condition.
    if (!llvm::EnableSingleByteCoverage)
      createBranchRegion(E->getCond(), TrueCount, FalseCount);
  }

  void createOrCancelDecision(const BinaryOperator *E, unsigned Since) {
    unsigned NumConds = MCDCBuilder.getTotalConditionsAndReset(E);
    if (NumConds == 0)
      return;

    // Extract [ID, Conds] to construct the graph.
    llvm::SmallVector<mcdc::ConditionIDs> CondIDs(NumConds);
    for (const auto &SR : ArrayRef(SourceRegions).slice(Since)) {
      if (SR.isMCDCBranch()) {
        auto [ID, Conds] = SR.getMCDCBranchParams();
        CondIDs[ID] = Conds;
      }
    }

    // Construct the graph and calculate `Indices`.
    mcdc::TVIdxBuilder Builder(CondIDs);
    unsigned NumTVs = Builder.NumTestVectors;
    unsigned MaxTVs = CVM.getCodeGenModule().getCodeGenOpts().MCDCMaxTVs;
    assert(MaxTVs < mcdc::TVIdxBuilder::HardMaxTVs);

    if (NumTVs > MaxTVs) {
      // NumTVs exceeds MaxTVs -- warn and cancel the Decision.
      cancelDecision(E, Since, NumTVs, MaxTVs);
      return;
    }

    // Update the state for CodeGenPGO
    assert(MCDCState.DecisionByStmt.contains(E));
    MCDCState.DecisionByStmt[E] = {
        MCDCState.BitmapBits, // Top
        std::move(Builder.Indices),
    };

    auto DecisionParams = mcdc::DecisionParameters{
        MCDCState.BitmapBits += NumTVs, // Tail
        NumConds,
    };

    // Create MCDC Decision Region.
    createDecisionRegion(E, DecisionParams);
  }

  // Warn and cancel the Decision.
  void cancelDecision(const BinaryOperator *E, unsigned Since, int NumTVs,
                      int MaxTVs) {
    auto &Diag = CVM.getCodeGenModule().getDiags();
    unsigned DiagID =
        Diag.getCustomDiagID(DiagnosticsEngine::Warning,
                             "unsupported MC/DC boolean expression; "
                             "number of test vectors (%0) exceeds max (%1). "
                             "Expression will not be covered");
    Diag.Report(E->getBeginLoc(), DiagID) << NumTVs << MaxTVs;

    // Restore MCDCBranch to Branch.
    for (auto &SR : MutableArrayRef(SourceRegions).slice(Since)) {
      assert(!SR.isMCDCDecision() && "Decision shouldn't be seen here");
      if (SR.isMCDCBranch())
        SR.resetMCDCParams();
    }

    // Tell CodeGenPGO not to instrument.
    MCDCState.DecisionByStmt.erase(E);
  }

  /// Check if E belongs to system headers.
  bool isExprInSystemHeader(const BinaryOperator *E) const {
    return (!SystemHeadersCoverage &&
            SM.isInSystemHeader(SM.getSpellingLoc(E->getOperatorLoc())) &&
            SM.isInSystemHeader(SM.getSpellingLoc(E->getBeginLoc())) &&
            SM.isInSystemHeader(SM.getSpellingLoc(E->getEndLoc())));
  }

  void VisitBinLAnd(const BinaryOperator *E) {
    if (isExprInSystemHeader(E)) {
      LeafExprSet.insert(E);
      return;
    }

    bool IsRootNode = MCDCBuilder.isIdle();

    unsigned SourceRegionsSince = SourceRegions.size();

    // Keep track of Binary Operator and assign MCDC condition IDs.
    MCDCBuilder.pushAndAssignIDs(E);

    extendRegion(E->getLHS());
    propagateCounts(getRegion().getCounter(), E->getLHS());
    handleFileExit(getEnd(E->getLHS()));

    // Track LHS True/False Decision.
    const auto DecisionLHS = MCDCBuilder.pop();

    // Counter tracks the right hand side of a logical and operator.
    extendRegion(E->getRHS());
    propagateCounts(getRegionCounter(E), E->getRHS());

    if (llvm::EnableSingleByteCoverage)
      return;

    // Track RHS True/False Decision.
    const auto DecisionRHS = MCDCBuilder.back();

    // Extract the Parent Region Counter.
    Counter ParentCnt = getRegion().getCounter();

    // Extract the RHS's Execution Counter.
    auto [RHSExecCnt, LHSExitCnt] = getBranchCounterPair(E, ParentCnt);

    // Extract the RHS's "True" Instance Counter.
    auto [RHSTrueCnt, RHSExitCnt] =
        getBranchCounterPair(E->getRHS(), RHSExecCnt);

    // Create Branch Region around LHS condition.
    createBranchRegion(E->getLHS(), RHSExecCnt, LHSExitCnt, DecisionLHS);

    // Create Branch Region around RHS condition.
    createBranchRegion(E->getRHS(), RHSTrueCnt, RHSExitCnt, DecisionRHS);

    // Create MCDC Decision Region if at top-level (root).
    if (IsRootNode)
      createOrCancelDecision(E, SourceRegionsSince);
  }

  // Determine whether the right side of OR operation need to be visited.
  bool shouldVisitRHS(const Expr *LHS) {
    bool LHSIsTrue = false;
    bool LHSIsConst = false;
    if (!LHS->isValueDependent())
      LHSIsConst = LHS->EvaluateAsBooleanCondition(
          LHSIsTrue, CVM.getCodeGenModule().getContext());
    return !LHSIsConst || (LHSIsConst && !LHSIsTrue);
  }

  void VisitBinLOr(const BinaryOperator *E) {
    if (isExprInSystemHeader(E)) {
      LeafExprSet.insert(E);
      return;
    }

    bool IsRootNode = MCDCBuilder.isIdle();

    unsigned SourceRegionsSince = SourceRegions.size();

    // Keep track of Binary Operator and assign MCDC condition IDs.
    MCDCBuilder.pushAndAssignIDs(E);

    extendRegion(E->getLHS());
    Counter OutCount = propagateCounts(getRegion().getCounter(), E->getLHS());
    handleFileExit(getEnd(E->getLHS()));

    // Track LHS True/False Decision.
    const auto DecisionLHS = MCDCBuilder.pop();

    // Counter tracks the right hand side of a logical or operator.
    extendRegion(E->getRHS());
    propagateCounts(getRegionCounter(E), E->getRHS());

    if (llvm::EnableSingleByteCoverage)
      return;

    // Track RHS True/False Decision.
    const auto DecisionRHS = MCDCBuilder.back();

    // Extract the Parent Region Counter.
    Counter ParentCnt = getRegion().getCounter();

    // Extract the RHS's Execution Counter.
    auto [RHSExecCnt, LHSExitCnt] = getBranchCounterPair(E, ParentCnt);

    // Extract the RHS's "False" Instance Counter.
    auto [RHSFalseCnt, RHSExitCnt] =
        getBranchCounterPair(E->getRHS(), RHSExecCnt);

    if (!shouldVisitRHS(E->getLHS())) {
      GapRegionCounter = OutCount;
    }

    // Create Branch Region around LHS condition.
    createBranchRegion(E->getLHS(), LHSExitCnt, RHSExecCnt, DecisionLHS);

    // Create Branch Region around RHS condition.
    createBranchRegion(E->getRHS(), RHSExitCnt, RHSFalseCnt, DecisionRHS);

    // Create MCDC Decision Region if at top-level (root).
    if (IsRootNode)
      createOrCancelDecision(E, SourceRegionsSince);
  }

  void VisitLambdaExpr(const LambdaExpr *LE) {
    // Lambdas are treated as their own functions for now, so we shouldn't
    // propagate counts into them.
  }

  void VisitArrayInitLoopExpr(const ArrayInitLoopExpr *AILE) {
    Visit(AILE->getCommonExpr()->getSourceExpr());
  }

  void VisitPseudoObjectExpr(const PseudoObjectExpr *POE) {
    // Just visit syntatic expression as this is what users actually write.
    VisitStmt(POE->getSyntacticForm());
  }

  void VisitOpaqueValueExpr(const OpaqueValueExpr* OVE) {
    if (OVE->isUnique())
      Visit(OVE->getSourceExpr());
  }
};

} // end anonymous namespace

static void dump(llvm::raw_ostream &OS, StringRef FunctionName,
                 ArrayRef<CounterExpression> Expressions,
                 ArrayRef<CounterMappingRegion> Regions) {
  OS << FunctionName << ":\n";
  CounterMappingContext Ctx(Expressions);
  for (const auto &R : Regions) {
    OS.indent(2);
    switch (R.Kind) {
    case CounterMappingRegion::CodeRegion:
      break;
    case CounterMappingRegion::ExpansionRegion:
      OS << "Expansion,";
      break;
    case CounterMappingRegion::SkippedRegion:
      OS << "Skipped,";
      break;
    case CounterMappingRegion::GapRegion:
      OS << "Gap,";
      break;
    case CounterMappingRegion::BranchRegion:
    case CounterMappingRegion::MCDCBranchRegion:
      OS << "Branch,";
      break;
    case CounterMappingRegion::MCDCDecisionRegion:
      OS << "Decision,";
      break;
    }

    OS << "File " << R.FileID << ", " << R.LineStart << ":" << R.ColumnStart
       << " -> " << R.LineEnd << ":" << R.ColumnEnd << " = ";

    if (const auto *DecisionParams =
            std::get_if<mcdc::DecisionParameters>(&R.MCDCParams)) {
      OS << "M:" << DecisionParams->BitmapIdx;
      OS << ", C:" << DecisionParams->NumConditions;
    } else {
      Ctx.dump(R.Count, OS);

      if (R.isBranch()) {
        OS << ", ";
        Ctx.dump(R.FalseCount, OS);
      }
    }

    if (const auto *BranchParams =
            std::get_if<mcdc::BranchParameters>(&R.MCDCParams)) {
      OS << " [" << BranchParams->ID + 1 << ","
         << BranchParams->Conds[true] + 1;
      OS << "," << BranchParams->Conds[false] + 1 << "] ";
    }

    if (R.Kind == CounterMappingRegion::ExpansionRegion)
      OS << " (Expanded file = " << R.ExpandedFileID << ")";
    OS << "\n";
  }
}

CoverageMappingModuleGen::CoverageMappingModuleGen(
    CodeGenModule &CGM, CoverageSourceInfo &SourceInfo)
    : CGM(CGM), SourceInfo(SourceInfo) {}

std::string CoverageMappingModuleGen::getCurrentDirname() {
  if (!CGM.getCodeGenOpts().CoverageCompilationDir.empty())
    return CGM.getCodeGenOpts().CoverageCompilationDir;

  SmallString<256> CWD;
  llvm::sys::fs::current_path(CWD);
  return CWD.str().str();
}

std::string CoverageMappingModuleGen::normalizeFilename(StringRef Filename) {
  llvm::SmallString<256> Path(Filename);
  llvm::sys::path::remove_dots(Path, /*remove_dot_dot=*/true);

  /// Traverse coverage prefix map in reverse order because prefix replacements
  /// are applied in reverse order starting from the last one when multiple
  /// prefix replacement options are provided.
  for (const auto &[From, To] :
       llvm::reverse(CGM.getCodeGenOpts().CoveragePrefixMap)) {
    if (llvm::sys::path::replace_path_prefix(Path, From, To))
      break;
  }
  return Path.str().str();
}

static std::string getInstrProfSection(const CodeGenModule &CGM,
                                       llvm::InstrProfSectKind SK) {
  return llvm::getInstrProfSectionName(
      SK, CGM.getContext().getTargetInfo().getTriple().getObjectFormat());
}

void CoverageMappingModuleGen::emitFunctionMappingRecord(
    const FunctionInfo &Info, uint64_t FilenamesRef) {
  llvm::LLVMContext &Ctx = CGM.getLLVMContext();

  // Assign a name to the function record. This is used to merge duplicates.
  std::string FuncRecordName = "__covrec_" + llvm::utohexstr(Info.NameHash);

  // A dummy description for a function included-but-not-used in a TU can be
  // replaced by full description provided by a different TU. The two kinds of
  // descriptions play distinct roles: therefore, assign them different names
  // to prevent `linkonce_odr` merging.
  if (Info.IsUsed)
    FuncRecordName += "u";

  // Create the function record type.
  const uint64_t NameHash = Info.NameHash;
  const uint64_t FuncHash = Info.FuncHash;
  const std::string &CoverageMapping = Info.CoverageMapping;
#define COVMAP_FUNC_RECORD(Type, LLVMType, Name, Init) LLVMType,
  llvm::Type *FunctionRecordTypes[] = {
#include "llvm/ProfileData/InstrProfData.inc"
  };
  auto *FunctionRecordTy =
      llvm::StructType::get(Ctx, ArrayRef(FunctionRecordTypes),
                            /*isPacked=*/true);

  // Create the function record constant.
#define COVMAP_FUNC_RECORD(Type, LLVMType, Name, Init) Init,
  llvm::Constant *FunctionRecordVals[] = {
      #include "llvm/ProfileData/InstrProfData.inc"
  };
  auto *FuncRecordConstant =
      llvm::ConstantStruct::get(FunctionRecordTy, ArrayRef(FunctionRecordVals));

  // Create the function record global.
  auto *FuncRecord = new llvm::GlobalVariable(
      CGM.getModule(), FunctionRecordTy, /*isConstant=*/true,
      llvm::GlobalValue::LinkOnceODRLinkage, FuncRecordConstant,
      FuncRecordName);
  FuncRecord->setVisibility(llvm::GlobalValue::HiddenVisibility);
  FuncRecord->setSection(getInstrProfSection(CGM, llvm::IPSK_covfun));
  FuncRecord->setAlignment(llvm::Align(8));
  if (CGM.supportsCOMDAT())
    FuncRecord->setComdat(CGM.getModule().getOrInsertComdat(FuncRecordName));

  // Make sure the data doesn't get deleted.
  CGM.addUsedGlobal(FuncRecord);
}

void CoverageMappingModuleGen::addFunctionMappingRecord(
    llvm::GlobalVariable *NamePtr, StringRef NameValue, uint64_t FuncHash,
    const std::string &CoverageMapping, bool IsUsed) {
  const uint64_t NameHash = llvm::IndexedInstrProf::ComputeHash(NameValue);
  FunctionRecords.push_back({NameHash, FuncHash, CoverageMapping, IsUsed});

  if (!IsUsed)
    FunctionNames.push_back(NamePtr);

  if (CGM.getCodeGenOpts().DumpCoverageMapping) {
    // Dump the coverage mapping data for this function by decoding the
    // encoded data. This allows us to dump the mapping regions which were
    // also processed by the CoverageMappingWriter which performs
    // additional minimization operations such as reducing the number of
    // expressions.
    llvm::SmallVector<std::string, 16> FilenameStrs;
    std::vector<StringRef> Filenames;
    std::vector<CounterExpression> Expressions;
    std::vector<CounterMappingRegion> Regions;
    FilenameStrs.resize(FileEntries.size() + 1);
    FilenameStrs[0] = normalizeFilename(getCurrentDirname());
    for (const auto &Entry : FileEntries) {
      auto I = Entry.second;
      FilenameStrs[I] = normalizeFilename(Entry.first.getName());
    }
    ArrayRef<std::string> FilenameRefs = llvm::ArrayRef(FilenameStrs);
    RawCoverageMappingReader Reader(CoverageMapping, FilenameRefs, Filenames,
                                    Expressions, Regions);
    if (Reader.read())
      return;
    dump(llvm::outs(), NameValue, Expressions, Regions);
  }
}

void CoverageMappingModuleGen::emit() {
  if (FunctionRecords.empty())
    return;
  llvm::LLVMContext &Ctx = CGM.getLLVMContext();
  auto *Int32Ty = llvm::Type::getInt32Ty(Ctx);

  // Create the filenames and merge them with coverage mappings
  llvm::SmallVector<std::string, 16> FilenameStrs;
  FilenameStrs.resize(FileEntries.size() + 1);
  // The first filename is the current working directory.
  FilenameStrs[0] = normalizeFilename(getCurrentDirname());
  for (const auto &Entry : FileEntries) {
    auto I = Entry.second;
    FilenameStrs[I] = normalizeFilename(Entry.first.getName());
  }

  std::string Filenames;
  {
    llvm::raw_string_ostream OS(Filenames);
    CoverageFilenamesSectionWriter(FilenameStrs).write(OS);
  }
  auto *FilenamesVal =
      llvm::ConstantDataArray::getString(Ctx, Filenames, false);
  const int64_t FilenamesRef = llvm::IndexedInstrProf::ComputeHash(Filenames);

  // Emit the function records.
  for (const FunctionInfo &Info : FunctionRecords)
    emitFunctionMappingRecord(Info, FilenamesRef);

  const unsigned NRecords = 0;
  const size_t FilenamesSize = Filenames.size();
  const unsigned CoverageMappingSize = 0;
  llvm::Type *CovDataHeaderTypes[] = {
#define COVMAP_HEADER(Type, LLVMType, Name, Init) LLVMType,
#include "llvm/ProfileData/InstrProfData.inc"
  };
  auto CovDataHeaderTy =
      llvm::StructType::get(Ctx, ArrayRef(CovDataHeaderTypes));
  llvm::Constant *CovDataHeaderVals[] = {
#define COVMAP_HEADER(Type, LLVMType, Name, Init) Init,
#include "llvm/ProfileData/InstrProfData.inc"
  };
  auto CovDataHeaderVal =
      llvm::ConstantStruct::get(CovDataHeaderTy, ArrayRef(CovDataHeaderVals));

  // Create the coverage data record
  llvm::Type *CovDataTypes[] = {CovDataHeaderTy, FilenamesVal->getType()};
  auto CovDataTy = llvm::StructType::get(Ctx, ArrayRef(CovDataTypes));
  llvm::Constant *TUDataVals[] = {CovDataHeaderVal, FilenamesVal};
  auto CovDataVal = llvm::ConstantStruct::get(CovDataTy, ArrayRef(TUDataVals));
  auto CovData = new llvm::GlobalVariable(
      CGM.getModule(), CovDataTy, true, llvm::GlobalValue::PrivateLinkage,
      CovDataVal, llvm::getCoverageMappingVarName());

  CovData->setSection(getInstrProfSection(CGM, llvm::IPSK_covmap));
  CovData->setAlignment(llvm::Align(8));

  // Make sure the data doesn't get deleted.
  CGM.addUsedGlobal(CovData);
  // Create the deferred function records array
  if (!FunctionNames.empty()) {
    auto NamesArrTy = llvm::ArrayType::get(llvm::PointerType::getUnqual(Ctx),
                                           FunctionNames.size());
    auto NamesArrVal = llvm::ConstantArray::get(NamesArrTy, FunctionNames);
    // This variable will *NOT* be emitted to the object file. It is used
    // to pass the list of names referenced to codegen.
    new llvm::GlobalVariable(CGM.getModule(), NamesArrTy, true,
                             llvm::GlobalValue::InternalLinkage, NamesArrVal,
                             llvm::getCoverageUnusedNamesVarName());
  }
}

unsigned CoverageMappingModuleGen::getFileID(FileEntryRef File) {
  return FileEntries.try_emplace(File, FileEntries.size() + 1).first->second;
}

void CoverageMappingGen::emitCounterMapping(const Decl *D,
                                            llvm::raw_ostream &OS) {
  assert(CounterMap && MCDCState);
  CounterCoverageMappingBuilder Walker(CVM, *CounterMap, *MCDCState, SM,
                                       LangOpts);
  Walker.VisitDecl(D);
  Walker.write(OS);
}

void CoverageMappingGen::emitEmptyMapping(const Decl *D,
                                          llvm::raw_ostream &OS) {
  EmptyCoverageMappingBuilder Walker(CVM, SM, LangOpts);
  Walker.VisitDecl(D);
  Walker.write(OS);
}<|MERGE_RESOLUTION|>--- conflicted
+++ resolved
@@ -942,10 +942,18 @@
     Counter Skipped;
   };
 
-<<<<<<< HEAD
-  BranchCounterPair getBranchCounterPair(const Stmt *S, Counter ParentCnt) {
+  BranchCounterPair
+  getBranchCounterPair(const Stmt *S, Counter ParentCnt,
+                       std::optional<Counter> SkipCntForOld = std::nullopt) {
     auto &TheMap = CounterMap[S];
     auto ExecCnt = Counter::getCounter(TheMap.Executed);
+
+    // The old behavior of SingleByte shouldn't emit Branches.
+    if (llvm::EnableSingleByteCoverage) {
+      assert(SkipCntForOld);
+      return {ExecCnt, *SkipCntForOld};
+    }
+
     BranchCounterPair Counters = {ExecCnt,
                                   Builder.subtract(ParentCnt, ExecCnt)};
 
@@ -965,37 +973,6 @@
     MapToExpand[SkipCnt] = Builder.subst(Counters.Skipped, MapToExpand);
     Counters.Skipped = SkipCnt;
     return Counters;
-  }
-
-  /// Returns {TrueCnt,FalseCnt} for "implicit default".
-  /// FalseCnt is considered as the False count on SwitchStmt.
-  std::pair<Counter, Counter>
-  getSwitchImplicitDefaultCounterPair(const Stmt *Cond, Counter ParentCount,
-                                      Counter CaseCountSum) {
-    if (llvm::EnableSingleByteCoverage)
-      // Allocate the new Counter since `subtract(Parent - Sum)` is unavailable.
-      return {Counter::getZero(), // Folded
-              Counter::getCounter(CounterMap[Cond].Skipped = NextCounterNum++)};
-
-    // Simplify is skipped while building the counters above: it can get
-    // really slow on top of switches with thousands of cases. Instead,
-    // trigger simplification by adding zero to the last counter.
-    CaseCountSum =
-        addCounters(CaseCountSum, Counter::getZero(), /*Simplify=*/true);
-=======
-  BranchCounterPair
-  getBranchCounterPair(const Stmt *S, Counter ParentCnt,
-                       std::optional<Counter> SkipCntForOld = std::nullopt) {
-    Counter ExecCnt = getRegionCounter(S);
-
-    // The old behavior of SingleByte shouldn't emit Branches.
-    if (llvm::EnableSingleByteCoverage) {
-      assert(SkipCntForOld);
-      return {ExecCnt, *SkipCntForOld};
-    }
->>>>>>> ec6892d1
-
-    return {ExecCnt, Builder.subtract(ParentCnt, ExecCnt)};
   }
 
   bool IsCounterEqual(Counter OutCount, Counter ParentCount) {
