--- conflicted
+++ resolved
@@ -1928,12 +1928,8 @@
     // the hidden branch, which will be added later by the CodeGen. This region
     // will be associated with the switch statement's condition.
     if (!HasDefaultCase) {
-<<<<<<< HEAD
-      Counter DefaultCount = subtractCounters(ParentCount, CaseCountSum);
-=======
       Counter DefaultCount = getSwitchImplicitDefaultCounter(
           S->getCond(), ParentCount, CaseCountSum);
->>>>>>> a4608854
       createBranchRegion(S->getCond(), Counter::getZero(), DefaultCount);
     }
   }
