--- conflicted
+++ resolved
@@ -619,8 +619,6 @@
 
   Builder.CreateRetVoid();
   return InitResBindingsFunc;
-<<<<<<< HEAD
-=======
 }
 
 llvm::Instruction *CGHLSLRuntime::getConvergenceToken(BasicBlock &BB) {
@@ -636,5 +634,4 @@
   }
   llvm_unreachable("Convergence token should have been emitted.");
   return nullptr;
->>>>>>> ce7c17d5
 }