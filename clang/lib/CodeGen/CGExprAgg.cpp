--- conflicted
+++ resolved
@@ -1289,11 +1289,7 @@
 
   eval.begin(CGF);
   CGF.EmitBlock(LHSBlock);
-<<<<<<< HEAD
-  CGF.incrementProfileCounter(false, E);
-=======
   CGF.incrementProfileCounter(CGF.UseExecPath, E);
->>>>>>> b955f747
   Visit(E->getTrueExpr());
   eval.end(CGF);
 
@@ -1308,11 +1304,7 @@
 
   eval.begin(CGF);
   CGF.EmitBlock(RHSBlock);
-<<<<<<< HEAD
-  CGF.incrementProfileCounter(true, E);
-=======
   CGF.incrementProfileCounter(CGF.UseSkipPath, E);
->>>>>>> b955f747
   Visit(E->getFalseExpr());
   eval.end(CGF);
 
