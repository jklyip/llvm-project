// RUN: %clang_cc1 -std=c++23 -verify -fsyntax-only %s

template <typename T, typename U>
constexpr bool is_same = false;

template <typename T>
constexpr bool is_same<T, T> = true;

void f() {

  int y;

  static_assert(is_same<const int &,
                        decltype([x = 1] -> decltype((x)) { return x; }())>);

  static_assert(is_same<int &,
                        decltype([x = 1] mutable -> decltype((x)) { return x; }())>);

  static_assert(is_same<const int &,
                        decltype([=] -> decltype((y)) { return y; }())>);

  static_assert(is_same<int &,
                        decltype([=] mutable -> decltype((y)) { return y; }())>);

  static_assert(is_same<const int &,
                        decltype([=] -> decltype((y)) { return y; }())>);

  static_assert(is_same<int &,
                        decltype([=] mutable -> decltype((y)) { return y; }())>);

  auto ref = [&x = y](
                 decltype([&](decltype(x)) { return 0; }) y) {
    return x;
  };
}

void test_noexcept() {

  int y;

  static_assert(noexcept([x = 1] noexcept(is_same<const int &, decltype((x))>) {}()));
  static_assert(noexcept([x = 1] mutable noexcept(is_same<int &, decltype((x))>) {}()));
  static_assert(noexcept([y] noexcept(is_same<const int &, decltype((y))>) {}()));
  static_assert(noexcept([y] mutable noexcept(is_same<int &, decltype((y))>) {}()));
  static_assert(noexcept([=] noexcept(is_same<const int &, decltype((y))>) {}()));
  static_assert(noexcept([=] mutable noexcept(is_same<int &, decltype((y))>) {}()));
  static_assert(noexcept([&] noexcept(is_same<int &, decltype((y))>) {}()));
  static_assert(noexcept([&] mutable noexcept(is_same<int &, decltype((y))>) {}()));
}

template<typename T>
void test_requires() {

  int x;

  [x = 1]() requires is_same<const int &, decltype((x))> {}
  ();
  [x = 1]() mutable requires is_same<int &, decltype((x))> {}
  ();
  [x]() requires is_same<const int &, decltype((x))> {}
  ();
  [x]() mutable requires is_same<int &, decltype((x))> {}
  ();
  [=]() requires is_same<const int &, decltype((x))> {}
  ();
  [=]() mutable requires is_same<int &, decltype((x))> {}
  ();
  [&]() requires is_same<int &, decltype((x))> {}
  ();
  [&]() mutable requires is_same<int &, decltype((x))> {}
  ();
  [&x]() requires is_same<int &, decltype((x))> {}
  ();
  [&x]() mutable requires is_same<int &, decltype((x))> {}
  ();

  [x = 1]() requires is_same<const int &, decltype((x))> {} ();
  [x = 1]() mutable requires is_same<int &, decltype((x))> {} ();
}

void use() {
  test_requires<int>();
}

void err() {
  int y, z;
  (void)[x = 1]<typename T>
  requires(is_same<const int &, decltype((x))>) {};

  (void)[x = 1]<typename T = decltype((x))>{};

  (void)[=]<typename T = decltype((y))>{};

  (void)[z]<typename T = decltype((z))>{};
}

void gnu_attributes() {
  int y;
  (void)[=]() __attribute__((diagnose_if(!is_same<decltype((y)), const int &>, "wrong type", "warning"))){}();
  // expected-warning@-1 {{wrong type}} expected-note@-1{{'diagnose_if' attribute on 'operator()'}}
  (void)[=]() __attribute__((diagnose_if(!is_same<decltype((y)), int &>, "wrong type", "warning"))){}();

  (void)[=]() __attribute__((diagnose_if(!is_same<decltype((y)), int &>, "wrong type", "warning"))) mutable {}();
  (void)[=]() __attribute__((diagnose_if(!is_same<decltype((y)), const int &>, "wrong type", "warning"))) mutable {}();
  // expected-warning@-1 {{wrong type}} expected-note@-1{{'diagnose_if' attribute on 'operator()'}}


  (void)[x=1]() __attribute__((diagnose_if(!is_same<decltype((x)), const int &>, "wrong type", "warning"))){}();
  // expected-warning@-1 {{wrong type}} expected-note@-1{{'diagnose_if' attribute on 'operator()'}}
  (void)[x=1]() __attribute__((diagnose_if(!is_same<decltype((x)), int &>, "wrong type", "warning"))){}();

  (void)[x=1]() __attribute__((diagnose_if(!is_same<decltype((x)), int &>, "wrong type", "warning"))) mutable {}();
  (void)[x=1]() __attribute__((diagnose_if(!is_same<decltype((x)), const int &>, "wrong type", "warning"))) mutable {}();
  // expected-warning@-1 {{wrong type}} expected-note@-1{{'diagnose_if' attribute on 'operator()'}}
}

void nested() {
  int x, y, z;
  (void)[&](
      decltype([&](
                   decltype([=](
                                decltype([&](
                                             decltype([&](decltype(x)) {})) {})) {})) {})){};

  (void)[&](
      decltype([&](
                   decltype([&](
                                decltype([&](
                                             decltype([&](decltype(y)) {})) {})) {})) {})){};

  (void)[=](
      decltype([=](
                   decltype([=](
                                decltype([=](
                                             decltype([&]<decltype(z)> {})) {})) {})) {})){};
}

template <typename T, typename U>
void dependent(U&& u) {
  [&]() requires is_same<decltype(u), T> {}();
}

template <typename T>
void dependent_init_capture(T x = 0) {
  [ y = x + 1, x ]() mutable -> decltype(y + x)
  requires(is_same<decltype((y)), int &>
        && is_same<decltype((x)), int &>) {
    return y;
  }
  ();
  [ y = x + 1, x ]() -> decltype(y + x)
  requires(is_same<decltype((y)), const int &>
        && is_same<decltype((x)), const int &>) {
    return y;
  }
  ();
}

template <typename T, typename...>
struct extract_type {
  using type = T;
};

template <typename... T>
void dependent_variadic_capture(T... x) {
  [... y = x, x... ](auto...) mutable -> typename extract_type<decltype(y)...>::type requires((is_same<decltype((y)), int &> && ...) && (is_same<decltype((x)), int &> && ...)) {
    return 0;
  }
  (x...);
  [... y = x, x... ](auto...) -> typename extract_type<decltype(y)...>::type requires((is_same<decltype((y)), const int &> && ...) && (is_same<decltype((x)), const int &> && ...)) {
    return 0;
  }
  (x...);
}

void test_dependent() {
  int v   = 0;
  int & r = v;
  const int & cr = v;
  dependent<int&>(v);
  dependent<int&>(r);
  dependent<const int&>(cr);
  dependent_init_capture(0);
  dependent_variadic_capture(1, 2, 3, 4);
}

void check_params() {
  int i = 0;
  int &j = i;
  (void)[=](decltype((j)) jp, decltype((i)) ip) {
    static_assert(is_same<const int&, decltype((j))>);
    static_assert(is_same<const int &, decltype((i))>);
    static_assert(is_same<int &, decltype((jp))>);
    static_assert(is_same<int &, decltype((ip))>);
  };

  (void)[=](decltype((j)) jp, decltype((i)) ip) mutable {
    static_assert(is_same<int &, decltype((j))>);
    static_assert(is_same<int &, decltype((i))>);
    static_assert(is_same<int &, decltype((jp))>);
    static_assert(is_same<int &, decltype((ip))>);
    static_assert(is_same<int &, decltype(jp)>);
    static_assert(is_same<int &, decltype(ip)>);
  };

  (void)[a = 0](decltype((a)) ap) mutable {
    static_assert(is_same<int &, decltype((a))>);
    static_assert(is_same<int, decltype(a)>);
    static_assert(is_same<int &, decltype(ap)>);
  };
  (void)[a = 0](decltype((a)) ap) {
    static_assert(is_same<const int &, decltype((a))>);
    static_assert(is_same<int, decltype(a)>);
    static_assert(is_same<int&, decltype((ap))>);
  };
}

template <typename T>
void check_params_tpl() {
  T i = 0;
  T &j = i;
  (void)[=](decltype((j)) jp, decltype((i)) ip) {
    static_assert(is_same<const int&, decltype((j))>);
    static_assert(is_same<const int &, decltype((i))>);
    static_assert(is_same<const int &, decltype((jp))>);
    static_assert(is_same<const int &, decltype((ip))>);
  };

  (void)[=](decltype((j)) jp, decltype((i)) ip) mutable {
    static_assert(is_same<int &, decltype((j))>);
    static_assert(is_same<int &, decltype((i))>);
    static_assert(is_same<int &, decltype((jp))>);
    static_assert(is_same<int &, decltype((ip))>);
    static_assert(is_same<int &, decltype(jp)>);
    static_assert(is_same<int &, decltype(ip)>);
  };

  (void)[a = 0](decltype((a)) ap) mutable {
    static_assert(is_same<int &, decltype((a))>);
    static_assert(is_same<int, decltype(a)>);
    static_assert(is_same<int &, decltype(ap)>);
  };
  (void)[a = 0](decltype((a)) ap) {
    static_assert(is_same<const int &, decltype((a))>);
    static_assert(is_same<int, decltype(a)>);
    static_assert(is_same<int&, decltype((ap))>);
  };
}

namespace GH61267 {
template <typename> concept C = true;

template<typename>
void f(int) {
  int i;
  [i]<C P>(P) {}(0);
  i = 4;
}

void test() { f<int>(0);  }

}

namespace GH65067 {

template <typename> class a {
public:
  template <typename b> void c(b f) { d<int>(f)(0); }
  template <typename, typename b> auto d(b f) {
    return [f = f](auto arg) -> a<decltype(f(arg))> { return {}; };
  }
};
a<void> e;
auto fn1() {
  e.c([](int) {});
}

}

namespace GH63675 {

template <class _Tp> _Tp __declval();
struct __get_tag {
  template <class _Tag> void operator()(_Tag);
};
template <class _ImplFn> struct __basic_sender {
  using __tag_t = decltype(__declval<_ImplFn>()(__declval<__get_tag>()));
  _ImplFn __impl_;
};
auto __make_basic_sender = []<class... _Children>(
                               _Children... __children) {
  return __basic_sender{[... __children = __children]<class _Fun>(
                     _Fun __fun) -> decltype(__fun(__children...)) {}};
};
void __trans_tmp_1() {
  __make_basic_sender(__trans_tmp_1);
}

}

<<<<<<< HEAD
=======
namespace GH115931 {

struct Range {};

template <Range>
struct LengthPercentage {};

void reflectSum() {
  Range resultR;
  [&] (auto) -> LengthPercentage<resultR> { 
    return {};
  }(0);
}

} // namespace GH115931

>>>>>>> ce7c17d5
namespace GH47400 {

struct Foo {};

template <int, Foo> struct Arr {};

template <int> struct S {};

constexpr void foo() {
  constexpr Foo f;
  [&]<int is>() {
    [&](Arr<is, f>) {}({}); // f constitutes an ODR-use
  }.template operator()<42>();

  constexpr int C = 1;
  [] {
    [](S<C>) { }({}); // ... while C doesn't
  }();
}

<<<<<<< HEAD
} // namespace GH47400
=======
} // namespace GH47400

namespace GH84961 {

template <typename T> void g(const T &t) {}

template <typename T> void f(const T &t) {
  [t] { g(t); }();
}

void h() {
  f(h);
}

} // namespace GH84961
>>>>>>> ce7c17d5
<|MERGE_RESOLUTION|>--- conflicted
+++ resolved
@@ -298,8 +298,6 @@
 
 }
 
-<<<<<<< HEAD
-=======
 namespace GH115931 {
 
 struct Range {};
@@ -316,7 +314,6 @@
 
 } // namespace GH115931
 
->>>>>>> ce7c17d5
 namespace GH47400 {
 
 struct Foo {};
@@ -337,9 +334,6 @@
   }();
 }
 
-<<<<<<< HEAD
-} // namespace GH47400
-=======
 } // namespace GH47400
 
 namespace GH84961 {
@@ -354,5 +348,4 @@
   f(h);
 }
 
-} // namespace GH84961
->>>>>>> ce7c17d5
+} // namespace GH84961