// RUN: %clang_cc1 -fsyntax-only -Wdangling -Wdangling-field -Wreturn-stack-address -verify %s
#include "Inputs/lifetime-analysis.h"
struct [[gsl::Owner(int)]] MyIntOwner {
  MyIntOwner();
  int &operator*();
};

struct [[gsl::Pointer(int)]] MyIntPointer {
  MyIntPointer(int *p = nullptr);
  // Conversion operator and constructor conversion will result in two
  // different ASTs. The former is tested with another owner and
  // pointer type.
  MyIntPointer(const MyIntOwner &);
  int &operator*();
  MyIntOwner toOwner();
};

struct MySpecialIntPointer : MyIntPointer {
};

// We did see examples in the wild when a derived class changes
// the ownership model. So we have a test for it.
struct [[gsl::Owner(int)]] MyOwnerIntPointer : MyIntPointer {
};

struct [[gsl::Pointer(long)]] MyLongPointerFromConversion {
  MyLongPointerFromConversion(long *p = nullptr);
  long &operator*();
};

struct [[gsl::Owner(long)]] MyLongOwnerWithConversion {
  MyLongOwnerWithConversion();
  operator MyLongPointerFromConversion();
  long &operator*();
  MyIntPointer releaseAsMyPointer();
  long *releaseAsRawPointer();
};

void danglingHeapObject() {
  new MyLongPointerFromConversion(MyLongOwnerWithConversion{}); // expected-warning {{object backing the pointer will be destroyed at the end of the full-expression}}
  new MyIntPointer(MyIntOwner{}); // expected-warning {{object backing the pointer will be destroyed at the end of the full-expression}}
}

void intentionalFalseNegative() {
  int i;
  MyIntPointer p{&i};
  // In this case we do not have enough information in a statement local
  // analysis to detect the problem.
  new MyIntPointer(p);
  new MyIntPointer(MyIntPointer{p});
}

MyIntPointer ownershipTransferToMyPointer() {
  MyLongOwnerWithConversion t;
  return t.releaseAsMyPointer(); // ok
}

long *ownershipTransferToRawPointer() {
  MyLongOwnerWithConversion t;
  return t.releaseAsRawPointer(); // ok
}

struct Y {
  int a[4];
};

void dangligGslPtrFromTemporary() {
  MyIntPointer p = Y{}.a; // TODO
  (void)p;
}

struct DanglingGslPtrField {
  MyIntPointer p; // expected-note {{pointer member declared here}}
  MyLongPointerFromConversion p2; // expected-note {{pointer member declared here}}
  DanglingGslPtrField(int i) : p(&i) {} // TODO
  DanglingGslPtrField() : p2(MyLongOwnerWithConversion{}) {} // expected-warning {{initializing pointer member 'p2' to point to a temporary object whose lifetime is shorter than the lifetime of the constructed object}}
  DanglingGslPtrField(double) : p(MyIntOwner{}) {} // expected-warning {{initializing pointer member 'p' to point to a temporary object whose lifetime is shorter than the lifetime of the constructed object}}
};

MyIntPointer danglingGslPtrFromLocal() {
  int j;
  return &j; // TODO
}

MyIntPointer returningLocalPointer() {
  MyIntPointer localPointer;
  return localPointer; // ok
}

MyIntPointer daglingGslPtrFromLocalOwner() {
  MyIntOwner localOwner;
  return localOwner; // expected-warning {{address of stack memory associated with local variable 'localOwner' returned}}
}

MyLongPointerFromConversion daglingGslPtrFromLocalOwnerConv() {
  MyLongOwnerWithConversion localOwner;
  return localOwner; // expected-warning {{address of stack memory associated with local variable 'localOwner' returned}}
}

MyIntPointer danglingGslPtrFromTemporary() {
  return MyIntOwner{}; // expected-warning {{returning address of local temporary object}}
}

MyIntOwner makeTempOwner();

MyIntPointer danglingGslPtrFromTemporary2() {
  return makeTempOwner(); // expected-warning {{returning address of local temporary object}}
}

MyLongPointerFromConversion danglingGslPtrFromTemporaryConv() {
  return MyLongOwnerWithConversion{}; // expected-warning {{returning address of local temporary object}}
}

int *noFalsePositive(MyIntOwner &o) {
  MyIntPointer p = o;
  return &*p; // ok
}

MyIntPointer global;
MyLongPointerFromConversion global2;

void initLocalGslPtrWithTempOwner() {
  MyIntPointer p = MyIntOwner{}; // expected-warning {{object backing the pointer will be destroyed at the end of the full-expression}}
  MyIntPointer pp = p = MyIntOwner{}; // expected-warning {{object backing the pointer p will be}}
  p = MyIntOwner{}; // expected-warning {{object backing the pointer p }}
  pp = p; // no warning
  global = MyIntOwner{}; // expected-warning {{object backing the pointer global }}
  MyLongPointerFromConversion p2 = MyLongOwnerWithConversion{}; // expected-warning {{object backing the pointer will be destroyed at the end of the full-expression}}
  p2 = MyLongOwnerWithConversion{}; // expected-warning {{object backing the pointer p2 }}
  global2 = MyLongOwnerWithConversion{}; // expected-warning {{object backing the pointer global2 }}
}

<<<<<<< HEAD
namespace __gnu_cxx {
template <typename T>
struct basic_iterator {
  basic_iterator operator++();
  T& operator*() const;
  T* operator->() const;
};

template<typename T>
bool operator!=(basic_iterator<T>, basic_iterator<T>);
}

namespace std {
template<typename T> struct remove_reference       { typedef T type; };
template<typename T> struct remove_reference<T &>  { typedef T type; };
template<typename T> struct remove_reference<T &&> { typedef T type; };

template<typename T>
typename remove_reference<T>::type &&move(T &&t) noexcept;

template <typename C>
auto data(const C &c) -> decltype(c.data());

template <typename C>
auto begin(C &c) -> decltype(c.begin());

template<typename T, int N>
T *begin(T (&array)[N]);

using size_t = decltype(sizeof(0));

template<typename T>
struct initializer_list {
  const T* ptr; size_t sz;
};
template<typename T> class allocator {};
template <typename T, typename Alloc = allocator<T>>
struct vector {
  typedef __gnu_cxx::basic_iterator<T> iterator;
  iterator begin();
  iterator end();
  const T *data() const;
  vector();
  vector(initializer_list<T> __l,
         const Alloc& alloc = Alloc());

  template<typename InputIterator>
	vector(InputIterator first, InputIterator __last);

  T &at(int n);
};

template<typename T>
struct basic_string_view {
  basic_string_view();
  basic_string_view(const T *);
  const T *begin() const;
};
using string_view = basic_string_view<char>;

template<class _Mystr> struct iter {
    iter& operator-=(int);

    iter operator-(int _Off) const {
        iter _Tmp = *this;
        return _Tmp -= _Off;
    }
};

template<typename T>
struct basic_string {
  basic_string();
  basic_string(const T *);
  const T *c_str() const;
  operator basic_string_view<T> () const;
  using const_iterator = iter<T>;
};
using string = basic_string<char>;

template<typename T>
struct unique_ptr {
  T &operator*();
  T *get() const;
};

template<typename T>
struct optional {
  optional();
  optional(const T&);

  template<typename U = T>
  optional(U&& t);

  template<typename U>
  optional(optional<U>&& __t);

  T &operator*() &;
  T &&operator*() &&;
  T &value() &;
  T &&value() &&;
};
template<typename T>
optional<__decay(T)> make_optional(T&&);


template<typename T>
struct stack {
  T &top();
};

struct any {};

template<typename T>
T any_cast(const any& operand);

template<typename T>
struct reference_wrapper {
  template<typename U>
  reference_wrapper(U &&);
};

template<typename T>
reference_wrapper<T> ref(T& t) noexcept;
}
=======
>>>>>>> ce7c17d5

struct Unannotated {
  typedef std::vector<int>::iterator iterator;
  iterator begin();
  operator iterator() const;
};

void modelIterators() {
  std::vector<int>::iterator it = std::vector<int>().begin(); // expected-warning {{object backing the pointer will be destroyed at the end of the full-expression}}
  (void)it;
}

std::vector<int>::iterator modelIteratorReturn() {
  return std::vector<int>().begin(); // expected-warning {{returning address of local temporary object}}
}

const int *modelFreeFunctions() {
  return std::data(std::vector<int>()); // expected-warning {{returning address of local temporary object}}
}

int &modelAnyCast() {
  return std::any_cast<int&>(std::any{}); // expected-warning {{returning reference to local temporary object}}
}

int modelAnyCast2() {
  return std::any_cast<int>(std::any{}); // ok
}

int modelAnyCast3() {
  return std::any_cast<int&>(std::any{}); // ok
}

const char *danglingRawPtrFromLocal() {
  std::basic_string<char> s;
  return s.c_str(); // expected-warning {{address of stack memory associated with local variable 's' returned}}
}

int &danglingRawPtrFromLocal2() {
  std::optional<int> o;
  return o.value(); // expected-warning {{reference to stack memory associated with local variable 'o' returned}}
}

int &danglingRawPtrFromLocal3() {
  std::optional<int> o;
  return *o; // expected-warning {{reference to stack memory associated with local variable 'o' returned}}
}

// GH100384
std::string_view containerWithAnnotatedElements() {
  std::string_view c1 = std::vector<std::string>().at(0); // expected-warning {{object backing the pointer will be destroyed at the end of the full-expression}}
  c1 = std::vector<std::string>().at(0); // expected-warning {{object backing the pointer}}

  // no warning on constructing from gsl-pointer
  std::string_view c2 = std::vector<std::string_view>().at(0);

  std::vector<std::string> local;
  return local.at(0); // expected-warning {{address of stack memory associated with local variable}}
}

std::string_view localUniquePtr(int i) {
  std::unique_ptr<std::string> c1;
  if (i)
    return *c1; // expected-warning {{address of stack memory associated with local variable}}
  std::unique_ptr<std::string_view> c2;
  return *c2; // expect no-warning.
}

std::string_view localOptional(int i) {
  std::optional<std::string> o;
  if (i)
    return o.value(); // expected-warning {{address of stack memory associated with local variable}}
  std::optional<std::string_view> abc;
  return abc.value(); // expect no warning
}

const char *danglingRawPtrFromTemp() {
  return std::basic_string<char>().c_str(); // expected-warning {{returning address of local temporary object}}
}

std::unique_ptr<int> getUniquePtr();

int *danglingUniquePtrFromTemp() {
  return getUniquePtr().get(); // expected-warning {{returning address of local temporary object}}
}

int *danglingUniquePtrFromTemp2() {
  return std::unique_ptr<int>().get(); // expected-warning {{returning address of local temporary object}}
}

void danglingReferenceFromTempOwner() {
  int &&r = *std::optional<int>();          // expected-warning {{object backing the pointer will be destroyed at the end of the full-expression}}
  int &&r2 = *std::optional<int>(5);        // expected-warning {{object backing the pointer will be destroyed at the end of the full-expression}}
  int &&r3 = std::optional<int>(5).value(); // expected-warning {{object backing the pointer will be destroyed at the end of the full-expression}}
  int &r4 = std::vector<int>().at(3);       // expected-warning {{object backing the pointer will be destroyed at the end of the full-expression}}
}

std::vector<int> getTempVec();
std::optional<std::vector<int>> getTempOptVec();

void testLoops() {
  for (auto i : getTempVec()) // ok
    ;
  for (auto i : *getTempOptVec()) // expected-warning {{object backing the pointer will be destroyed at the end of the full-expression}}
    ;
}

int &usedToBeFalsePositive(std::vector<int> &v) {
  std::vector<int>::iterator it = v.begin();
  int& value = *it;
  return value; // ok
}

int &doNotFollowReferencesForLocalOwner() {
  std::unique_ptr<int> localOwner;
  int &p = *localOwner.get();
  // In real world code localOwner is usually moved here.
  return p; // ok
}

const char *trackThroughMultiplePointer() {
  return std::basic_string_view<char>(std::basic_string<char>()).begin(); // expected-warning {{returning address of local temporary object}}
}

struct X {
  X(std::unique_ptr<int> up) :
    pointee(*up), pointee2(up.get()), pointer(std::move(up)) {}
  int &pointee;
  int *pointee2;
  std::unique_ptr<int> pointer;
};

struct [[gsl::Owner]] XOwner {
  int* get() const [[clang::lifetimebound]];
};
struct X2 {
  // A common usage that moves the passing owner to the class.
  // verify no warning on this case.
  X2(XOwner owner) :
    pointee(owner.get()),
    owner(std::move(owner)) {}
  int* pointee;
  XOwner owner;
};

std::vector<int>::iterator getIt();
std::vector<int> getVec();

const int &handleGslPtrInitsThroughReference() {
  const auto &it = getIt(); // Ok, it is lifetime extended.
  return *it;
}

void handleGslPtrInitsThroughReference2() {
  const std::vector<int> &v = getVec();
  const int *val = v.data(); // Ok, it is lifetime extended.
}

void handleTernaryOperator(bool cond) {
    std::basic_string<char> def;
    std::basic_string_view<char> v = cond ? def : ""; // expected-warning {{object backing the pointer will be destroyed at the end of the full-expression}}
}

std::string operator+(std::string_view s1, std::string_view s2);
void danglingStringviewAssignment(std::string_view a1, std::string_view a2) {
  a1 = std::string(); // expected-warning {{object backing}}
  a2 = a1 + a1; // expected-warning {{object backing}}
}

std::reference_wrapper<int> danglingPtrFromNonOwnerLocal() {
  int i = 5;
  return i; // TODO
}

std::reference_wrapper<int> danglingPtrFromNonOwnerLocal2() {
  int i = 5;
  return std::ref(i); // TODO
}

std::reference_wrapper<int> danglingPtrFromNonOwnerLocal3() {
  int i = 5;
  return std::reference_wrapper<int>(i); // TODO
}

std::reference_wrapper<Unannotated> danglingPtrFromNonOwnerLocal4() {
  Unannotated i;
  return std::reference_wrapper<Unannotated>(i); // TODO
}

std::reference_wrapper<Unannotated> danglingPtrFromNonOwnerLocal5() {
  Unannotated i;
  return std::ref(i); // TODO
}

int *returnPtrToLocalArray() {
  int a[5];
  return std::begin(a); // TODO
}

struct ptr_wrapper {
  std::vector<int>::iterator member;
};

ptr_wrapper getPtrWrapper();

std::vector<int>::iterator returnPtrFromWrapper() {
  ptr_wrapper local = getPtrWrapper();
  return local.member;
}

std::vector<int>::iterator returnPtrFromWrapperThroughRef() {
  ptr_wrapper local = getPtrWrapper();
  ptr_wrapper &local2 = local;
  return local2.member;
}

std::vector<int>::iterator returnPtrFromWrapperThroughRef2() {
  ptr_wrapper local = getPtrWrapper();
  std::vector<int>::iterator &local2 = local.member;
  return local2;
}

void checkPtrMemberFromAggregate() {
  std::vector<int>::iterator local = getPtrWrapper().member; // OK.
}

std::vector<int>::iterator doNotInterferWithUnannotated() {
  Unannotated value;
  // Conservative choice for now. Probably not ok, but we do not warn.
  return std::begin(value);
}

std::vector<int>::iterator doNotInterferWithUnannotated2() {
  Unannotated value;
  return value;
}

std::vector<int>::iterator supportDerefAddrofChain(int a, std::vector<int>::iterator value) {
  switch (a)  {
    default:
      return value;
    case 1:
      return *&value;
    case 2:
      return *&*&value;
    case 3:
      return *&*&*&value;
  }
}

int &supportDerefAddrofChain2(int a, std::vector<int>::iterator value) {
  switch (a)  {
    default:
      return *value;
    case 1:
      return **&value;
    case 2:
      return **&*&value;
    case 3:
      return **&*&*&value;
  }
}

int *supportDerefAddrofChain3(int a, std::vector<int>::iterator value) {
  switch (a)  {
    default:
      return &*value;
    case 1:
      return &*&*value;
    case 2:
      return &*&**&value;
    case 3:
      return &*&**&*&value;
  }
}

MyIntPointer handleDerivedToBaseCast1(MySpecialIntPointer ptr) {
  return ptr;
}

MyIntPointer handleDerivedToBaseCast2(MyOwnerIntPointer ptr) {
  return ptr; // expected-warning {{address of stack memory associated with parameter 'ptr' returned}}
}

std::vector<int>::iterator noFalsePositiveWithVectorOfPointers() {
  std::vector<std::vector<int>::iterator> iters;
  return iters.at(0);
}

void testForBug49342()
{
  auto it = std::iter<char>{} - 2; // Used to be false positive.
}

namespace GH93386 {
// verify no duplicated diagnostics are emitted.
struct [[gsl::Pointer]] S {
  S(const std::vector<int>& abc [[clang::lifetimebound]]);
};

S test(std::vector<int> a) {
  return S(a);  // expected-warning {{address of stack memory associated with}}
}

auto s = S(std::vector<int>()); // expected-warning {{temporary whose address is used as value of local variable}}

// Verify no regression on the follow case.
std::string_view test2(int i, std::optional<std::string_view> a) {
  if (i)
    return std::move(*a);
  return std::move(a.value());
}

struct Foo;
struct FooView {
  FooView(const Foo& foo [[clang::lifetimebound]]);
};
FooView test3(int i, std::optional<Foo> a) {
  if (i)
    return *a; // expected-warning {{address of stack memory}}
  return a.value(); // expected-warning {{address of stack memory}}
}
} // namespace GH93386

namespace GH100549 {
struct UrlAnalyzed {
  UrlAnalyzed(std::string_view url [[clang::lifetimebound]]);
};
std::string StrCat(std::string_view, std::string_view);
void test1() {
  UrlAnalyzed url(StrCat("abc", "bcd")); // expected-warning {{object backing the pointer will be destroyed}}
}

std::string_view ReturnStringView(std::string_view abc [[clang::lifetimebound]]);

void test() {
  std::string_view svjkk1 = ReturnStringView(StrCat("bar", "x")); // expected-warning {{object backing the pointer will be destroyed at the end of the full-expression}}
}
} // namespace GH100549

namespace GH108272 {
template <typename T>
struct [[gsl::Owner]] StatusOr {
  const T &value() [[clang::lifetimebound]];
};

template <typename V>
class Wrapper1 {
 public:
  operator V() const;
  V value;
};
std::string_view test1() {
  StatusOr<Wrapper1<std::string_view>> k;
  // Be conservative in this case, as there is not enough information available
  // to infer the lifetime relationship for the Wrapper1 type.
  std::string_view good = StatusOr<Wrapper1<std::string_view>>().value();
  return k.value();
}

template <typename V>
class Wrapper2 {
 public:
  operator V() const [[clang::lifetimebound]];
  V value;
};
std::string_view test2() {
  StatusOr<Wrapper2<std::string_view>> k;
  // We expect dangling issues as the conversion operator is lifetimebound。
  std::string_view bad = StatusOr<Wrapper2<std::string_view>>().value(); // expected-warning {{temporary whose address is used as value of}}
  return k.value(); // expected-warning {{address of stack memory associated}}
}
} // namespace GH108272

namespace GH100526 {
void test() {
  std::vector<std::string_view> v1({std::string()}); // expected-warning {{object backing the pointer will be destroyed at the end}}
  std::vector<std::string_view> v2({
    std::string(), // expected-warning {{object backing the pointer will be destroyed at the end}}
    std::string_view()
  });
  std::vector<std::string_view> v3({
    std::string_view(),
    std::string()  // expected-warning {{object backing the pointer will be destroyed at the end}}
  });

  std::optional<std::string_view> o1 = std::string(); // expected-warning {{object backing the pointer}}

  std::string s;
  // This is a tricky use-after-free case, what it does:
  //   1. make_optional creates a temporary "optional<string>"" object
  //   2. the temporary object owns the underlying string which is copied from s.
  //   3. the t3 object holds the view to the underlying string of the temporary object.
  std::optional<std::string_view> o2 = std::make_optional(s); // expected-warning {{object backing the pointer}}
  std::optional<std::string_view> o3 = std::optional<std::string>(s); // expected-warning {{object backing the pointer}}
  std::optional<std::string_view> o4 = std::optional<std::string_view>(s);

  // FIXME: should work for assignment cases
  v1 = {std::string()};
  o1 = std::string();

  // no warning on copying pointers.
  std::vector<std::string_view> n1 = {std::string_view()};
  std::optional<std::string_view> n2 = {std::string_view()};
  std::optional<std::string_view> n3 = std::string_view();
  std::optional<std::string_view> n4 = std::make_optional(std::string_view());
  const char* b = "";
  std::optional<std::string_view> n5 = std::make_optional(b);
  std::optional<std::string_view> n6 = std::make_optional("test");
}

std::vector<std::string_view> test2(int i) {
  std::vector<std::string_view> t;
  if (i)
    return t; // this is fine, no dangling
  return std::vector<std::string_view>(t.begin(), t.end());
}

class Foo {
  public:
   operator std::string_view() const { return ""; }
};
class [[gsl::Owner]] FooOwner {
  public:
   operator std::string_view() const { return ""; }
};
std::optional<Foo> GetFoo();
std::optional<FooOwner> GetFooOwner();

template <typename T>
struct [[gsl::Owner]] Container1 {
   Container1();
};
template <typename T>
struct [[gsl::Owner]] Container2 {
  template<typename U>
  Container2(const Container1<U>& C2);
};

std::optional<std::string_view> test3(int i) {
  std::string s;
  std::string_view sv;
  if (i)
   return s; // expected-warning {{address of stack memory associated}}
  return sv; // fine
  Container2<std::string_view> c1 = Container1<Foo>(); // no diagnostic as Foo is not an Owner.
  Container2<std::string_view> c2 = Container1<FooOwner>(); // expected-warning {{object backing the pointer will be destroyed}}
  return GetFoo(); // fine, we don't know Foo is owner or not, be conservative.
  return GetFooOwner(); // expected-warning {{returning address of local temporary object}}
}

std::optional<int*> test4(int a) {
  return std::make_optional(nullptr); // fine
}


template <typename T>
struct [[gsl::Owner]] StatusOr {
  const T &valueLB() const [[clang::lifetimebound]];
  const T &valueNoLB() const;
};

template<typename T>
struct [[gsl::Pointer]] Span {
  Span(const std::vector<T> &V);

  const int& getFieldLB() const [[clang::lifetimebound]];
  const int& getFieldNoLB() const;
};


/////// From Owner<Pointer> ///////

// Pointer from Owner<Pointer>
std::string_view test5() {
  // The Owner<Pointer> doesn't own the object which its inner pointer points to.
  std::string_view a = StatusOr<std::string_view>().valueLB(); // OK
  return StatusOr<std::string_view>().valueLB(); // OK

  // No dangling diagnostics on non-lifetimebound methods.
  std::string_view b = StatusOr<std::string_view>().valueNoLB();
  return StatusOr<std::string_view>().valueNoLB();
}

// Pointer<Pointer> from Owner<Pointer>
// Prevent regression GH108463
Span<int*> test6(std::vector<int*> v) {
  Span<int *> dangling = std::vector<int*>(); // expected-warning {{object backing the pointer}}
  dangling = std::vector<int*>(); // expected-warning {{object backing the pointer}}
  return v; // expected-warning {{address of stack memory}}
}

/////// From Owner<Owner<Pointer>> ///////

// Pointer from Owner<Owner<Pointer>>
int* test7(StatusOr<StatusOr<int*>> aa) {
  // No dangling diagnostic on pointer.
  return aa.valueLB().valueLB(); // OK.
}

// Owner<Pointer> from Owner<Owner<Pointer>>
std::vector<int*> test8(StatusOr<std::vector<int*>> aa) {
  return aa.valueLB(); // OK, no pointer being construct on this case.
  return aa.valueNoLB();
}

// Pointer<Pointer> from Owner<Owner<Pointer>>
Span<int*> test9(StatusOr<std::vector<int*>> aa) {
  return aa.valueLB(); // expected-warning {{address of stack memory associated}}
  return aa.valueNoLB(); // OK.
}

/////// From Owner<Owner> ///////

// Pointer<Owner>> from Owner<Owner>
Span<std::string> test10(StatusOr<std::vector<std::string>> aa) {
  return aa.valueLB(); // expected-warning {{address of stack memory}}
  return aa.valueNoLB(); // OK.
}

/////// From Owner<Pointer<Owner>> ///////

// Pointer<Owner>> from Owner<Pointer<Owner>>
Span<std::string> test11(StatusOr<Span<std::string>> aa) {
  return aa.valueLB(); // OK
  return aa.valueNoLB(); // OK.
}

// Lifetimebound and gsl::Pointer.
const int& test12(Span<int> a) {
  return a.getFieldLB(); // expected-warning {{reference to stack memory associated}}
  return a.getFieldNoLB(); // OK.
}

void test13() {
  // FIXME: RHS is Owner<Pointer>, we skip this case to avoid false positives.
  std::optional<Span<int*>> abc = std::vector<int*>{};

  std::optional<Span<int>> t = std::vector<int> {}; // expected-warning {{object backing the pointer will be destroyed}}
}

} // namespace GH100526

namespace std {
template <typename T>
class __set_iterator {};

template<typename T>
struct BB {
  typedef  __set_iterator<T> iterator;
};

template <typename T>
class set {
public:
  typedef typename BB<T>::iterator iterator;
  iterator begin() const;
};
} // namespace std
namespace GH118064{

void test() {
  auto y = std::set<int>{}.begin(); // expected-warning {{object backing the pointer}}
}
} // namespace GH118064

namespace LifetimeboundInterleave {

const std::string& Ref(const std::string& abc [[clang::lifetimebound]]);

std::string_view TakeSv(std::string_view abc [[clang::lifetimebound]]);
std::string_view TakeStrRef(const std::string& abc [[clang::lifetimebound]]);
std::string_view TakeStr(std::string abc [[clang::lifetimebound]]);

std::string_view test1() {
  std::string_view t1 = Ref(std::string()); // expected-warning {{object backing}}
  t1 = Ref(std::string()); // expected-warning {{object backing}}
  return Ref(std::string()); // expected-warning {{returning address}}
  
  std::string_view t2 = TakeSv(std::string()); // expected-warning {{object backing}}
  t2 = TakeSv(std::string()); // expected-warning {{object backing}}
  return TakeSv(std::string()); // expected-warning {{returning address}}

  std::string_view t3 = TakeStrRef(std::string()); // expected-warning {{temporary}}
  t3 = TakeStrRef(std::string()); // expected-warning {{object backing}}
  return TakeStrRef(std::string()); // expected-warning {{returning address}}


  std::string_view t4 = TakeStr(std::string());
  t4 = TakeStr(std::string());
  return TakeStr(std::string());
}

template <typename T>
struct Foo {
  const T& get() const [[clang::lifetimebound]];
  const T& getNoLB() const;
};
std::string_view test2(Foo<std::string> r1, Foo<std::string_view> r2) {
  std::string_view t1 = Foo<std::string>().get(); // expected-warning {{object backing}}
  t1 = Foo<std::string>().get(); // expected-warning {{object backing}}
  return r1.get(); // expected-warning {{address of stack}}
  
  std::string_view t2 = Foo<std::string_view>().get();
  t2 = Foo<std::string_view>().get();
  return r2.get();

  // no warning on no-LB-annotated method.
  std::string_view t3 = Foo<std::string>().getNoLB(); 
  t3 = Foo<std::string>().getNoLB(); 
  return r1.getNoLB(); 
}

struct Bar {};
struct [[gsl::Pointer]] Pointer {
  Pointer(const Bar & bar [[clang::lifetimebound]]);
};
Pointer test3(Bar bar) {
  Pointer p = Pointer(Bar()); // expected-warning {{temporary}}
  p = Pointer(Bar()); // expected-warning {{object backing}}
  return bar; // expected-warning {{address of stack}}
}

template<typename T>
struct MySpan {
  MySpan(const std::vector<T>& v);
  using iterator = std::iterator<T>;
  iterator begin() const [[clang::lifetimebound]];
};
template <typename T>
typename MySpan<T>::iterator ReturnFirstIt(const MySpan<T>& v [[clang::lifetimebound]]);

void test4() {
  std::vector<int> v{1};
  // MySpan<T> doesn't own any underlying T objects, the pointee object of
  // the MySpan iterator is still alive when the whole span is destroyed, thus
  // no diagnostic.
  const int& t1 = *MySpan<int>(v).begin();
  const int& t2 = *ReturnFirstIt(MySpan<int>(v));
  // Ideally, we would diagnose the following case, but due to implementation
  // constraints, we do not.
  const int& t4 = *MySpan<int>(std::vector<int>{}).begin();
  
  auto it1 = MySpan<int>(v).begin(); // expected-warning {{temporary whose address is use}}
  auto it2 = ReturnFirstIt(MySpan<int>(v)); // expected-warning {{temporary whose address is used}}
}

} // namespace LifetimeboundInterleave<|MERGE_RESOLUTION|>--- conflicted
+++ resolved
@@ -130,133 +130,6 @@
   global2 = MyLongOwnerWithConversion{}; // expected-warning {{object backing the pointer global2 }}
 }
 
-<<<<<<< HEAD
-namespace __gnu_cxx {
-template <typename T>
-struct basic_iterator {
-  basic_iterator operator++();
-  T& operator*() const;
-  T* operator->() const;
-};
-
-template<typename T>
-bool operator!=(basic_iterator<T>, basic_iterator<T>);
-}
-
-namespace std {
-template<typename T> struct remove_reference       { typedef T type; };
-template<typename T> struct remove_reference<T &>  { typedef T type; };
-template<typename T> struct remove_reference<T &&> { typedef T type; };
-
-template<typename T>
-typename remove_reference<T>::type &&move(T &&t) noexcept;
-
-template <typename C>
-auto data(const C &c) -> decltype(c.data());
-
-template <typename C>
-auto begin(C &c) -> decltype(c.begin());
-
-template<typename T, int N>
-T *begin(T (&array)[N]);
-
-using size_t = decltype(sizeof(0));
-
-template<typename T>
-struct initializer_list {
-  const T* ptr; size_t sz;
-};
-template<typename T> class allocator {};
-template <typename T, typename Alloc = allocator<T>>
-struct vector {
-  typedef __gnu_cxx::basic_iterator<T> iterator;
-  iterator begin();
-  iterator end();
-  const T *data() const;
-  vector();
-  vector(initializer_list<T> __l,
-         const Alloc& alloc = Alloc());
-
-  template<typename InputIterator>
-	vector(InputIterator first, InputIterator __last);
-
-  T &at(int n);
-};
-
-template<typename T>
-struct basic_string_view {
-  basic_string_view();
-  basic_string_view(const T *);
-  const T *begin() const;
-};
-using string_view = basic_string_view<char>;
-
-template<class _Mystr> struct iter {
-    iter& operator-=(int);
-
-    iter operator-(int _Off) const {
-        iter _Tmp = *this;
-        return _Tmp -= _Off;
-    }
-};
-
-template<typename T>
-struct basic_string {
-  basic_string();
-  basic_string(const T *);
-  const T *c_str() const;
-  operator basic_string_view<T> () const;
-  using const_iterator = iter<T>;
-};
-using string = basic_string<char>;
-
-template<typename T>
-struct unique_ptr {
-  T &operator*();
-  T *get() const;
-};
-
-template<typename T>
-struct optional {
-  optional();
-  optional(const T&);
-
-  template<typename U = T>
-  optional(U&& t);
-
-  template<typename U>
-  optional(optional<U>&& __t);
-
-  T &operator*() &;
-  T &&operator*() &&;
-  T &value() &;
-  T &&value() &&;
-};
-template<typename T>
-optional<__decay(T)> make_optional(T&&);
-
-
-template<typename T>
-struct stack {
-  T &top();
-};
-
-struct any {};
-
-template<typename T>
-T any_cast(const any& operand);
-
-template<typename T>
-struct reference_wrapper {
-  template<typename U>
-  reference_wrapper(U &&);
-};
-
-template<typename T>
-reference_wrapper<T> ref(T& t) noexcept;
-}
-=======
->>>>>>> ce7c17d5
 
 struct Unannotated {
   typedef std::vector<int>::iterator iterator;
