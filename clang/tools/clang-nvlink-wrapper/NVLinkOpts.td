--- conflicted
+++ resolved
@@ -47,11 +47,7 @@
 def : Joined<["--", "-"], "plugin-opt=mcpu=">,
   Flags<[HelpHidden, WrapperOnlyOption]>, Alias<arch>;
 
-<<<<<<< HEAD
-def g : Flag<["-"], "g">, HelpText<"Specify that this was a debug compile.">;
-=======
 def g : Flag<["-"], "g">, HelpText<"Specify that this was a debug compile">;
->>>>>>> ce7c17d5
 def debug : Flag<["--"], "debug">, Alias<g>;
 
 def lto_emit_llvm : Flag<["--"], "lto-emit-llvm">, Flags<[WrapperOnlyOption]>,
