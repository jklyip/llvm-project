--- conflicted
+++ resolved
@@ -3613,8 +3613,6 @@
   ASSERT_EQ(Tokens.size(), 24u) << Tokens;
   EXPECT_TOKEN(Tokens[6], tok::less, TT_TemplateOpener);
   EXPECT_TOKEN(Tokens[18], tok::greater, TT_TemplateCloser);
-<<<<<<< HEAD
-=======
 }
 
 TEST_F(TokenAnnotatorTest, SwitchInMacroArgument) {
@@ -3622,7 +3620,6 @@
                          "void f() {}");
   ASSERT_EQ(Tokens.size(), 12u) << Tokens;
   EXPECT_TOKEN(Tokens[9], tok::l_brace, TT_FunctionLBrace);
->>>>>>> ce7c17d5
 }
 
 } // namespace
