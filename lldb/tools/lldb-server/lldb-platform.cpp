--- conflicted
+++ resolved
@@ -181,12 +181,7 @@
   if (protocol != Socket::ProtocolTcp)
     return Status();
 
-<<<<<<< HEAD
-  gdb_sock = std::make_unique<TCPSocket>(
-      /*should_close=*/true, /*child_processes_inherit=*/false);
-=======
   gdb_sock = std::make_unique<TCPSocket>(/*should_close=*/true);
->>>>>>> ce7c17d5
   Status error = gdb_sock->Listen(gdb_address, backlog);
   if (error.Fail())
     return error;
@@ -478,19 +473,10 @@
     GDBRemoteCommunicationServerPlatform platform(protocol, gdbserver_port);
     Socket *socket;
     if (protocol == Socket::ProtocolTcp)
-<<<<<<< HEAD
-      socket = new TCPSocket(sockfd, /*should_close=*/true,
-                             /*child_processes_inherit=*/false);
-    else {
-#if LLDB_ENABLE_POSIX
-      socket = new DomainSocket(sockfd, /*should_close=*/true,
-                                /*child_processes_inherit=*/false);
-=======
       socket = new TCPSocket(sockfd, /*should_close=*/true);
     else {
 #if LLDB_ENABLE_POSIX
       socket = new DomainSocket(sockfd, /*should_close=*/true);
->>>>>>> ce7c17d5
 #else
       WithColor::error() << "lldb-platform child: Unix domain sockets are not "
                             "supported on this platform.";
@@ -521,12 +507,7 @@
     return socket_error;
   }
 
-<<<<<<< HEAD
-  std::unique_ptr<Socket> platform_sock =
-      Socket::Create(protocol, /*child_processes_inherit=*/false, error);
-=======
   std::unique_ptr<Socket> platform_sock = Socket::Create(protocol, error);
->>>>>>> ce7c17d5
   if (error.Fail()) {
     printf("Failed to create platform socket: %s\n", error.AsCString());
     return socket_error;
