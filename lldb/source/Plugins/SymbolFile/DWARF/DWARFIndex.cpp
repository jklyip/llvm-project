//===-- DWARFIndex.cpp ----------------------------------------------------===//
//
// Part of the LLVM Project, under the Apache License v2.0 with LLVM Exceptions.
// See https://llvm.org/LICENSE.txt for license information.
// SPDX-License-Identifier: Apache-2.0 WITH LLVM-exception
//
//===----------------------------------------------------------------------===//

#include "Plugins/SymbolFile/DWARF/DWARFIndex.h"
#include "DWARFDebugInfoEntry.h"
#include "DWARFDeclContext.h"
#include "Plugins/Language/ObjC/ObjCLanguage.h"
#include "Plugins/SymbolFile/DWARF/DWARFDIE.h"
#include "Plugins/SymbolFile/DWARF/SymbolFileDWARF.h"

#include "lldb/Core/Mangled.h"
#include "lldb/Core/Module.h"
#include "lldb/Target/Language.h"

using namespace lldb_private;
using namespace lldb;
using namespace lldb_private::plugin::dwarf;

DWARFIndex::~DWARFIndex() = default;

bool DWARFIndex::ProcessFunctionDIE(
    const Module::LookupInfo &lookup_info, DWARFDIE die,
    const CompilerDeclContext &parent_decl_ctx,
    llvm::function_ref<bool(DWARFDIE die)> callback) {
  llvm::StringRef name = lookup_info.GetLookupName().GetStringRef();
  FunctionNameType name_type_mask = lookup_info.GetNameTypeMask();

  if (!(name_type_mask & eFunctionNameTypeFull)) {
    ConstString name_to_match_against;
    if (const char *mangled_die_name = die.GetMangledName()) {
      name_to_match_against = ConstString(mangled_die_name);
    } else {
      SymbolFileDWARF *symbols = die.GetDWARF();
      if (ConstString demangled_die_name =
              symbols->ConstructFunctionDemangledName(die))
        name_to_match_against = demangled_die_name;
    }

    if (!lookup_info.NameMatchesLookupInfo(name_to_match_against,
                                           lookup_info.GetLanguageType()))
      return true;
  }

  // Exit early if we're searching exclusively for methods or selectors and
  // we have a context specified (no methods in namespaces).
  uint32_t looking_for_nonmethods =
      name_type_mask & ~(eFunctionNameTypeMethod | eFunctionNameTypeSelector);
  if (!looking_for_nonmethods && parent_decl_ctx.IsValid())
    return true;

  // Otherwise, we need to also check that the context matches. If it does not
  // match, we do nothing.
  if (!SymbolFileDWARF::DIEInDeclContext(parent_decl_ctx, die))
    return true;

  // In case of a full match, we just insert everything we find.
  if (name_type_mask & eFunctionNameTypeFull && die.GetMangledName() == name)
    return callback(die);

  // If looking for ObjC selectors, we need to also check if the name is a
  // possible selector.
  if (name_type_mask & eFunctionNameTypeSelector &&
      ObjCLanguage::IsPossibleObjCMethodName(die.GetName()))
    return callback(die);

  bool looking_for_methods = name_type_mask & lldb::eFunctionNameTypeMethod;
  bool looking_for_functions = name_type_mask & lldb::eFunctionNameTypeBase;
  if (looking_for_methods || looking_for_functions) {
    // If we're looking for either methods or functions, we definitely want this
    // die. Otherwise, only keep it if the die type matches what we are
    // searching for.
    if ((looking_for_methods && looking_for_functions) ||
        looking_for_methods == die.IsMethod())
      return callback(die);
  }

  return true;
}

DWARFIndex::DIERefCallbackImpl::DIERefCallbackImpl(
    const DWARFIndex &index, llvm::function_ref<bool(DWARFDIE die)> callback,
    llvm::StringRef name)
    : m_index(index),
      m_dwarf(*llvm::cast<SymbolFileDWARF>(
          index.m_module.GetSymbolFile()->GetBackingSymbolFile())),
      m_callback(callback), m_name(name) {}

bool DWARFIndex::DIERefCallbackImpl::operator()(DIERef ref) const {
  if (DWARFDIE die = m_dwarf.GetDIE(ref))
    return m_callback(die);
  m_index.ReportInvalidDIERef(ref, m_name);
  return true;
}

bool DWARFIndex::DIERefCallbackImpl::operator()(
    const llvm::AppleAcceleratorTable::Entry &entry) const {
  return this->operator()(DIERef(std::nullopt, DIERef::Section::DebugInfo,
                                 *entry.getDIESectionOffset()));
}

void DWARFIndex::ReportInvalidDIERef(DIERef ref, llvm::StringRef name) const {
  m_module.ReportErrorIfModifyDetected(
      "the DWARF debug information has been modified (accelerator table had "
      "bad die {0:x16} for '{1}')\n",
      ref.die_offset(), name.str().c_str());
}

void DWARFIndex::GetFullyQualifiedType(
    const DWARFDeclContext &context,
    llvm::function_ref<bool(DWARFDIE die)> callback) {
  GetTypes(context, [&](DWARFDIE die) {
    return GetFullyQualifiedTypeImpl(context, die, callback);
  });
}

bool DWARFIndex::GetFullyQualifiedTypeImpl(
    const DWARFDeclContext &context, DWARFDIE die,
    llvm::function_ref<bool(DWARFDIE die)> callback) {
  DWARFDeclContext dwarf_decl_ctx = die.GetDWARFDeclContext();
  if (dwarf_decl_ctx == context)
    return callback(die);
  return true;
}

void DWARFIndex::GetTypesWithQuery(
    TypeQuery &query, llvm::function_ref<bool(DWARFDIE die)> callback) {
  GetTypes(query.GetTypeBasename(), [&](DWARFDIE die) {
    return ProcessTypeDIEMatchQuery(query, die, callback);
  });
}

bool DWARFIndex::ProcessTypeDIEMatchQuery(
    TypeQuery &query, DWARFDIE die,
    llvm::function_ref<bool(DWARFDIE die)> callback) {
<<<<<<< HEAD
  // Nothing to match from query
  if (query.GetContextRef().size() <= 1)
    return callback(die);
=======
  // Check the language, but only if we have a language filter.
  if (query.HasLanguage() &&
      !query.LanguageMatches(SymbolFileDWARF::GetLanguageFamily(*die.GetCU())))
    return true; // Keep iterating over index types, language mismatch.

  // Since mangled names are unique, we only need to check if the names are
  // the same.
  if (query.GetSearchByMangledName()) {
    if (die.GetMangledName(/*substitute_name_allowed=*/false) !=
        query.GetTypeBasename().GetStringRef())
      return true; // Keep iterating over index types, mangled name mismatch.
    return callback(die);
  }
>>>>>>> ce7c17d5

  std::vector<lldb_private::CompilerContext> die_context;
  if (query.GetModuleSearch())
    die_context = die.GetDeclContext();
  else
    die_context = die.GetTypeLookupContext();

  if (!query.ContextMatches(die_context))
    return true;
  return callback(die);
<<<<<<< HEAD
=======
}

void DWARFIndex::GetNamespacesWithParents(
    ConstString name, const CompilerDeclContext &parent_decl_ctx,
    llvm::function_ref<bool(DWARFDIE die)> callback) {
  GetNamespaces(name, [&](DWARFDIE die) {
    return ProcessNamespaceDieMatchParents(parent_decl_ctx, die, callback);
  });
}

bool DWARFIndex::ProcessNamespaceDieMatchParents(
    const CompilerDeclContext &parent_decl_ctx, DWARFDIE die,
    llvm::function_ref<bool(DWARFDIE die)> callback) {
  if (!SymbolFileDWARF::DIEInDeclContext(parent_decl_ctx, die))
    return true;
  return callback(die);
>>>>>>> ce7c17d5
}<|MERGE_RESOLUTION|>--- conflicted
+++ resolved
@@ -137,11 +137,6 @@
 bool DWARFIndex::ProcessTypeDIEMatchQuery(
     TypeQuery &query, DWARFDIE die,
     llvm::function_ref<bool(DWARFDIE die)> callback) {
-<<<<<<< HEAD
-  // Nothing to match from query
-  if (query.GetContextRef().size() <= 1)
-    return callback(die);
-=======
   // Check the language, but only if we have a language filter.
   if (query.HasLanguage() &&
       !query.LanguageMatches(SymbolFileDWARF::GetLanguageFamily(*die.GetCU())))
@@ -155,7 +150,6 @@
       return true; // Keep iterating over index types, mangled name mismatch.
     return callback(die);
   }
->>>>>>> ce7c17d5
 
   std::vector<lldb_private::CompilerContext> die_context;
   if (query.GetModuleSearch())
@@ -166,8 +160,6 @@
   if (!query.ContextMatches(die_context))
     return true;
   return callback(die);
-<<<<<<< HEAD
-=======
 }
 
 void DWARFIndex::GetNamespacesWithParents(
@@ -184,5 +176,4 @@
   if (!SymbolFileDWARF::DIEInDeclContext(parent_decl_ctx, die))
     return true;
   return callback(die);
->>>>>>> ce7c17d5
 }