--- conflicted
+++ resolved
@@ -23,13 +23,8 @@
   uint64_t mask = gpu::get_lane_mask();
   rpc::Client::Port port = rpc::client.open<opcode>();
 
-<<<<<<< HEAD
-  if constexpr (opcode == RPC_PRINTF_TO_STREAM ||
-                opcode == RPC_PRINTF_TO_STREAM_PACKED) {
-=======
   if constexpr (opcode == LIBC_PRINTF_TO_STREAM ||
                 opcode == LIBC_PRINTF_TO_STREAM_PACKED) {
->>>>>>> ce7c17d5
     port.send([&](rpc::Buffer *buffer, uint32_t) {
       buffer->data[0] = reinterpret_cast<uintptr_t>(file);
     });
