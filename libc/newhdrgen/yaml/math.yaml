header: math.h
macros: []
types:
  - type_name: float_t
  - type_name: double_t
  - type_name: float128
enums: []
objects: []
functions:
  - name: acosf
    standards:
      - stdc
    return_type: float
    arguments:
      - type: float
  - name: acoshf
    standards:
      - stdc
    return_type: float
    arguments:
      - type: float
  - name: asin
    standards:
      - stdc
    return_type: double
    arguments:
      - type: double
  - name: asinf
    standards:
      - stdc
    return_type: float
    arguments:
      - type: float
  - name: asinhf
    standards:
      - stdc
    return_type: float
    arguments:
      - type: float
  - name: atan2
    standards:
      - stdc
    return_type: double
    arguments:
      - type: double
      - type: double
  - name: atan2f
    standards:
      - stdc
    return_type: float
    arguments:
      - type: float
      - type: float
  - name: atan2l
    standards:
      - stdc
    return_type: long double
    arguments:
      - type: long double
      - type: long double
  - name: atanf
    standards:
      - stdc
    return_type: float
    arguments:
      - type: float
  - name: atanhf
    standards:
      - stdc
    return_type: float
    arguments:
      - type: float
  - name: canonicalize
    standards:
      - stdc
    return_type: int
    arguments:
      - type: double
      - type: double
  - name: canonicalizef
    standards:
      - stdc
    return_type: int
    arguments:
      - type: float
      - type: float
  - name: canonicalizef128
    standards:
      - stdc
    return_type: int
    arguments:
      - type: float128
      - type: float128
    guard: LIBC_TYPES_HAS_FLOAT128
  - name: canonicalizef16
    standards:
      - stdc
    return_type: int
    arguments:
      - type: _Float16
      - type: _Float16
    guard: LIBC_TYPES_HAS_FLOAT16
  - name: canonicalizel
    standards:
      - stdc
    return_type: int
    arguments:
      - type: long double
      - type: long double
  - name: cbrt
    standards:
      - stdc
    return_type: double
    arguments:
      - type: double
  - name: cbrtf
    standards:
      - stdc
    return_type: float
    arguments:
      - type: float
  - name: ceil
    standards:
      - stdc
    return_type: double
    arguments:
      - type: double
  - name: ceilf
    standards:
      - stdc
    return_type: float
    arguments:
      - type: float
  - name: ceilf128
    standards:
      - stdc
    return_type: float128
    arguments:
      - type: float128
    guard: LIBC_TYPES_HAS_FLOAT128
  - name: ceilf16
    standards:
      - stdc
    return_type: _Float16
    arguments:
      - type: _Float16
    guard: LIBC_TYPES_HAS_FLOAT16
  - name: ceill
    standards:
      - stdc
    return_type: long double
    arguments:
      - type: long double
  - name: copysign
    standards:
      - stdc
    return_type: double
    arguments:
      - type: double
      - type: double
  - name: copysignf
    standards:
      - stdc
    return_type: float
    arguments:
      - type: float
      - type: float
  - name: copysignf128
    standards:
      - stdc
    return_type: float128
    arguments:
      - type: float128
      - type: float128
    guard: LIBC_TYPES_HAS_FLOAT128
  - name: copysignf16
    standards:
      - stdc
    return_type: _Float16
    arguments:
      - type: _Float16
      - type: _Float16
    guard: LIBC_TYPES_HAS_FLOAT16
  - name: copysignl
    standards:
      - stdc
    return_type: long double
    arguments:
      - type: long double
      - type: long double
  - name: cos
    standards:
      - stdc
    return_type: double
    arguments:
      - type: double
  - name: cosf
    standards:
      - stdc
    return_type: float
    arguments:
      - type: float
  - name: coshf
    standards:
      - stdc
    return_type: float
    arguments:
      - type: float
  - name: cospif16
    standards:
      - stdc
    return_type: _Float16
    arguments:
      - type: _Float16
    guard: LIBC_TYPES_HAS_FLOAT16
  - name: coshf16
    standards:
      - stdc
    return_type: _Float16
    arguments:
      - type: _Float16
    guard: LIBC_TYPES_HAS_FLOAT16
  - name: ddivl
    standards:
      - stdc
    return_type: long double
    arguments:
      - type: long double
      - type: long double
  - name: dmulf128
    standards:
      - llvm_libc_ext
    return_type: double
    arguments:
      - type: float128
      - type: float128
    guard: LIBC_TYPES_HAS_FLOAT128
  - name: dmull
    standards:
      - stdc
    return_type: double
    arguments:
      - type: long double
      - type: long double
  - name: dsqrtl
    standards:
      - stdc
    return_type: double
    arguments:
      - type: long double
  - name: dsqrtf128
    standards:
      - llvm_libc_ext
    return_type: double
    arguments:
      - type: float128
      - type: float128
    guard: LIBC_TYPES_HAS_FLOAT128
  - name: erff
    standards:
      - stdc
    return_type: float
    arguments:
      - type: float
  - name: exp
    standards:
      - stdc
    return_type: double
    arguments:
      - type: double
  - name: exp10
    standards:
      - stdc
    return_type: double
    arguments:
      - type: double
  - name: exp10f
    standards:
      - stdc
    return_type: float
    arguments:
      - type: float
  - name: exp10m1f
    standards:
      - stdc
    return_type: float
    arguments:
      - type: float
  - name: exp10m1f16
    standards:
      - stdc
    return_type: _Float16
    arguments:
      - type: _Float16
    guard: LIBC_TYPES_HAS_FLOAT16
  - name: exp2
    standards:
      - stdc
    return_type: double
    arguments:
      - type: double
  - name: exp2f
    standards:
      - stdc
    return_type: float
    arguments:
      - type: float
  - name: exp2m1f
    standards:
      - stdc
    return_type: float
    arguments:
      - type: float
  - name: exp2m1f16
    standards:
      - stdc
    return_type: _Float16
    arguments:
      - type: _Float16
    guard: LIBC_TYPES_HAS_FLOAT16
  - name: expf
    standards:
      - stdc
    return_type: float
    arguments:
      - type: float
  - name: expm1
    standards:
      - stdc
    return_type: double
    arguments:
      - type: double
  - name: expm1f
    standards:
      - stdc
    return_type: float
    arguments:
      - type: float
  - name: f16add
    standards:
      - llvm_libc_ext
    return_type: _Float16
    arguments:
      - type: double
      - type: double
    guard: LIBC_TYPES_HAS_FLOAT16
  - name: f16addf
    standards:
      - llvm_libc_ext
    return_type: _Float16
    arguments:
      - type: float
      - type: float
    guard: LIBC_TYPES_HAS_FLOAT16
  - name: f16addf128
    standards:
      - stdc
    return_type: _Float16
    arguments:
      - type: float128
      - type: float128
    guard: LIBC_TYPES_HAS_FLOAT16_AND_FLOAT128
  - name: f16addl
    standards:
      - llvm_libc_ext
    return_type: _Float16
    arguments:
      - type: long double
      - type: long double
    guard: LIBC_TYPES_HAS_FLOAT16
  - name: f16div
    standards:
      - llvm_libc_ext
    return_type: _Float16
    arguments:
      - type: double
      - type: double
    guard: LIBC_TYPES_HAS_FLOAT16
  - name: f16divf
    standards:
      - llvm_libc_ext
    return_type: _Float16
    arguments:
      - type: float
      - type: float
    guard: LIBC_TYPES_HAS_FLOAT16
  - name: f16divf128
    standards:
      - stdc
    return_type: _Float16
    arguments:
      - type: float128
      - type: float128
    guard: LIBC_TYPES_HAS_FLOAT16_AND_FLOAT128
  - name: f16divl
    standards:
      - llvm_libc_ext
    return_type: _Float16
    arguments:
      - type: long double
      - type: long double
    guard: LIBC_TYPES_HAS_FLOAT16
  - name: f16fma
    standards:
      - llvm_libc_ext
    return_type: _Float16
    arguments:
      - type: double
      - type: double
      - type: double
    guard: LIBC_TYPES_HAS_FLOAT16
  - name: f16fmaf
    standards:
      - llvm_libc_ext
    return_type: _Float16
    arguments:
      - type: float
      - type: float
      - type: float
    guard: LIBC_TYPES_HAS_FLOAT16
  - name: f16fmaf128
    standards:
      - stdc
    return_type: _Float16
    arguments:
      - type: float128
      - type: float128
      - type: float128
    guard: LIBC_TYPES_HAS_FLOAT16_AND_FLOAT128
  - name: f16fmal
    standards:
      - llvm_libc_ext
    return_type: _Float16
    arguments:
      - type: long double
      - type: long double
      - type: long double
    guard: LIBC_TYPES_HAS_FLOAT16
  - name: f16mul
    standards:
      - llvm_libc_ext
    return_type: _Float16
    arguments:
      - type: double
      - type: double
    guard: LIBC_TYPES_HAS_FLOAT16
  - name: f16mulf
    standards:
      - llvm_libc_ext
    return_type: _Float16
    arguments:
      - type: float
      - type: float
    guard: LIBC_TYPES_HAS_FLOAT16
  - name: f16mulf128
    standards:
      - stdc
    return_type: _Float16
    arguments:
      - type: float128
      - type: float128
    guard: LIBC_TYPES_HAS_FLOAT16_AND_FLOAT128
  - name: f16mull
    standards:
      - llvm_libc_ext
    return_type: _Float16
    arguments:
      - type: long double
      - type: long double
    guard: LIBC_TYPES_HAS_FLOAT16
  - name: f16sqrt
    standards:
      - llvm_libc_ext
    return_type: _Float16
    arguments:
      - type: double
    guard: LIBC_TYPES_HAS_FLOAT16
  - name: f16sqrtf
    standards:
      - llvm_libc_ext
    return_type: _Float16
    arguments:
      - type: float
    guard: LIBC_TYPES_HAS_FLOAT16
  - name: f16sqrtf128
    standards:
      - llvm_libc_ext
    return_type: _Float16
    arguments:
      - type: float128
    guard: LIBC_TYPES_HAS_FLOAT16_AND_FLOAT128
  - name: f16sqrtl
    standards:
      - llvm_libc_ext
    return_type: _Float16
    arguments:
      - type: long double
    guard: LIBC_TYPES_HAS_FLOAT16
  - name: f16sub
    standards:
      - llvm_libc_ext
    return_type: _Float16
    arguments:
      - type: double
      - type: double
    guard: LIBC_TYPES_HAS_FLOAT16
  - name: f16subf
    standards:
      - llvm_libc_ext
    return_type: _Float16
    arguments:
      - type: float
      - type: float
    guard: LIBC_TYPES_HAS_FLOAT16
  - name: f16subf128
    standards:
      - stdc
    return_type: _Float16
    arguments:
      - type: float128
      - type: float128
    guard: LIBC_TYPES_HAS_FLOAT16_AND_FLOAT128
  - name: f16subl
    standards:
      - llvm_libc_ext
    return_type: _Float16
    arguments:
      - type: long double
      - type: long double
    guard: LIBC_TYPES_HAS_FLOAT16
  - name: fabs
    standards:
      - stdc
    return_type: double
    arguments:
      - type: double
  - name: fabsf
    standards:
      - stdc
    return_type: float
    arguments:
      - type: float
  - name: fabsf128
    standards:
      - stdc
    return_type: float128
    arguments:
      - type: float128
    guard: LIBC_TYPES_HAS_FLOAT128
  - name: fabsf16
    standards:
      - stdc
    return_type: _Float16
    arguments:
      - type: _Float16
    guard: LIBC_TYPES_HAS_FLOAT16
  - name: fabsl
    standards:
      - stdc
    return_type: long double
    arguments:
      - type: long double
  - name: fadd
    standards:
      - stdc
    return_type: float
    arguments:
      - type: double
      - type: double
  - name: faddf128
    standards:
      - llvm_libc_ext
    return_type: float
    arguments:
      - type: float128
      - type: float128
    guard: LIBC_TYPES_HAS_FLOAT128
  - name: faddl
    standards:
      - faddl
    return_type: float
    arguments:
      - type: long double
      - type: long double
  - name: fdim
    standards:
      - stdc
    return_type: double
    arguments:
      - type: double
      - type: double
  - name: fdimf
    standards:
      - stdc
    return_type: float
    arguments:
      - type: float
      - type: float
  - name: fdimf128
    standards:
      - stdc
    return_type: float128
    arguments:
      - type: float128
      - type: float128
    guard: LIBC_TYPES_HAS_FLOAT128
  - name: fdimf16
    standards:
      - stdc
    return_type: _Float16
    arguments:
      - type: _Float16
      - type: _Float16
    guard: LIBC_TYPES_HAS_FLOAT16
  - name: fdiml
    standards:
      - stdc
    return_type: long double
    arguments:
      - type: long double
      - type: long double
  - name: fdiv
    standards:
      - stdc
    return_type: float
    arguments:
      - type: double
      - type: double
  - name: fdivf128
    standards:
      - llvm_libc_ext
    return_type: float
    arguments:
      - type: float128
      - type: float128
    guard: LIBC_TYPES_HAS_FLOAT128
  - name: fdivl
    standards:
      - stdc
    return_type: float
    arguments:
      - type: long double
      - type: long double
  - name: ffma
    standards:
      - stdc
    return_type: float
    arguments:
      - type: double
      - type: double
      - type: double
  - name: ffmaf128
    standards:
      - llvm_libc_ext
    return_type: float
    arguments:
      - type: float128
      - type: float128
      - type: float128
    guards: LIBC_TYPES_HAS_FLOAT128
  - name: ffmal
    standards:
      - stdc
    return_type: float
    arguments:
      - type: long double
      - type: long double
      - type: long double
  - name: floor
    standards:
      - stdc
    return_type: double
    arguments:
      - type: double
  - name: floorf
    standards:
      - stdc
    return_type: float
    arguments:
      - type: float
  - name: floorf128
    standards:
      - stdc
    return_type: float128
    arguments:
      - type: float128
    guard: LIBC_TYPES_HAS_FLOAT128
  - name: floorf16
    standards:
      - stdc
    return_type: _Float16
    arguments:
      - type: _Float16
    guard: LIBC_TYPES_HAS_FLOAT16
  - name: floorl
    standards:
      - stdc
    return_type: long double
    arguments:
      - type: long double
  - name: fma
    standards:
      - stdc
    return_type: double
    arguments:
      - type: double
      - type: double
      - type: double
  - name: fmaf
    standards:
      - stdc
    return_type: float
    arguments:
      - type: float
      - type: float
      - type: float
  - name: fmax
    standards:
      - stdc
    return_type: double
    arguments:
      - type: double
      - type: double
  - name: fmaxf
    standards:
      - stdc
    return_type: float
    arguments:
      - type: float
      - type: float
  - name: fmaxf128
    standards:
      - stdc
    return_type: float128
    arguments:
      - type: float128
      - type: float128
    guard: LIBC_TYPES_HAS_FLOAT128
  - name: fmaxf16
    standards:
      - stdc
    return_type: _Float16
    arguments:
      - type: _Float16
      - type: _Float16
    guard: LIBC_TYPES_HAS_FLOAT16
  - name: fmaximum
    standards:
      - stdc
    return_type: double
    arguments:
      - type: double
      - type: double
  - name: fmaximum_mag
    standards:
      - stdc
    return_type: double
    arguments:
      - type: double
      - type: double
  - name: fmaximum_mag_num
    standards:
      - stdc
    return_type: double
    arguments:
      - type: double
      - type: double
  - name: fmaximum_mag_numf
    standards:
      - stdc
    return_type: float
    arguments:
      - type: float
      - type: float
  - name: fmaximum_mag_numf128
    standards:
      - stdc
    return_type: float128
    arguments:
      - type: float128
      - type: float128
    guard: LIBC_TYPES_HAS_FLOAT128
  - name: fmaximum_mag_numf16
    standards:
      - stdc
    return_type: _Float16
    arguments:
      - type: _Float16
      - type: _Float16
    guard: LIBC_TYPES_HAS_FLOAT16
  - name: fmaximum_mag_numl
    standards:
      - stdc
    return_type: long double
    arguments:
      - type: long double
      - type: long double
  - name: fmaximum_magf
    standards:
      - stdc
    return_type: float
    arguments:
      - type: float
      - type: float
  - name: fmaximum_magf128
    standards:
      - stdc
    return_type: float128
    arguments:
      - type: float128
      - type: float128
    guard: LIBC_TYPES_HAS_FLOAT128
  - name: fmaximum_magf16
    standards:
      - stdc
    return_type: _Float16
    arguments:
      - type: _Float16
      - type: _Float16
    guard: LIBC_TYPES_HAS_FLOAT16
  - name: fmaximum_magl
    standards:
      - stdc
    return_type: long double
    arguments:
      - type: long double
      - type: long double
  - name: fmaximum_num
    standards:
      - stdc
    return_type: double
    arguments:
      - type: double
      - type: double
  - name: fmaximum_numf
    standards:
      - stdc
    return_type: float
    arguments:
      - type: float
      - type: float
  - name: fmaximum_numf128
    standards:
      - stdc
    return_type: float128
    arguments:
      - type: float128
      - type: float128
    guard: LIBC_TYPES_HAS_FLOAT128
  - name: fmaximum_numf16
    standards:
      - stdc
    return_type: _Float16
    arguments:
      - type: _Float16
      - type: _Float16
    guard: LIBC_TYPES_HAS_FLOAT16
  - name: fmaximum_numl
    standards:
      - stdc
    return_type: long double
    arguments:
      - type: long double
      - type: long double
  - name: fmaximumf
    standards:
      - stdc
    return_type: float
    arguments:
      - type: float
      - type: float
  - name: fmaximumf128
    standards:
      - stdc
    return_type: float128
    arguments:
      - type: float128
      - type: float128
    guard: LIBC_TYPES_HAS_FLOAT128
  - name: fmaximumf16
    standards:
      - stdc
    return_type: _Float16
    arguments:
      - type: _Float16
      - type: _Float16
    guard: LIBC_TYPES_HAS_FLOAT16
  - name: fmaximuml
    standards:
      - stdc
    return_type: long double
    arguments:
      - type: long double
      - type: long double
  - name: fmaxl
    standards:
      - stdc
    return_type: long double
    arguments:
      - type: long double
      - type: long double
  - name: fmin
    standards:
      - stdc
    return_type: double
    arguments:
      - type: double
      - type: double
  - name: fminf
    standards:
      - stdc
    return_type: float
    arguments:
      - type: float
      - type: float
  - name: fminf128
    standards:
      - stdc
    return_type: float128
    arguments:
      - type: float128
      - type: float128
    guard: LIBC_TYPES_HAS_FLOAT128
  - name: fminf16
    standards:
      - stdc
    return_type: _Float16
    arguments:
      - type: _Float16
      - type: _Float16
    guard: LIBC_TYPES_HAS_FLOAT16
  - name: fminimum
    standards:
      - stdc
    return_type: double
    arguments:
      - type: double
      - type: double
  - name: fminimum_mag
    standards:
      - stdc
    return_type: double
    arguments:
      - type: double
      - type: double
  - name: fminimum_mag_num
    standards:
      - stdc
    return_type: double
    arguments:
      - type: double
      - type: double
  - name: fminimum_mag_numf
    standards:
      - stdc
    return_type: float
    arguments:
      - type: float
      - type: float
  - name: fminimum_mag_numf128
    standards:
      - stdc
    return_type: float128
    arguments:
      - type: float128
      - type: float128
    guard: LIBC_TYPES_HAS_FLOAT128
  - name: fminimum_mag_numf16
    standards:
      - stdc
    return_type: _Float16
    arguments:
      - type: _Float16
      - type: _Float16
    guard: LIBC_TYPES_HAS_FLOAT16
  - name: fminimum_mag_numl
    standards:
      - stdc
    return_type: long double
    arguments:
      - type: long double
      - type: long double
  - name: fminimum_magf
    standards:
      - stdc
    return_type: float
    arguments:
      - type: float
      - type: float
  - name: fminimum_magf128
    standards:
      - stdc
    return_type: float128
    arguments:
      - type: float128
      - type: float128
    guard: LIBC_TYPES_HAS_FLOAT128
  - name: fminimum_magf16
    standards:
      - stdc
    return_type: _Float16
    arguments:
      - type: _Float16
      - type: _Float16
    guard: LIBC_TYPES_HAS_FLOAT16
  - name: fminimum_magl
    standards:
      - stdc
    return_type: long double
    arguments:
      - type: long double
      - type: long double
  - name: fminimum_num
    standards:
      - stdc
    return_type: double
    arguments:
      - type: double
      - type: double
  - name: fminimum_numf
    standards:
      - stdc
    return_type: float
    arguments:
      - type: float
      - type: float
  - name: fminimum_numf128
    standards:
      - stdc
    return_type: float128
    arguments:
      - type: float128
      - type: float128
    guard: LIBC_TYPES_HAS_FLOAT128
  - name: fminimum_numf16
    standards:
      - stdc
    return_type: _Float16
    arguments:
      - type: _Float16
      - type: _Float16
    guard: LIBC_TYPES_HAS_FLOAT16
  - name: fminimumf
    standards:
      - stdc
    return_type: float
    arguments:
      - type: float
      - type: float
  - name: fminimumf128
    standards:
      - stdc
    return_type: float128
    arguments:
      - type: float128
      - type: float128
    guard: LIBC_TYPES_HAS_FLOAT128
  - name: fminimumf16
    standards:
      - stdc
    return_type: _Float16
    arguments:
      - type: _Float16
      - type: _Float16
    guard: LIBC_TYPES_HAS_FLOAT16
  - name: fminimuml
    standards:
      - stdc
    return_type: long double
    arguments:
      - type: long double
      - type: long double
  - name: fminl
    standards:
      - stdc
    return_type: long double
    arguments:
      - type: long double
      - type: long double
  - name: fmod
    standards:
      - stdc
    return_type: double
    arguments:
      - type: double
      - type: double
  - name: fmodf
    standards:
      - stdc
    return_type: float
    arguments:
      - type: float
      - type: float
  - name: fmodf128
    standards:
      - stdc
    return_type: float128
    arguments:
      - type: float128
      - type: float128
    guard: LIBC_TYPES_HAS_FLOAT128
  - name: fmodf16
    standards:
      - stdc
    return_type: _Float16
    arguments:
      - type: _Float16
      - type: _Float16
    guard: LIBC_TYPES_HAS_FLOAT16
  - name: fmodl
    standards:
      - stdc
    return_type: long double
    arguments:
      - type: long double
      - type: long double
  - name: fmul
    standards:
      - stdc
    return_type: float
    arguments:
      - type: double
      - type: double
  - name: fmulf128
    standards:
      - llvm_libc_ext
    return_type: float
    arguments:
      - type: float128
      - type: float128
    guard: LIBC_TYPES_HAS_FLOAT128
  - name: fmull
    standards:
      - stdc
    return_type: float
    arguments:
      - type: long double
      - type: long double
  - name: frexp
    standards:
      - stdc
    return_type: double
    arguments:
      - type: double
      - type: int *
  - name: frexpf
    standards:
      - stdc
    return_type: float
    arguments:
      - type: float
      - type: int *
  - name: frexpf128
    standards:
      - stdc
    return_type: float128
    arguments:
      - type: float128
      - type: int *
    guard: LIBC_TYPES_HAS_FLOAT128
  - name: frexpf16
    standards:
      - stdc
    return_type: _Float16
    arguments:
      - type: _Float16
      - type: int *
    guard: LIBC_TYPES_HAS_FLOAT16
  - name: frexpl
    standards:
      - stdc
    return_type: long double
    arguments:
      - type: long double
      - type: int *
  - name: fromfp
    standards:
      - stdc
    return_type: double
    arguments:
      - type: double
      - type: int
      - type: unsigned int
  - name: fromfpf
    standards:
      - stdc
    return_type: float
    arguments:
      - type: float
      - type: int
      - type: unsigned int
  - name: fromfpf128
    standards:
      - stdc
    return_type: float128
    arguments:
      - type: float128
      - type: int
      - type: unsigned int
    guard: LIBC_TYPES_HAS_FLOAT128
  - name: fromfpf16
    standards:
      - stdc
    return_type: _Float16
    arguments:
      - type: _Float16
      - type: int
      - type: unsigned int
    guard: LIBC_TYPES_HAS_FLOAT16
  - name: fromfpl
    standards:
      - stdc
    return_type: long double
    arguments:
      - type: long double
      - type: int
      - type: unsigned int
  - name: fromfpx
    standards:
      - stdc
    return_type: double
    arguments:
      - type: double
      - type: int
      - type: unsigned int
  - name: fromfpxf
    standards:
      - stdc
    return_type: float
    arguments:
      - type: float
      - type: int
      - type: unsigned int
  - name: fromfpxf128
    standards:
      - stdc
    return_type: float128
    arguments:
      - type: float128
      - type: int
      - type: unsigned int
    guard: LIBC_TYPES_HAS_FLOAT128
  - name: fromfpxf16
    standards:
      - stdc
    return_type: _Float16
    arguments:
      - type: _Float16
      - type: int
      - type: unsigned int
    guard: LIBC_TYPES_HAS_FLOAT16
  - name: fromfpxl
    standards:
      - stdc
    return_type: long double
    arguments:
      - type: long double
      - type: int
      - type: unsigned int
  - name: fsqrt
    standards:
      - stdc
    return_type: float
    arguments:
      - type: double
  - name: fsqrtl
    standards:
      - stdc
    return_type: float
    arguments:
      - type: long double
  - name: fsqrtf128
    standards:
      - llvm_libc_ext
    return_type: float
    arguments:
      - type: float128
    guard: LIBC_TYPES_HAS_FLOAT128
  - name: fsub
    standards:
      - stdc
    return_type: float
    arguments:
      - type: double
      - type: double
  - name: fsubf128
    standards:
      - llvm_libc_ext
    return_type: float
    arguments:
      - type: float128
      - type: float128
    guard: LIBC_TYPES_HAS_FLOAT128
  - name: fsubl
    standards:
      - stdc
    return_type: float
    arguments:
      - type: long double
      - type: long double
  - name: getpayload
    standards:
      - stdc
    return_type: double
    arguments:
      - type: double *
  - name: getpayloadf
    standards:
      - stdc
    return_type: float
    arguments:
      - type: float *
  - name: getpayloadf128
    standards:
      - stdc
    return_type: float128
    arguments:
      - type: float128 *
    guard: LIBC_TYPES_HAS_FLOAT128
  - name: getpayloadf16
    standards:
      - stdc
    return_type: _Float16
    arguments:
      - type: _Float16 *
    guard: LIBC_TYPES_HAS_FLOAT16
  - name: getpayloadl
    standards:
      - stdc
    return_type: long double
    arguments:
      - type: long double *
  - name: hypot
    standards:
      - stdc
    return_type: double
    arguments:
      - type: double
      - type: double
  - name: hypotf
    standards:
      - stdc
    return_type: float
    arguments:
      - type: float
      - type: float
  - name: ilogb
    standards:
      - stdc
    return_type: int
    arguments:
      - type: double
  - name: ilogbf
    standards:
      - stdc
    return_type: int
    arguments:
      - type: float
  - name: ilogbf128
    standards:
      - stdc
    return_type: int
    arguments:
      - type: float128
    guard: LIBC_TYPES_HAS_FLOAT128
  - name: ilogbf16
    standards:
      - stdc
    return_type: int
    arguments:
      - type: _Float16
    guard: LIBC_TYPES_HAS_FLOAT16
  - name: ilogbl
    standards:
      - stdc
    return_type: int
    arguments:
      - type: long double
  - name: isnan
    standards:
      - BSDExtensions
    return_type: int
    arguments:
      - type: double
  - name: isnanf
    standards:
      - BSDExtensions
    return_type: int
    arguments:
      - type: float
  - name: isnanl
    standards:
      - BSDExtensions
    return_type: int
    arguments:
      - type: long double
  - name: ldexp
    standards:
      - stdc
    return_type: double
    arguments:
      - type: double
      - type: int
  - name: ldexpf
    standards:
      - stdc
    return_type: float
    arguments:
      - type: float
      - type: int
  - name: ldexpf128
    standards:
      - stdc
    return_type: float128
    arguments:
      - type: float128
      - type: int
    guard: LIBC_TYPES_HAS_FLOAT128
  - name: ldexpf16
    standards:
      - stdc
    return_type: _Float16
    arguments:
      - type: _Float16
      - type: int
    guard: LIBC_TYPES_HAS_FLOAT16
  - name: ldexpl
    standards:
      - stdc
    return_type: long double
    arguments:
      - type: long double
      - type: int
  - name: lgamma
    standards:
      - stdc
    return_type: double
    arguments:
      - type: double
  - name: lgamma_r
    standards:
      - gnu
    return_type: double
    arguments:
      - type: double
      - type: int *
  - name: lgammaf
    standards:
      - stdc
    return_type: float
    arguments:
      - type: float
  - name: lgammaf_r
    standards:
      - gnu
    return_type: float
    arguments:
      - type: float
      - type: int *
  - name: lgammal
    standards:
      - stdc
    return_type: long double
    arguments:
      - type: long double
  - name: lgammal_r
    standards:
      - gnu
    return_type: long double
    arguments:
      - type: long double
      - type: int *
  - name: llogb
    standards:
      - stdc
    return_type: long
    arguments:
      - type: double
  - name: llogbf
    standards:
      - stdc
    return_type: long
    arguments:
      - type: float
  - name: llogbf128
    standards:
      - stdc
    return_type: long
    arguments:
      - type: float128
    guard: LIBC_TYPES_HAS_FLOAT128
  - name: llogbf16
    standards:
      - stdc
    return_type: long
    arguments:
      - type: _Float16
    guard: LIBC_TYPES_HAS_FLOAT16
  - name: llogbl
    standards:
      - stdc
    return_type: long
    arguments:
      - type: long double
  - name: llrint
    standards:
      - stdc
    return_type: long long
    arguments:
      - type: double
  - name: llrintf
    standards:
      - stdc
    return_type: long long
    arguments:
      - type: float
  - name: llrintf128
    standards:
      - stdc
    return_type: long long
    arguments:
      - type: float128
    guard: LIBC_TYPES_HAS_FLOAT128
  - name: llrintf16
    standards:
      - stdc
    return_type: long long
    arguments:
      - type: _Float16
    guard: LIBC_TYPES_HAS_FLOAT16
  - name: llrintl
    standards:
      - stdc
    return_type: long long
    arguments:
      - type: long double
  - name: llround
    standards:
      - stdc
    return_type: long long
    arguments:
      - type: double
  - name: llroundf
    standards:
      - stdc
    return_type: long long
    arguments:
      - type: float
  - name: llroundf128
    standards:
      - stdc
    return_type: long long
    arguments:
      - type: float128
    guard: LIBC_TYPES_HAS_FLOAT128
  - name: llroundf16
    standards:
      - stdc
    return_type: long long
    arguments:
      - type: _Float16
    guard: LIBC_TYPES_HAS_FLOAT16
  - name: llroundl
    standards:
      - stdc
    return_type: long long
    arguments:
      - type: long double
  - name: log
    standards:
      - stdc
    return_type: double
    arguments:
      - type: double
  - name: log10
    standards:
      - stdc
    return_type: double
    arguments:
      - type: double
  - name: log10f
    standards:
      - stdc
    return_type: float
    arguments:
      - type: float
  - name: log10f16
    standards:
      - stdc
    return_type: _Float16
    arguments:
      - type: _Float16
    guard: LIBC_TYPES_HAS_FLOAT16
  - name: log1p
    standards:
      - stdc
    return_type: double
    arguments:
      - type: double
  - name: log1pf
    standards:
      - stdc
    return_type: float
    arguments:
      - type: float
  - name: log2
    standards:
      - stdc
    return_type: double
    arguments:
      - type: double
  - name: log2f
    standards:
      - stdc
    return_type: float
    arguments:
      - type: float
  - name: log2f16
    standards:
      - stdc
    return_type: _Float16
    arguments:
      - type: _Float16
    guard: LIBC_TYPES_HAS_FLOAT16
  - name: logb
    standards:
      - stdc
    return_type: double
    arguments:
      - type: double
  - name: logbf
    standards:
      - stdc
    return_type: float
    arguments:
      - type: float
  - name: logbf128
    standards:
      - stdc
    return_type: float128
    arguments:
      - type: float128
    guard: LIBC_TYPES_HAS_FLOAT128
  - name: logbf16
    standards:
      - stdc
    return_type: _Float16
    arguments:
      - type: _Float16
    guard: LIBC_TYPES_HAS_FLOAT16
  - name: logbl
    standards:
      - stdc
    return_type: long double
    arguments:
      - type: long double
  - name: logf
    standards:
      - stdc
    return_type: float
    arguments:
      - type: float
  - name: logf16
    standards:
      - stdc
    return_type: _Float16
    arguments:
      - type: _Float16
    guard: LIBC_TYPES_HAS_FLOAT16
  - name: lrint
    standards:
      - stdc
    return_type: long
    arguments:
      - type: double
  - name: lrintf
    standards:
      - stdc
    return_type: long
    arguments:
      - type: float
  - name: lrintf128
    standards:
      - stdc
    return_type: long
    arguments:
      - type: float128
    guard: LIBC_TYPES_HAS_FLOAT128
  - name: lrintf16
    standards:
      - stdc
    return_type: long
    arguments:
      - type: _Float16
    guard: LIBC_TYPES_HAS_FLOAT16
  - name: lrintl
    standards:
      - stdc
    return_type: long
    arguments:
      - type: long double
  - name: lround
    standards:
      - stdc
    return_type: long
    arguments:
      - type: double
  - name: lroundf
    standards:
      - stdc
    return_type: long
    arguments:
      - type: float
  - name: lroundf128
    standards:
      - stdc
    return_type: long
    arguments:
      - type: float128
    guard: LIBC_TYPES_HAS_FLOAT128
  - name: lroundf16
    standards:
      - stdc
    return_type: long
    arguments:
      - type: _Float16
    guard: LIBC_TYPES_HAS_FLOAT16
  - name: lroundl
    standards:
      - stdc
    return_type: long
    arguments:
      - type: long double
  - name: modf
    standards:
      - stdc
    return_type: double
    arguments:
      - type: double
      - type: double *
  - name: modff
    standards:
      - stdc
    return_type: float
    arguments:
      - type: float
      - type: float *
  - name: modff128
    standards:
      - stdc
    return_type: float128
    arguments:
      - type: float128
      - type: float128 *
    guard: LIBC_TYPES_HAS_FLOAT128
  - name: modff16
    standards:
      - stdc
    return_type: _Float16
    arguments:
      - type: _Float16
      - type: _Float16 *
    guard: LIBC_TYPES_HAS_FLOAT16
  - name: modfl
    standards:
      - stdc
    return_type: long double
    arguments:
      - type: long double
      - type: long double *
  - name: nan
    standards:
      - stdc
    return_type: double
    arguments:
      - type: const char *
  - name: nanf
    standards:
      - stdc
    return_type: float
    arguments:
      - type: const char *
  - name: nanf128
    standards:
      - stdc
    return_type: float128
    arguments:
      - type: const char *
    guard: LIBC_TYPES_HAS_FLOAT128
  - name: nanf16
    standards:
      - stdc
    return_type: _Float16
    arguments:
      - type: const char *
    guard: LIBC_TYPES_HAS_FLOAT16
  - name: nanl
    standards:
      - stdc
    return_type: long double
    arguments:
      - type: const char *
  - name: nearbyint
    standards:
      - stdc
    return_type: double
    arguments:
      - type: double
  - name: nearbyintf
    standards:
      - stdc
    return_type: float
    arguments:
      - type: float
  - name: nearbyintf128
    standards:
      - stdc
    return_type: float128
    arguments:
      - type: float128
    guard: LIBC_TYPES_HAS_FLOAT128
  - name: nearbyintf16
    standards:
      - stdc
    return_type: _Float16
    arguments:
      - type: _Float16
    guard: LIBC_TYPES_HAS_FLOAT16
  - name: nearbyintl
    standards:
      - stdc
    return_type: long double
    arguments:
      - type: long double
  - name: nextafter
    standards:
      - stdc
    return_type: double
    arguments:
      - type: double
      - type: double
  - name: nextafterf
    standards:
      - stdc
    return_type: float
    arguments:
      - type: float
      - type: float
  - name: nextafterf128
    standards:
      - stdc
    return_type: float128
    arguments:
      - type: float128
      - type: float128
    guard: LIBC_TYPES_HAS_FLOAT128
  - name: nextafterf16
    standards:
      - stdc
    return_type: _Float16
    arguments:
      - type: _Float16
      - type: _Float16
    guard: LIBC_TYPES_HAS_FLOAT16
  - name: nextafterl
    standards:
      - stdc
    return_type: long double
    arguments:
      - type: long double
      - type: long double
  - name: nextdown
    standards:
      - stdc
    return_type: double
    arguments:
      - type: double
  - name: nextdownf
    standards:
      - stdc
    return_type: float
    arguments:
      - type: float
  - name: nextdownf128
    standards:
      - stdc
    return_type: float128
    arguments:
      - type: float128
    guard: LIBC_TYPES_HAS_FLOAT128
  - name: nextdownf16
    standards:
      - stdc
    return_type: _Float16
    arguments:
      - type: _Float16
    guard: LIBC_TYPES_HAS_FLOAT16
  - name: nextdownl
    standards:
      - stdc
    return_type: long double
    arguments:
      - type: long double
  - name: nexttoward
    standards:
      - stdc
    return_type: double
    arguments:
      - type: double
      - type: long double
  - name: nexttowardf
    standards:
      - stdc
    return_type: float
    arguments:
      - type: float
      - type: long double
  - name: nexttowardf16
    standards:
      - stdc
    return_type: _Float16
    arguments:
      - type: _Float16
      - type: _Float16
    guard: LIBC_TYPES_HAS_FLOAT16
  - name: nexttowardl
    standards:
      - stdc
    return_type: long double
    arguments:
      - type: long double
      - type: long double
  - name: nextup
    standards:
      - stdc
    return_type: double
    arguments:
      - type: double
  - name: nextupf
    standards:
      - stdc
    return_type: float
    arguments:
      - type: float
  - name: nextupf128
    standards:
      - stdc
    return_type: float128
    arguments:
      - type: float128
    guard: LIBC_TYPES_HAS_FLOAT128
  - name: nextupf16
    standards:
      - stdc
    return_type: _Float16
    arguments:
      - type: _Float16
    guard: LIBC_TYPES_HAS_FLOAT16
  - name: nextupl
    standards:
      - stdc
    return_type: long double
    arguments:
      - type: long double
  - name: pow
    standards:
      - stdc
    return_type: double
    arguments:
      - type: double
      - type: double
  - name: powf
    standards:
      - stdc
    return_type: float
    arguments:
      - type: float
      - type: float
  - name: powi
    standards: llvm_libc_ext
    return_type: double
    arguments:
      - type: double
      - type: int
  - name: powif
    standards: llvm_libc_ext
    return_type: float
    arguments:
      - type: float
      - type: int
  - name: remainder
    standards:
      - stdc
    return_type: double
    arguments:
      - type: double
      - type: double
  - name: remainderf
    standards:
      - stdc
    return_type: float
    arguments:
      - type: float
      - type: float
  - name: remainderf128
    standards:
      - stdc
    return_type: float128
    arguments:
      - type: float128
      - type: float128
    guard: LIBC_TYPES_HAS_FLOAT128
  - name: remainderf16
    standards:
      - stdc
    return_type: _Float16
    arguments:
      - type: _Float16
      - type: _Float16
    guard: LIBC_TYPES_HAS_FLOAT16
  - name: remainderl
    standards:
      - stdc
    return_type: long double
    arguments:
      - type: long double
      - type: long double
  - name: remquo
    standards:
      - stdc
    return_type: double
    arguments:
      - type: double
      - type: double
      - type: int *
  - name: remquof
    standards:
      - stdc
    return_type: float
    arguments:
      - type: float
      - type: float
      - type: int *
  - name: remquof128
    standards:
      - stdc
    return_type: float128
    arguments:
      - type: float128
      - type: float128
      - type: int *
    guard: LIBC_TYPES_HAS_FLOAT128
  - name: remquof16
    standards:
      - stdc
    return_type: _Float16
    arguments:
      - type: _Float16
      - type: _Float16
      - type: int *
    guard: LIBC_TYPES_HAS_FLOAT16
  - name: remquol
    standards:
      - stdc
    return_type: long double
    arguments:
      - type: long double
      - type: long double
      - type: int *
  - name: rint
    standards:
      - stdc
    return_type: double
    arguments:
      - type: double
  - name: rintf
    standards:
      - stdc
    return_type: float
    arguments:
      - type: float
  - name: rintf128
    standards:
      - stdc
    return_type: float128
    arguments:
      - type: float128
    guard: LIBC_TYPES_HAS_FLOAT128
  - name: rintf16
    standards:
      - stdc
    return_type: _Float16
    arguments:
      - type: _Float16
    guard: LIBC_TYPES_HAS_FLOAT16
  - name: rintl
    standards:
      - stdc
    return_type: long double
    arguments:
      - type: long double
  - name: round
    standards:
      - stdc
    return_type: double
    arguments:
      - type: double
  - name: roundeven
    standards:
      - stdc
    return_type: double
    arguments:
      - type: double
  - name: roundevenf
    standards:
      - stdc
    return_type: float
    arguments:
      - type: float
  - name: roundevenf128
    standards:
      - stdc
    return_type: float128
    arguments:
      - type: float128
    guard: LIBC_TYPES_HAS_FLOAT128
  - name: roundevenf16
    standards:
      - stdc
    return_type: _Float16
    arguments:
      - type: _Float16
    guard: LIBC_TYPES_HAS_FLOAT16
  - name: roundevenl
    standards:
      - stdc
    return_type: long double
    arguments:
      - type: long double
  - name: roundf
    standards:
      - stdc
    return_type: float
    arguments:
      - type: float
  - name: roundf128
    standards:
      - stdc
    return_type: float128
    arguments:
      - type: float128
    guard: LIBC_TYPES_HAS_FLOAT128
  - name: roundf16
    standards:
      - stdc
    return_type: _Float16
    arguments:
      - type: _Float16
    guard: LIBC_TYPES_HAS_FLOAT16
  - name: roundl
    standards:
      - stdc
    return_type: long double
    arguments:
      - type: long double
  - name: scalbln
    standards:
      - stdc
    return_type: double
    arguments:
      - type: double
      - type: long
  - name: scalblnf
    standards:
      - stdc
    return_type: float
    arguments:
      - type: float
      - type: long
  - name: scalblnf128
    standards:
      - stdc
    return_type: float128
    arguments:
      - type: float128
      - type: long
    guard: LIBC_TYPES_HAS_FLOAT128
  - name: scalblnf16
    standards:
      - stdc
    return_type: _Float16
    arguments:
      - type: _Float16
      - type: long
    guard: LIBC_TYPES_HAS_FLOAT16
  - name: scalblnf16
    standards:
      - stdc
    return_type: _Float16
    arguments:
      - type: _Float16
      - type: long
    guard: LIBC_TYPES_HAS_FLOAT16
  - name: scalblnl
    standards:
      - stdc
    return_type: long double
    arguments:
      - type: long double
      - type: long
  - name: scalbn
    standards:
      - stdc
    return_type: double
    arguments:
      - type: double
      - type: int
  - name: scalbnf
    standards:
      - stdc
    return_type: float
    arguments:
      - type: float
      - type: int
  - name: scalbnf128
    standards:
      - stdc
    return_type: float128
    arguments:
      - type: float128
      - type: int
    guard: LIBC_TYPES_HAS_FLOAT128
  - name: scalbnf16
    standards:
      - stdc
    return_type: _Float16
    arguments:
      - type: _Float16
      - type: int
    guard: LIBC_TYPES_HAS_FLOAT16
  - name: scalbnl
    standards:
      - stdc
    return_type: long double
    arguments:
      - type: long double
      - type: int
  - name: setpayload
    standards:
      - stdc
    return_type: int
    arguments:
      - type: double *
      - type: double
  - name: setpayloadf
    standards:
      - stdc
    return_type: int
    arguments:
      - type: float *
      - type: float
  - name: setpayloadf128
    standards:
      - stdc
    return_type: int
    arguments:
      - type: float128 *
      - type: float128
    guard: LIBC_TYPES_HAS_FLOAT128
  - name: setpayloadf16
    standards:
      - stdc
    return_type: int
    arguments:
      - type: _Float16 *
      - type: _Float16
    guard: LIBC_TYPES_HAS_FLOAT16
  - name: setpayloadl
    standards:
      - stdc
    return_type: int
    arguments:
      - type: long double *
      - type: long double
  - name: setpayloadsig
    standards:
      - stdc
    return_type: double
    arguments:
      - type: double *
      - type: double
  - name: setpayloadsigf
    standards:
      - stdc
    return_type: int
    arguments:
      - type: float *
      - type: float
  - name: setpayloadsigf128
    standards:
      - stdc
    return_type: int
    arguments:
      - type: float128 *
      - type: float128
    guard: LIBC_TYPES_HAS_FLOAT128
  - name: setpayloadsigf16
    standards:
      - stdc
    return_type: int
    arguments:
      - type: _Float16 *
      - type: _Float16
    guard: LIBC_TYPES_HAS_FLOAT16
  - name: setpayloadsigl
    standards:
      - stdc
    return_type: int
    arguments:
      - type: long double *
      - type: long double
  - name: sin
    standards:
      - stdc
    return_type: double
    arguments:
      - type: double
  - name: sincosf
    standards:
      - gnu
    return_type: void
    arguments:
      - type: float
      - type: float *
      - type: float *
  - name: sinf
    standards:
      - stdc
    return_type: float
    arguments:
      - type: float
  - name: sinhf
    standards:
      - stdc
    return_type: float
    arguments:
      - type: float
<<<<<<< HEAD
=======
  - name: sinhf16
    standards:
      - stdc
    return_type: _Float16
    arguments:
      - type: _Float16
    guard: LIBC_TYPES_HAS_FLOAT16
>>>>>>> f791cfc8
  - name: sinpif16
    standards:
      - stdc
    return_type: _Float16
    arguments:
      - type: _Float16
    guard: LIBC_TYPES_HAS_FLOAT16
  - name: sqrt
    standards:
      - stdc
    return_type: double
    arguments:
      - type: double
  - name: sqrtf
    standards:
      - stdc
    return_type: float
    arguments:
      - type: float
  - name: sqrtf128
    standards:
      - stdc
    return_type: float128
    arguments:
      - type: float128
    guard: LIBC_TYPES_HAS_FLOAT128
  - name: sqrtf16
    standards:
      - stdc
    return_type: _Float16
    arguments:
      - type: _Float16
    guard: LIBC_TYPES_HAS_FLOAT16
  - name: sqrtl
    standards:
      - stdc
    return_type: long double
    arguments:
      - type: long double
  - name: tan
    standards:
      - stdc
    return_type: double
    arguments:
      - type: double
  - name: tanf
    standards:
      - stdc
    return_type: float
    arguments:
      - type: float
  - name: tanhf
    standards:
      - stdc
    return_type: float
    arguments:
      - type: float
  - name: tanhf16
    standards:
      - stdc
    return_type: _Float16
    arguments:
      - type: _Float16
    guard: LIBC_TYPES_HAS_FLOAT16
  - name: tanpif16
    standards:
      - stdc
    return_type: _Float16
    arguments:
      - type: _Float16
    guard: LIBC_TYPES_HAS_FLOAT16
  - name: totalorder
    standards:
      - stdc
    return_type: int
    arguments:
      - type: const double *
      - type: const double *
  - name: totalorderf
    standards:
      - stdc
    return_type: int
    arguments:
      - type: const float *
      - type: const float *
  - name: totalorderf128
    standards:
      - stdc
    return_type: int
    arguments:
      - type: const float128 *
      - type: const float128 *
    guard: LIBC_TYPES_HAS_FLOAT128
  - name: totalorderf16
    standards:
      - stdc
    return_type: int
    arguments:
      - type: const _Float16 *
      - type: const _Float16 *
    guard: LIBC_TYPES_HAS_FLOAT16
  - name: totalorderl
    standards:
      - stdc
    return_type: int
    arguments:
      - type: const long double *
      - type: const long double *
  - name: totalordermag
    standards:
      - stdc
    return_type: int
    arguments:
      - type: const double *
      - type: const double *
  - name: totalordermagf
    standards:
      - stdc
    return_type: int
    arguments:
      - type: const float *
      - type: const float *
  - name: totalordermagl
    standards:
      - stdc
    return_type: int
    arguments:
      - type: const long double *
      - type: const long double *
  - name: totalordermagf128
    standards:
      - stdc
    return_type: int
    arguments:
      - type: const float128 *
      - type: const float128 *
    guard: LIBC_TYPES_HAS_FLOAT128
  - name: totalordermagf16
    standards:
      - stdc
    return_type: int
    arguments:
      - type: const _Float16 *
      - type: const _Float16 *
    guard: LIBC_TYPES_HAS_FLOAT16
  - name: trunc
    standards:
      - stdc
    return_type: double
    arguments:
      - type: double
  - name: truncf
    standards:
      - stdc
    return_type: float
    arguments:
      - type: float
  - name: truncf128
    standards:
      - stdc
    return_type: float128
    arguments:
      - type: float128
    guard: LIBC_TYPES_HAS_FLOAT128
  - name: truncf16
    standards:
      - stdc
    return_type: _Float16
    arguments:
      - type: _Float16
    guard: LIBC_TYPES_HAS_FLOAT16
  - name: truncl
    standards:
      - stdc
    return_type: long double
    arguments:
      - type: long double
  - name: ufromfp
    standards:
      - stdc
    return_type: double
    arguments:
      - type: double
      - type: int
      - type: unsigned int
  - name: ufromfpf
    standards:
      - stdc
    return_type: float
    arguments:
      - type: float
      - type: int
      - type: unsigned int
  - name: ufromfpf128
    standards:
      - stdc
    return_type: float128
    arguments:
      - type: float128
      - type: int
      - type: unsigned int
    guard: LIBC_TYPES_HAS_FLOAT128
  - name: ufromfpf16
    standards:
      - stdc
    return_type: _Float16
    arguments:
      - type: _Float16
      - type: int
      - type: unsigned int
    guard: LIBC_TYPES_HAS_FLOAT16
  - name: ufromfpl
    standards:
      - stdc
    return_type: long double
    arguments:
      - type: long double
      - type: int
      - type: unsigned int
  - name: ufromfpx
    standards:
      - stdc
    return_type: double
    arguments:
      - type: double
      - type: int
      - type: unsigned int
  - name: ufromfpxf
    standards:
      - stdc
    return_type: float
    arguments:
      - type: float
      - type: int
      - type: unsigned int
  - name: ufromfpxf128
    standards:
      - stdc
    return_type: float128
    arguments:
      - type: float128
      - type: int
      - type: unsigned int
    guard: LIBC_TYPES_HAS_FLOAT128
  - name: ufromfpxf16
    standards:
      - stdc
    return_type: _Float16
    arguments:
      - type: _Float16
      - type: int
      - type: unsigned int
    guard: LIBC_TYPES_HAS_FLOAT16
  - name: ufromfpxl
    standards:
      - stdc
    return_type: long double
    arguments:
      - type: long double
      - type: int
      - type: unsigned int<|MERGE_RESOLUTION|>--- conflicted
+++ resolved
@@ -2345,8 +2345,6 @@
     return_type: float
     arguments:
       - type: float
-<<<<<<< HEAD
-=======
   - name: sinhf16
     standards:
       - stdc
@@ -2354,7 +2352,6 @@
     arguments:
       - type: _Float16
     guard: LIBC_TYPES_HAS_FLOAT16
->>>>>>> f791cfc8
   - name: sinpif16
     standards:
       - stdc
