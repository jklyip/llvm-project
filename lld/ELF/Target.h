--- conflicted
+++ resolved
@@ -211,13 +211,8 @@
 void processArmCmseSymbols(Ctx &);
 
 template <class ELFT> uint32_t calcMipsEFlags(Ctx &);
-<<<<<<< HEAD
-uint8_t getMipsFpAbiFlag(uint8_t oldFlag, uint8_t newFlag,
-                         llvm::StringRef fileName);
-=======
 uint8_t getMipsFpAbiFlag(Ctx &, InputFile *file, uint8_t oldFlag,
                          uint8_t newFlag);
->>>>>>> ce7c17d5
 bool isMipsN32Abi(Ctx &, const InputFile &f);
 bool isMicroMips(Ctx &);
 bool isMipsR6(Ctx &);
@@ -251,13 +246,8 @@
 void mergeRISCVAttributesSections(Ctx &);
 void addArmInputSectionMappingSymbols(Ctx &);
 void addArmSyntheticSectionMappingSymbol(Defined *);
-<<<<<<< HEAD
-void sortArmMappingSymbols();
-void convertArmInstructionstoBE8(InputSection *sec, uint8_t *buf);
-=======
 void sortArmMappingSymbols(Ctx &);
 void convertArmInstructionstoBE8(Ctx &, InputSection *sec, uint8_t *buf);
->>>>>>> ce7c17d5
 void createTaggedSymbols(Ctx &);
 void initSymbolAnchors(Ctx &);
 
@@ -300,15 +290,9 @@
 inline void checkAlignment(Ctx &ctx, uint8_t *loc, uint64_t v, int n,
                            const Relocation &rel) {
   if ((v & (n - 1)) != 0)
-<<<<<<< HEAD
-    error(getErrorLoc(ctx, loc) + "improper alignment for relocation " +
-          lld::toString(rel.type) + ": 0x" + llvm::utohexstr(v) +
-          " is not aligned to " + Twine(n) + " bytes");
-=======
     Err(ctx) << getErrorLoc(ctx, loc) << "improper alignment for relocation "
              << rel.type << ": 0x" << llvm::utohexstr(v)
              << " is not aligned to " << n << " bytes";
->>>>>>> ce7c17d5
 }
 
 // Endianness-aware read/write.
