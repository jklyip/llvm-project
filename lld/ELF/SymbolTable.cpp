//===- SymbolTable.cpp ----------------------------------------------------===//
//
// Part of the LLVM Project, under the Apache License v2.0 with LLVM Exceptions.
// See https://llvm.org/LICENSE.txt for license information.
// SPDX-License-Identifier: Apache-2.0 WITH LLVM-exception
//
//===----------------------------------------------------------------------===//
//
// Symbol table is a bag of all known symbols. We put all symbols of
// all input files to the symbol table. The symbol table is basically
// a hash table with the logic to resolve symbol name conflicts using
// the symbol types.
//
//===----------------------------------------------------------------------===//

#include "SymbolTable.h"
#include "Config.h"
#include "InputFiles.h"
#include "Symbols.h"
#include "lld/Common/ErrorHandler.h"
#include "lld/Common/Memory.h"
#include "lld/Common/Strings.h"
#include "llvm/ADT/STLExtras.h"
#include "llvm/Demangle/Demangle.h"

using namespace llvm;
using namespace llvm::object;
using namespace llvm::ELF;
using namespace lld;
using namespace lld::elf;

void SymbolTable::wrap(Symbol *sym, Symbol *real, Symbol *wrap) {
  // Redirect __real_foo to the original foo and foo to the original __wrap_foo.
  int &idx1 = symMap[CachedHashStringRef(sym->getName())];
  int &idx2 = symMap[CachedHashStringRef(real->getName())];
  int &idx3 = symMap[CachedHashStringRef(wrap->getName())];

  idx2 = idx1;
  idx1 = idx3;

  // Propagate symbol usage information to the redirected symbols.
  if (sym->isUsedInRegularObj)
    wrap->isUsedInRegularObj = true;
  if (real->isUsedInRegularObj)
    sym->isUsedInRegularObj = true;
  else if (!sym->isDefined())
    // Now that all references to sym have been redirected to wrap, if there are
    // no references to real (which has been redirected to sym), we only need to
    // keep sym if it was defined, otherwise it's unused and can be dropped.
    sym->isUsedInRegularObj = false;

  // Now renaming is complete, and no one refers to real. We drop real from
  // .symtab and .dynsym. If real is undefined, it is important that we don't
  // leave it in .dynsym, because otherwise it might lead to an undefined symbol
  // error in a subsequent link. If real is defined, we could emit real as an
  // alias for sym, but that could degrade the user experience of some tools
  // that can print out only one symbol for each location: sym is a preferred
  // name than real, but they might print out real instead.
  memcpy(static_cast<void *>(real), sym, sizeof(SymbolUnion));
  real->isUsedInRegularObj = false;
}

// Find an existing symbol or create a new one.
Symbol *SymbolTable::insert(StringRef name) {
  // <name>@@<version> means the symbol is the default version. In that
  // case <name>@@<version> will be used to resolve references to <name>.
  //
  // Since this is a hot path, the following string search code is
  // optimized for speed. StringRef::find(char) is much faster than
  // StringRef::find(StringRef).
  StringRef stem = name;
  size_t pos = name.find('@');
  if (pos != StringRef::npos && pos + 1 < name.size() && name[pos + 1] == '@')
    stem = name.take_front(pos);

  auto p = symMap.insert({CachedHashStringRef(stem), (int)symVector.size()});
  if (!p.second) {
    Symbol *sym = symVector[p.first->second];
    if (stem.size() != name.size()) {
      sym->setName(name);
      sym->hasVersionSuffix = true;
    }
    return sym;
  }

  Symbol *sym = reinterpret_cast<Symbol *>(make<SymbolUnion>());
  symVector.push_back(sym);

  // *sym was not initialized by a constructor. Initialize all Symbol fields.
  memset(static_cast<void *>(sym), 0, sizeof(Symbol));
  sym->setName(name);
  sym->partition = 1;
  sym->versionId = VER_NDX_GLOBAL;
  if (pos != StringRef::npos)
    sym->hasVersionSuffix = true;
  return sym;
}

// This variant of addSymbol is used by BinaryFile::parse to check duplicate
// symbol errors.
Symbol *SymbolTable::addAndCheckDuplicate(Ctx &ctx, const Defined &newSym) {
  Symbol *sym = insert(newSym.getName());
  if (sym->isDefined())
    sym->checkDuplicate(ctx, newSym);
  sym->resolve(ctx, newSym);
  sym->isUsedInRegularObj = true;
  return sym;
}

Symbol *SymbolTable::find(StringRef name) {
  auto it = symMap.find(CachedHashStringRef(name));
  if (it == symMap.end())
    return nullptr;
  return symVector[it->second];
}

// A version script/dynamic list is only meaningful for a Defined symbol.
// A CommonSymbol will be converted to a Defined in replaceCommonSymbols().
// A lazy symbol may be made Defined if an LTO libcall extracts it.
static bool canBeVersioned(const Symbol &sym) {
  return sym.isDefined() || sym.isCommon() || sym.isLazy();
}

// Initialize demangledSyms with a map from demangled symbols to symbol
// objects. Used to handle "extern C++" directive in version scripts.
//
// The map will contain all demangled symbols. That can be very large,
// and in LLD we generally want to avoid do anything for each symbol.
// Then, why are we doing this? Here's why.
//
// Users can use "extern C++ {}" directive to match against demangled
// C++ symbols. For example, you can write a pattern such as
// "llvm::*::foo(int, ?)". Obviously, there's no way to handle this
// other than trying to match a pattern against all demangled symbols.
// So, if "extern C++" feature is used, we need to demangle all known
// symbols.
StringMap<SmallVector<Symbol *, 0>> &SymbolTable::getDemangledSyms() {
  if (!demangledSyms) {
    demangledSyms.emplace();
    std::string demangled;
    for (Symbol *sym : symVector)
      if (canBeVersioned(*sym)) {
        StringRef name = sym->getName();
        size_t pos = name.find('@');
        std::string substr;
        if (pos == std::string::npos)
          demangled = demangle(name);
        else if (pos + 1 == name.size() || name[pos + 1] == '@') {
          substr = name.substr(0, pos);
          demangled = demangle(substr);
        } else {
          substr = name.substr(0, pos);
          demangled = (demangle(substr) + name.substr(pos)).str();
        }
        (*demangledSyms)[demangled].push_back(sym);
      }
  }
  return *demangledSyms;
}

SmallVector<Symbol *, 0> SymbolTable::findByVersion(SymbolVersion ver) {
  if (ver.isExternCpp)
    return getDemangledSyms().lookup(ver.name);
  if (Symbol *sym = find(ver.name))
    if (canBeVersioned(*sym))
      return {sym};
  return {};
}

SmallVector<Symbol *, 0> SymbolTable::findAllByVersion(SymbolVersion ver,
                                                       bool includeNonDefault) {
  SmallVector<Symbol *, 0> res;
  SingleStringMatcher m(ver.name);
  auto check = [&](const Symbol &sym) -> bool {
    if (!includeNonDefault)
      return !sym.hasVersionSuffix;
    StringRef name = sym.getName();
    size_t pos = name.find('@');
    return !(pos + 1 < name.size() && name[pos + 1] == '@');
  };

  if (ver.isExternCpp) {
    for (auto &p : getDemangledSyms())
      if (m.match(p.first()))
        for (Symbol *sym : p.second)
          if (check(*sym))
            res.push_back(sym);
    return res;
  }

  for (Symbol *sym : symVector)
    if (canBeVersioned(*sym) && check(*sym) && m.match(sym->getName()))
      res.push_back(sym);
  return res;
}

void SymbolTable::handleDynamicList() {
  SmallVector<Symbol *, 0> syms;
  for (SymbolVersion &ver : ctx.arg.dynamicList) {
    if (ver.hasWildcard)
      syms = findAllByVersion(ver, /*includeNonDefault=*/true);
    else
      syms = findByVersion(ver);

    for (Symbol *sym : syms)
      sym->exportDynamic = sym->inDynamicList = true;
  }
}

// Set symbol versions to symbols. This function handles patterns containing no
// wildcard characters. Return false if no symbol definition matches ver.
bool SymbolTable::assignExactVersion(SymbolVersion ver, uint16_t versionId,
                                     StringRef versionName,
                                     bool includeNonDefault) {
  // Get a list of symbols which we need to assign the version to.
  SmallVector<Symbol *, 0> syms = findByVersion(ver);

  auto getName = [&ctx = ctx](uint16_t ver) -> std::string {
    if (ver == VER_NDX_LOCAL)
      return "VER_NDX_LOCAL";
    if (ver == VER_NDX_GLOBAL)
      return "VER_NDX_GLOBAL";
    return ("version '" + ctx.arg.versionDefinitions[ver].name + "'").str();
  };

  // Assign the version.
  for (Symbol *sym : syms) {
    // For a non-local versionId, skip symbols containing version info because
    // symbol versions specified by symbol names take precedence over version
    // scripts. See parseSymbolVersion(ctx).
    if (!includeNonDefault && versionId != VER_NDX_LOCAL &&
        sym->getName().contains('@'))
      continue;

    // If the version has not been assigned, assign versionId to the symbol.
    if (!sym->versionScriptAssigned) {
      sym->versionScriptAssigned = true;
      sym->versionId = versionId;
    }
    if (sym->versionId == versionId)
      continue;

    Warn(ctx) << "attempt to reassign symbol '" << ver.name << "' of "
              << getName(sym->versionId) << " to " << getName(versionId);
  }
  return !syms.empty();
}

void SymbolTable::assignWildcardVersion(SymbolVersion ver, uint16_t versionId,
                                        bool includeNonDefault) {
  // Exact matching takes precedence over fuzzy matching,
  // so we set a version to a symbol only if no version has been assigned
  // to the symbol. This behavior is compatible with GNU.
  for (Symbol *sym : findAllByVersion(ver, includeNonDefault))
    if (!sym->versionScriptAssigned) {
      sym->versionScriptAssigned = true;
      sym->versionId = versionId;
    }
}

// This function processes version scripts by updating the versionId
// member of symbols.
// If there's only one anonymous version definition in a version
// script file, the script does not actually define any symbol version,
// but just specifies symbols visibilities.
void SymbolTable::scanVersionScript() {
  SmallString<128> buf;
  // First, we assign versions to exact matching symbols,
  // i.e. version definitions not containing any glob meta-characters.
  for (VersionDefinition &v : ctx.arg.versionDefinitions) {
    auto assignExact = [&](SymbolVersion pat, uint16_t id, StringRef ver) {
      bool found =
          assignExactVersion(pat, id, ver, /*includeNonDefault=*/false);
      buf.clear();
      found |= assignExactVersion({(pat.name + "@" + v.name).toStringRef(buf),
                                   pat.isExternCpp, /*hasWildCard=*/false},
                                  id, ver, /*includeNonDefault=*/true);
      if (!found && !ctx.arg.undefinedVersion)
        Err(ctx) << "version script assignment of '" << ver << "' to symbol '"
                 << pat.name << "' failed: symbol not defined";
    };
    for (SymbolVersion &pat : v.nonLocalPatterns)
      if (!pat.hasWildcard)
        assignExact(pat, v.id, v.name);
    for (SymbolVersion pat : v.localPatterns)
      if (!pat.hasWildcard)
        assignExact(pat, VER_NDX_LOCAL, "local");
  }

  // Next, assign versions to wildcards that are not "*". Note that because the
  // last match takes precedence over previous matches, we iterate over the
  // definitions in the reverse order.
  auto assignWildcard = [&](SymbolVersion pat, uint16_t id, StringRef ver) {
    assignWildcardVersion(pat, id, /*includeNonDefault=*/false);
    buf.clear();
    assignWildcardVersion({(pat.name + "@" + ver).toStringRef(buf),
                           pat.isExternCpp, /*hasWildCard=*/true},
                          id,
                          /*includeNonDefault=*/true);
  };
  for (VersionDefinition &v : llvm::reverse(ctx.arg.versionDefinitions)) {
    for (SymbolVersion &pat : v.nonLocalPatterns)
      if (pat.hasWildcard && pat.name != "*")
        assignWildcard(pat, v.id, v.name);
    for (SymbolVersion &pat : v.localPatterns)
      if (pat.hasWildcard && pat.name != "*")
        assignWildcard(pat, VER_NDX_LOCAL, v.name);
  }

  // Then, assign versions to "*". In GNU linkers they have lower priority than
  // other wildcards.
  bool globalAsteriskFound = false;
  bool localAsteriskFound = false;
  bool asteriskReported = false;
  auto assignAsterisk = [&](SymbolVersion &pat, VersionDefinition *ver,
                            bool isLocal) {
    // Avoid issuing a warning if both '--retain-symbol-file' and a version
    // script with `global: *` are used.
    //
    // '--retain-symbol-file' adds a "*" pattern to
    // 'config->versionDefinitions[VER_NDX_LOCAL].nonLocalPatterns', see
    // 'readConfigs()' in 'Driver.cpp'. Note that it is not '.localPatterns',
    // and may seem counterintuitive, but still works as expected. Here we can
    // exploit that and skip analyzing the pattern added for this option.
    if (!asteriskReported && (isLocal || ver->id > VER_NDX_LOCAL)) {
      if ((isLocal && globalAsteriskFound) ||
          (!isLocal && localAsteriskFound)) {
<<<<<<< HEAD
        warn("wildcard pattern '*' is used for both 'local' and 'global' "
             "scopes in version script");
        asteriskReported = true;
      } else if (!isLocal && globalAsteriskFound) {
        warn("wildcard pattern '*' is used for multiple version definitions in "
             "version script");
=======
        Warn(ctx)
            << "wildcard pattern '*' is used for both 'local' and 'global' "
               "scopes in version script";
        asteriskReported = true;
      } else if (!isLocal && globalAsteriskFound) {
        Warn(ctx) << "wildcard pattern '*' is used for multiple version "
                     "definitions in "
                     "version script";
>>>>>>> ce7c17d5
        asteriskReported = true;
      } else {
        localAsteriskFound = isLocal;
        globalAsteriskFound = !isLocal;
      }
    }
    assignWildcard(pat, isLocal ? (uint16_t)VER_NDX_LOCAL : ver->id, ver->name);
  };
  for (VersionDefinition &v : llvm::reverse(ctx.arg.versionDefinitions)) {
    for (SymbolVersion &pat : v.nonLocalPatterns)
      if (pat.hasWildcard && pat.name == "*")
        assignAsterisk(pat, &v, false);
    for (SymbolVersion &pat : v.localPatterns)
      if (pat.hasWildcard && pat.name == "*")
        assignAsterisk(pat, &v, true);
  }

<<<<<<< HEAD
  // Symbol themselves might know their versions because symbols
  // can contain versions in the form of <name>@<version>.
  // Let them parse and update their names to exclude version suffix.
  for (Symbol *sym : symVector)
    if (sym->hasVersionSuffix)
      sym->parseSymbolVersion(ctx);

=======
>>>>>>> ce7c17d5
  // isPreemptible is false at this point. To correctly compute the binding of a
  // Defined (which is used by includeInDynsym(ctx)), we need to know if it is
  // VER_NDX_LOCAL or not. Compute symbol versions before handling
  // --dynamic-list.
  handleDynamicList();
}

Symbol *SymbolTable::addUnusedUndefined(StringRef name, uint8_t binding) {
  return addSymbol(Undefined{ctx.internalFile, name, binding, STV_DEFAULT, 0});
}<|MERGE_RESOLUTION|>--- conflicted
+++ resolved
@@ -325,14 +325,6 @@
     if (!asteriskReported && (isLocal || ver->id > VER_NDX_LOCAL)) {
       if ((isLocal && globalAsteriskFound) ||
           (!isLocal && localAsteriskFound)) {
-<<<<<<< HEAD
-        warn("wildcard pattern '*' is used for both 'local' and 'global' "
-             "scopes in version script");
-        asteriskReported = true;
-      } else if (!isLocal && globalAsteriskFound) {
-        warn("wildcard pattern '*' is used for multiple version definitions in "
-             "version script");
-=======
         Warn(ctx)
             << "wildcard pattern '*' is used for both 'local' and 'global' "
                "scopes in version script";
@@ -341,7 +333,6 @@
         Warn(ctx) << "wildcard pattern '*' is used for multiple version "
                      "definitions in "
                      "version script";
->>>>>>> ce7c17d5
         asteriskReported = true;
       } else {
         localAsteriskFound = isLocal;
@@ -359,16 +350,6 @@
         assignAsterisk(pat, &v, true);
   }
 
-<<<<<<< HEAD
-  // Symbol themselves might know their versions because symbols
-  // can contain versions in the form of <name>@<version>.
-  // Let them parse and update their names to exclude version suffix.
-  for (Symbol *sym : symVector)
-    if (sym->hasVersionSuffix)
-      sym->parseSymbolVersion(ctx);
-
-=======
->>>>>>> ce7c17d5
   // isPreemptible is false at this point. To correctly compute the binding of a
   // Defined (which is used by includeInDynsym(ctx)), we need to know if it is
   // VER_NDX_LOCAL or not. Compute symbol versions before handling
