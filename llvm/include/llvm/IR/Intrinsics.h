--- conflicted
+++ resolved
@@ -102,8 +102,6 @@
   inline Function *getDeclaration(Module *M, ID id, ArrayRef<Type *> Tys = {}) {
     return getOrInsertDeclaration(M, id, Tys);
   }
-<<<<<<< HEAD
-=======
 
   /// Look up the Function declaration of the intrinsic \p id in the Module
   /// \p M and return it if it exists. Otherwise, return nullptr. This version
@@ -114,7 +112,6 @@
   Function *getDeclarationIfExists(Module *M, ID id, ArrayRef<Type *> Tys,
                                    FunctionType *FT = nullptr);
 
->>>>>>> f791cfc8
   /// Looks up Name in NameTable via binary search. NameTable must be sorted
   /// and all entries must start with "llvm.".  If NameTable contains an exact
   /// match for Name or a prefix of Name followed by a dot, its index in
