//===- llvm/Analysis/ScalarEvolution.h - Scalar Evolution -------*- C++ -*-===//
//
// Part of the LLVM Project, under the Apache License v2.0 with LLVM Exceptions.
// See https://llvm.org/LICENSE.txt for license information.
// SPDX-License-Identifier: Apache-2.0 WITH LLVM-exception
//
//===----------------------------------------------------------------------===//
//
// The ScalarEvolution class is an LLVM pass which can be used to analyze and
// categorize scalar expressions in loops.  It specializes in recognizing
// general induction variables, representing them with the abstract and opaque
// SCEV class.  Given this analysis, trip counts of loops and other important
// properties can be obtained.
//
// This analysis is primarily useful for induction variable substitution and
// strength reduction.
//
//===----------------------------------------------------------------------===//

#ifndef LLVM_ANALYSIS_SCALAREVOLUTION_H
#define LLVM_ANALYSIS_SCALAREVOLUTION_H

#include "llvm/ADT/APInt.h"
#include "llvm/ADT/ArrayRef.h"
#include "llvm/ADT/DenseMap.h"
#include "llvm/ADT/DenseMapInfo.h"
#include "llvm/ADT/FoldingSet.h"
#include "llvm/ADT/PointerIntPair.h"
#include "llvm/ADT/SetVector.h"
#include "llvm/ADT/SmallPtrSet.h"
#include "llvm/ADT/SmallVector.h"
#include "llvm/IR/ConstantRange.h"
#include "llvm/IR/Instructions.h"
#include "llvm/IR/PassManager.h"
#include "llvm/IR/ValueHandle.h"
#include "llvm/IR/ValueMap.h"
#include "llvm/Pass.h"
#include <cassert>
#include <cstdint>
#include <memory>
#include <optional>
#include <utility>

namespace llvm {

class OverflowingBinaryOperator;
class AssumptionCache;
class BasicBlock;
class Constant;
class ConstantInt;
class DataLayout;
class DominatorTree;
class GEPOperator;
class LLVMContext;
class Loop;
class LoopInfo;
class raw_ostream;
class ScalarEvolution;
class SCEVAddRecExpr;
class SCEVUnknown;
class StructType;
class TargetLibraryInfo;
class Type;
enum SCEVTypes : unsigned short;

extern bool VerifySCEV;

/// This class represents an analyzed expression in the program.  These are
/// opaque objects that the client is not allowed to do much with directly.
///
class SCEV : public FoldingSetNode {
  friend struct FoldingSetTrait<SCEV>;

  /// A reference to an Interned FoldingSetNodeID for this node.  The
  /// ScalarEvolution's BumpPtrAllocator holds the data.
  FoldingSetNodeIDRef FastID;

  // The SCEV baseclass this node corresponds to
  const SCEVTypes SCEVType;

protected:
  // Estimated complexity of this node's expression tree size.
  const unsigned short ExpressionSize;

  /// This field is initialized to zero and may be used in subclasses to store
  /// miscellaneous information.
  unsigned short SubclassData = 0;

public:
  /// NoWrapFlags are bitfield indices into SubclassData.
  ///
  /// Add and Mul expressions may have no-unsigned-wrap <NUW> or
  /// no-signed-wrap <NSW> properties, which are derived from the IR
  /// operator. NSW is a misnomer that we use to mean no signed overflow or
  /// underflow.
  ///
  /// AddRec expressions may have a no-self-wraparound <NW> property if, in
  /// the integer domain, abs(step) * max-iteration(loop) <=
  /// unsigned-max(bitwidth).  This means that the recurrence will never reach
  /// its start value if the step is non-zero.  Computing the same value on
  /// each iteration is not considered wrapping, and recurrences with step = 0
  /// are trivially <NW>.  <NW> is independent of the sign of step and the
  /// value the add recurrence starts with.
  ///
  /// Note that NUW and NSW are also valid properties of a recurrence, and
  /// either implies NW. For convenience, NW will be set for a recurrence
  /// whenever either NUW or NSW are set.
  ///
  /// We require that the flag on a SCEV apply to the entire scope in which
  /// that SCEV is defined.  A SCEV's scope is set of locations dominated by
  /// a defining location, which is in turn described by the following rules:
  /// * A SCEVUnknown is at the point of definition of the Value.
  /// * A SCEVConstant is defined at all points.
  /// * A SCEVAddRec is defined starting with the header of the associated
  ///   loop.
  /// * All other SCEVs are defined at the earlest point all operands are
  ///   defined.
  ///
  /// The above rules describe a maximally hoisted form (without regards to
  /// potential control dependence).  A SCEV is defined anywhere a
  /// corresponding instruction could be defined in said maximally hoisted
  /// form.  Note that SCEVUDivExpr (currently the only expression type which
  /// can trap) can be defined per these rules in regions where it would trap
  /// at runtime.  A SCEV being defined does not require the existence of any
  /// instruction within the defined scope.
  enum NoWrapFlags {
    FlagAnyWrap = 0,    // No guarantee.
    FlagNW = (1 << 0),  // No self-wrap.
    FlagNUW = (1 << 1), // No unsigned wrap.
    FlagNSW = (1 << 2), // No signed wrap.
    NoWrapMask = (1 << 3) - 1
  };

  explicit SCEV(const FoldingSetNodeIDRef ID, SCEVTypes SCEVTy,
                unsigned short ExpressionSize)
      : FastID(ID), SCEVType(SCEVTy), ExpressionSize(ExpressionSize) {}
  SCEV(const SCEV &) = delete;
  SCEV &operator=(const SCEV &) = delete;

  SCEVTypes getSCEVType() const { return SCEVType; }

  /// Return the LLVM type of this SCEV expression.
  Type *getType() const;

  /// Return operands of this SCEV expression.
  ArrayRef<const SCEV *> operands() const;

  /// Return true if the expression is a constant zero.
  bool isZero() const;

  /// Return true if the expression is a constant one.
  bool isOne() const;

  /// Return true if the expression is a constant all-ones value.
  bool isAllOnesValue() const;

  /// Return true if the specified scev is negated, but not a constant.
  bool isNonConstantNegative() const;

  // Returns estimated size of the mathematical expression represented by this
  // SCEV. The rules of its calculation are following:
  // 1) Size of a SCEV without operands (like constants and SCEVUnknown) is 1;
  // 2) Size SCEV with operands Op1, Op2, ..., OpN is calculated by formula:
  //    (1 + Size(Op1) + ... + Size(OpN)).
  // This value gives us an estimation of time we need to traverse through this
  // SCEV and all its operands recursively. We may use it to avoid performing
  // heavy transformations on SCEVs of excessive size for sake of saving the
  // compilation time.
  unsigned short getExpressionSize() const {
    return ExpressionSize;
  }

  /// Print out the internal representation of this scalar to the specified
  /// stream.  This should really only be used for debugging purposes.
  void print(raw_ostream &OS) const;

  /// This method is used for debugging.
  void dump() const;
};

// Specialize FoldingSetTrait for SCEV to avoid needing to compute
// temporary FoldingSetNodeID values.
template <> struct FoldingSetTrait<SCEV> : DefaultFoldingSetTrait<SCEV> {
  static void Profile(const SCEV &X, FoldingSetNodeID &ID) { ID = X.FastID; }

  static bool Equals(const SCEV &X, const FoldingSetNodeID &ID, unsigned IDHash,
                     FoldingSetNodeID &TempID) {
    return ID == X.FastID;
  }

  static unsigned ComputeHash(const SCEV &X, FoldingSetNodeID &TempID) {
    return X.FastID.ComputeHash();
  }
};

inline raw_ostream &operator<<(raw_ostream &OS, const SCEV &S) {
  S.print(OS);
  return OS;
}

/// An object of this class is returned by queries that could not be answered.
/// For example, if you ask for the number of iterations of a linked-list
/// traversal loop, you will get one of these.  None of the standard SCEV
/// operations are valid on this class, it is just a marker.
struct SCEVCouldNotCompute : public SCEV {
  SCEVCouldNotCompute();

  /// Methods for support type inquiry through isa, cast, and dyn_cast:
  static bool classof(const SCEV *S);
};

/// This class represents an assumption made using SCEV expressions which can
/// be checked at run-time.
class SCEVPredicate : public FoldingSetNode {
  friend struct FoldingSetTrait<SCEVPredicate>;

  /// A reference to an Interned FoldingSetNodeID for this node.  The
  /// ScalarEvolution's BumpPtrAllocator holds the data.
  FoldingSetNodeIDRef FastID;

public:
  enum SCEVPredicateKind { P_Union, P_Compare, P_Wrap };

protected:
  SCEVPredicateKind Kind;
  ~SCEVPredicate() = default;
  SCEVPredicate(const SCEVPredicate &) = default;
  SCEVPredicate &operator=(const SCEVPredicate &) = default;

public:
  SCEVPredicate(const FoldingSetNodeIDRef ID, SCEVPredicateKind Kind);

  SCEVPredicateKind getKind() const { return Kind; }

  /// Returns the estimated complexity of this predicate.  This is roughly
  /// measured in the number of run-time checks required.
  virtual unsigned getComplexity() const { return 1; }

  /// Returns true if the predicate is always true. This means that no
  /// assumptions were made and nothing needs to be checked at run-time.
  virtual bool isAlwaysTrue() const = 0;

  /// Returns true if this predicate implies \p N.
  virtual bool implies(const SCEVPredicate *N, ScalarEvolution &SE) const = 0;

  /// Prints a textual representation of this predicate with an indentation of
  /// \p Depth.
  virtual void print(raw_ostream &OS, unsigned Depth = 0) const = 0;
};

inline raw_ostream &operator<<(raw_ostream &OS, const SCEVPredicate &P) {
  P.print(OS);
  return OS;
}

// Specialize FoldingSetTrait for SCEVPredicate to avoid needing to compute
// temporary FoldingSetNodeID values.
template <>
struct FoldingSetTrait<SCEVPredicate> : DefaultFoldingSetTrait<SCEVPredicate> {
  static void Profile(const SCEVPredicate &X, FoldingSetNodeID &ID) {
    ID = X.FastID;
  }

  static bool Equals(const SCEVPredicate &X, const FoldingSetNodeID &ID,
                     unsigned IDHash, FoldingSetNodeID &TempID) {
    return ID == X.FastID;
  }

  static unsigned ComputeHash(const SCEVPredicate &X,
                              FoldingSetNodeID &TempID) {
    return X.FastID.ComputeHash();
  }
};

/// This class represents an assumption that the expression LHS Pred RHS
/// evaluates to true, and this can be checked at run-time.
class SCEVComparePredicate final : public SCEVPredicate {
  /// We assume that LHS Pred RHS is true.
  const ICmpInst::Predicate Pred;
  const SCEV *LHS;
  const SCEV *RHS;

public:
  SCEVComparePredicate(const FoldingSetNodeIDRef ID,
                       const ICmpInst::Predicate Pred,
                       const SCEV *LHS, const SCEV *RHS);

  /// Implementation of the SCEVPredicate interface
  bool implies(const SCEVPredicate *N, ScalarEvolution &SE) const override;
  void print(raw_ostream &OS, unsigned Depth = 0) const override;
  bool isAlwaysTrue() const override;

  ICmpInst::Predicate getPredicate() const { return Pred; }

  /// Returns the left hand side of the predicate.
  const SCEV *getLHS() const { return LHS; }

  /// Returns the right hand side of the predicate.
  const SCEV *getRHS() const { return RHS; }

  /// Methods for support type inquiry through isa, cast, and dyn_cast:
  static bool classof(const SCEVPredicate *P) {
    return P->getKind() == P_Compare;
  }
};

/// This class represents an assumption made on an AddRec expression. Given an
/// affine AddRec expression {a,+,b}, we assume that it has the nssw or nusw
/// flags (defined below) in the first X iterations of the loop, where X is a
/// SCEV expression returned by getPredicatedBackedgeTakenCount).
///
/// Note that this does not imply that X is equal to the backedge taken
/// count. This means that if we have a nusw predicate for i32 {0,+,1} with a
/// predicated backedge taken count of X, we only guarantee that {0,+,1} has
/// nusw in the first X iterations. {0,+,1} may still wrap in the loop if we
/// have more than X iterations.
class SCEVWrapPredicate final : public SCEVPredicate {
public:
  /// Similar to SCEV::NoWrapFlags, but with slightly different semantics
  /// for FlagNUSW. The increment is considered to be signed, and a + b
  /// (where b is the increment) is considered to wrap if:
  ///    zext(a + b) != zext(a) + sext(b)
  ///
  /// If Signed is a function that takes an n-bit tuple and maps to the
  /// integer domain as the tuples value interpreted as twos complement,
  /// and Unsigned a function that takes an n-bit tuple and maps to the
  /// integer domain as the base two value of input tuple, then a + b
  /// has IncrementNUSW iff:
  ///
  /// 0 <= Unsigned(a) + Signed(b) < 2^n
  ///
  /// The IncrementNSSW flag has identical semantics with SCEV::FlagNSW.
  ///
  /// Note that the IncrementNUSW flag is not commutative: if base + inc
  /// has IncrementNUSW, then inc + base doesn't neccessarily have this
  /// property. The reason for this is that this is used for sign/zero
  /// extending affine AddRec SCEV expressions when a SCEVWrapPredicate is
  /// assumed. A {base,+,inc} expression is already non-commutative with
  /// regards to base and inc, since it is interpreted as:
  ///     (((base + inc) + inc) + inc) ...
  enum IncrementWrapFlags {
    IncrementAnyWrap = 0,     // No guarantee.
    IncrementNUSW = (1 << 0), // No unsigned with signed increment wrap.
    IncrementNSSW = (1 << 1), // No signed with signed increment wrap
                              // (equivalent with SCEV::NSW)
    IncrementNoWrapMask = (1 << 2) - 1
  };

  /// Convenient IncrementWrapFlags manipulation methods.
  [[nodiscard]] static SCEVWrapPredicate::IncrementWrapFlags
  clearFlags(SCEVWrapPredicate::IncrementWrapFlags Flags,
             SCEVWrapPredicate::IncrementWrapFlags OffFlags) {
    assert((Flags & IncrementNoWrapMask) == Flags && "Invalid flags value!");
    assert((OffFlags & IncrementNoWrapMask) == OffFlags &&
           "Invalid flags value!");
    return (SCEVWrapPredicate::IncrementWrapFlags)(Flags & ~OffFlags);
  }

  [[nodiscard]] static SCEVWrapPredicate::IncrementWrapFlags
  maskFlags(SCEVWrapPredicate::IncrementWrapFlags Flags, int Mask) {
    assert((Flags & IncrementNoWrapMask) == Flags && "Invalid flags value!");
    assert((Mask & IncrementNoWrapMask) == Mask && "Invalid mask value!");

    return (SCEVWrapPredicate::IncrementWrapFlags)(Flags & Mask);
  }

  [[nodiscard]] static SCEVWrapPredicate::IncrementWrapFlags
  setFlags(SCEVWrapPredicate::IncrementWrapFlags Flags,
           SCEVWrapPredicate::IncrementWrapFlags OnFlags) {
    assert((Flags & IncrementNoWrapMask) == Flags && "Invalid flags value!");
    assert((OnFlags & IncrementNoWrapMask) == OnFlags &&
           "Invalid flags value!");

    return (SCEVWrapPredicate::IncrementWrapFlags)(Flags | OnFlags);
  }

  /// Returns the set of SCEVWrapPredicate no wrap flags implied by a
  /// SCEVAddRecExpr.
  [[nodiscard]] static SCEVWrapPredicate::IncrementWrapFlags
  getImpliedFlags(const SCEVAddRecExpr *AR, ScalarEvolution &SE);

private:
  const SCEVAddRecExpr *AR;
  IncrementWrapFlags Flags;

public:
  explicit SCEVWrapPredicate(const FoldingSetNodeIDRef ID,
                             const SCEVAddRecExpr *AR,
                             IncrementWrapFlags Flags);

  /// Returns the set assumed no overflow flags.
  IncrementWrapFlags getFlags() const { return Flags; }

  /// Implementation of the SCEVPredicate interface
  const SCEVAddRecExpr *getExpr() const;
  bool implies(const SCEVPredicate *N, ScalarEvolution &SE) const override;
  void print(raw_ostream &OS, unsigned Depth = 0) const override;
  bool isAlwaysTrue() const override;

  /// Methods for support type inquiry through isa, cast, and dyn_cast:
  static bool classof(const SCEVPredicate *P) {
    return P->getKind() == P_Wrap;
  }
};

/// This class represents a composition of other SCEV predicates, and is the
/// class that most clients will interact with.  This is equivalent to a
/// logical "AND" of all the predicates in the union.
///
/// NB! Unlike other SCEVPredicate sub-classes this class does not live in the
/// ScalarEvolution::Preds folding set.  This is why the \c add function is sound.
class SCEVUnionPredicate final : public SCEVPredicate {
private:
  using PredicateMap =
      DenseMap<const SCEV *, SmallVector<const SCEVPredicate *, 4>>;

  /// Vector with references to all predicates in this union.
  SmallVector<const SCEVPredicate *, 16> Preds;

  /// Adds a predicate to this union.
  void add(const SCEVPredicate *N, ScalarEvolution &SE);

public:
  SCEVUnionPredicate(ArrayRef<const SCEVPredicate *> Preds,
                     ScalarEvolution &SE);

  ArrayRef<const SCEVPredicate *> getPredicates() const { return Preds; }

  /// Implementation of the SCEVPredicate interface
  bool isAlwaysTrue() const override;
  bool implies(const SCEVPredicate *N, ScalarEvolution &SE) const override;
  void print(raw_ostream &OS, unsigned Depth) const override;

  /// We estimate the complexity of a union predicate as the size number of
  /// predicates in the union.
  unsigned getComplexity() const override { return Preds.size(); }

  /// Methods for support type inquiry through isa, cast, and dyn_cast:
  static bool classof(const SCEVPredicate *P) {
    return P->getKind() == P_Union;
  }
};

/// The main scalar evolution driver. Because client code (intentionally)
/// can't do much with the SCEV objects directly, they must ask this class
/// for services.
class ScalarEvolution {
  friend class ScalarEvolutionsTest;

public:
  /// An enum describing the relationship between a SCEV and a loop.
  enum LoopDisposition {
    LoopVariant,   ///< The SCEV is loop-variant (unknown).
    LoopInvariant, ///< The SCEV is loop-invariant.
    LoopComputable ///< The SCEV varies predictably with the loop.
  };

  /// An enum describing the relationship between a SCEV and a basic block.
  enum BlockDisposition {
    DoesNotDominateBlock,  ///< The SCEV does not dominate the block.
    DominatesBlock,        ///< The SCEV dominates the block.
    ProperlyDominatesBlock ///< The SCEV properly dominates the block.
  };

  /// Convenient NoWrapFlags manipulation that hides enum casts and is
  /// visible in the ScalarEvolution name space.
  [[nodiscard]] static SCEV::NoWrapFlags maskFlags(SCEV::NoWrapFlags Flags,
                                                   int Mask) {
    return (SCEV::NoWrapFlags)(Flags & Mask);
  }
  [[nodiscard]] static SCEV::NoWrapFlags setFlags(SCEV::NoWrapFlags Flags,
                                                  SCEV::NoWrapFlags OnFlags) {
    return (SCEV::NoWrapFlags)(Flags | OnFlags);
  }
  [[nodiscard]] static SCEV::NoWrapFlags
  clearFlags(SCEV::NoWrapFlags Flags, SCEV::NoWrapFlags OffFlags) {
    return (SCEV::NoWrapFlags)(Flags & ~OffFlags);
  }
  [[nodiscard]] static bool hasFlags(SCEV::NoWrapFlags Flags,
                                     SCEV::NoWrapFlags TestFlags) {
    return TestFlags == maskFlags(Flags, TestFlags);
  };

  ScalarEvolution(Function &F, TargetLibraryInfo &TLI, AssumptionCache &AC,
                  DominatorTree &DT, LoopInfo &LI);
  ScalarEvolution(ScalarEvolution &&Arg);
  ~ScalarEvolution();

  LLVMContext &getContext() const { return F.getContext(); }

  /// Test if values of the given type are analyzable within the SCEV
  /// framework. This primarily includes integer types, and it can optionally
  /// include pointer types if the ScalarEvolution class has access to
  /// target-specific information.
  bool isSCEVable(Type *Ty) const;

  /// Return the size in bits of the specified type, for which isSCEVable must
  /// return true.
  uint64_t getTypeSizeInBits(Type *Ty) const;

  /// Return a type with the same bitwidth as the given type and which
  /// represents how SCEV will treat the given type, for which isSCEVable must
  /// return true. For pointer types, this is the pointer-sized integer type.
  Type *getEffectiveSCEVType(Type *Ty) const;

  // Returns a wider type among {Ty1, Ty2}.
  Type *getWiderType(Type *Ty1, Type *Ty2) const;

  /// Return true if there exists a point in the program at which both
  /// A and B could be operands to the same instruction.
  /// SCEV expressions are generally assumed to correspond to instructions
  /// which could exists in IR.  In general, this requires that there exists
  /// a use point in the program where all operands dominate the use.
  ///
  /// Example:
  /// loop {
  ///   if
  ///     loop { v1 = load @global1; }
  ///   else
  ///     loop { v2 = load @global2; }
  /// }
  /// No SCEV with operand V1, and v2 can exist in this program.
  bool instructionCouldExistWithOperands(const SCEV *A, const SCEV *B);

  /// Return true if the SCEV is a scAddRecExpr or it contains
  /// scAddRecExpr. The result will be cached in HasRecMap.
  bool containsAddRecurrence(const SCEV *S);

  /// Is operation \p BinOp between \p LHS and \p RHS provably does not have
  /// a signed/unsigned overflow (\p Signed)? If \p CtxI is specified, the
  /// no-overflow fact should be true in the context of this instruction.
  bool willNotOverflow(Instruction::BinaryOps BinOp, bool Signed,
                       const SCEV *LHS, const SCEV *RHS,
                       const Instruction *CtxI = nullptr);

  /// Parse NSW/NUW flags from add/sub/mul IR binary operation \p Op into
  /// SCEV no-wrap flags, and deduce flag[s] that aren't known yet.
  /// Does not mutate the original instruction. Returns std::nullopt if it could
  /// not deduce more precise flags than the instruction already has, otherwise
  /// returns proven flags.
  std::optional<SCEV::NoWrapFlags>
  getStrengthenedNoWrapFlagsFromBinOp(const OverflowingBinaryOperator *OBO);

  /// Notify this ScalarEvolution that \p User directly uses SCEVs in \p Ops.
  void registerUser(const SCEV *User, ArrayRef<const SCEV *> Ops);

  /// Return true if the SCEV expression contains an undef value.
  bool containsUndefs(const SCEV *S) const;

  /// Return true if the SCEV expression contains a Value that has been
  /// optimised out and is now a nullptr.
  bool containsErasedValue(const SCEV *S) const;

  /// Return a SCEV expression for the full generality of the specified
  /// expression.
  const SCEV *getSCEV(Value *V);

  /// Return an existing SCEV for V if there is one, otherwise return nullptr.
  const SCEV *getExistingSCEV(Value *V);

  const SCEV *getConstant(ConstantInt *V);
  const SCEV *getConstant(const APInt &Val);
  const SCEV *getConstant(Type *Ty, uint64_t V, bool isSigned = false);
  const SCEV *getLosslessPtrToIntExpr(const SCEV *Op, unsigned Depth = 0);
  const SCEV *getPtrToIntExpr(const SCEV *Op, Type *Ty);
  const SCEV *getTruncateExpr(const SCEV *Op, Type *Ty, unsigned Depth = 0);
  const SCEV *getVScale(Type *Ty);
  const SCEV *getElementCount(Type *Ty, ElementCount EC);
  const SCEV *getZeroExtendExpr(const SCEV *Op, Type *Ty, unsigned Depth = 0);
  const SCEV *getZeroExtendExprImpl(const SCEV *Op, Type *Ty,
                                    unsigned Depth = 0);
  const SCEV *getSignExtendExpr(const SCEV *Op, Type *Ty, unsigned Depth = 0);
  const SCEV *getSignExtendExprImpl(const SCEV *Op, Type *Ty,
                                    unsigned Depth = 0);
  const SCEV *getCastExpr(SCEVTypes Kind, const SCEV *Op, Type *Ty);
  const SCEV *getAnyExtendExpr(const SCEV *Op, Type *Ty);
  const SCEV *getAddExpr(SmallVectorImpl<const SCEV *> &Ops,
                         SCEV::NoWrapFlags Flags = SCEV::FlagAnyWrap,
                         unsigned Depth = 0);
  const SCEV *getAddExpr(const SCEV *LHS, const SCEV *RHS,
                         SCEV::NoWrapFlags Flags = SCEV::FlagAnyWrap,
                         unsigned Depth = 0) {
    SmallVector<const SCEV *, 2> Ops = {LHS, RHS};
    return getAddExpr(Ops, Flags, Depth);
  }
  const SCEV *getAddExpr(const SCEV *Op0, const SCEV *Op1, const SCEV *Op2,
                         SCEV::NoWrapFlags Flags = SCEV::FlagAnyWrap,
                         unsigned Depth = 0) {
    SmallVector<const SCEV *, 3> Ops = {Op0, Op1, Op2};
    return getAddExpr(Ops, Flags, Depth);
  }
  const SCEV *getMulExpr(SmallVectorImpl<const SCEV *> &Ops,
                         SCEV::NoWrapFlags Flags = SCEV::FlagAnyWrap,
                         unsigned Depth = 0);
  const SCEV *getMulExpr(const SCEV *LHS, const SCEV *RHS,
                         SCEV::NoWrapFlags Flags = SCEV::FlagAnyWrap,
                         unsigned Depth = 0) {
    SmallVector<const SCEV *, 2> Ops = {LHS, RHS};
    return getMulExpr(Ops, Flags, Depth);
  }
  const SCEV *getMulExpr(const SCEV *Op0, const SCEV *Op1, const SCEV *Op2,
                         SCEV::NoWrapFlags Flags = SCEV::FlagAnyWrap,
                         unsigned Depth = 0) {
    SmallVector<const SCEV *, 3> Ops = {Op0, Op1, Op2};
    return getMulExpr(Ops, Flags, Depth);
  }
  const SCEV *getUDivExpr(const SCEV *LHS, const SCEV *RHS);
  const SCEV *getUDivExactExpr(const SCEV *LHS, const SCEV *RHS);
  const SCEV *getURemExpr(const SCEV *LHS, const SCEV *RHS);
  const SCEV *getAddRecExpr(const SCEV *Start, const SCEV *Step, const Loop *L,
                            SCEV::NoWrapFlags Flags);
  const SCEV *getAddRecExpr(SmallVectorImpl<const SCEV *> &Operands,
                            const Loop *L, SCEV::NoWrapFlags Flags);
  const SCEV *getAddRecExpr(const SmallVectorImpl<const SCEV *> &Operands,
                            const Loop *L, SCEV::NoWrapFlags Flags) {
    SmallVector<const SCEV *, 4> NewOp(Operands.begin(), Operands.end());
    return getAddRecExpr(NewOp, L, Flags);
  }

  /// Checks if \p SymbolicPHI can be rewritten as an AddRecExpr under some
  /// Predicates. If successful return these <AddRecExpr, Predicates>;
  /// The function is intended to be called from PSCEV (the caller will decide
  /// whether to actually add the predicates and carry out the rewrites).
  std::optional<std::pair<const SCEV *, SmallVector<const SCEVPredicate *, 3>>>
  createAddRecFromPHIWithCasts(const SCEVUnknown *SymbolicPHI);

  /// Returns an expression for a GEP
  ///
  /// \p GEP The GEP. The indices contained in the GEP itself are ignored,
  /// instead we use IndexExprs.
  /// \p IndexExprs The expressions for the indices.
  const SCEV *getGEPExpr(GEPOperator *GEP,
                         const SmallVectorImpl<const SCEV *> &IndexExprs);
  const SCEV *getAbsExpr(const SCEV *Op, bool IsNSW);
  const SCEV *getMinMaxExpr(SCEVTypes Kind,
                            SmallVectorImpl<const SCEV *> &Operands);
  const SCEV *getSequentialMinMaxExpr(SCEVTypes Kind,
                                      SmallVectorImpl<const SCEV *> &Operands);
  const SCEV *getSMaxExpr(const SCEV *LHS, const SCEV *RHS);
  const SCEV *getSMaxExpr(SmallVectorImpl<const SCEV *> &Operands);
  const SCEV *getUMaxExpr(const SCEV *LHS, const SCEV *RHS);
  const SCEV *getUMaxExpr(SmallVectorImpl<const SCEV *> &Operands);
  const SCEV *getSMinExpr(const SCEV *LHS, const SCEV *RHS);
  const SCEV *getSMinExpr(SmallVectorImpl<const SCEV *> &Operands);
  const SCEV *getUMinExpr(const SCEV *LHS, const SCEV *RHS,
                          bool Sequential = false);
  const SCEV *getUMinExpr(SmallVectorImpl<const SCEV *> &Operands,
                          bool Sequential = false);
  const SCEV *getUnknown(Value *V);
  const SCEV *getCouldNotCompute();

  /// Return a SCEV for the constant 0 of a specific type.
  const SCEV *getZero(Type *Ty) { return getConstant(Ty, 0); }

  /// Return a SCEV for the constant 1 of a specific type.
  const SCEV *getOne(Type *Ty) { return getConstant(Ty, 1); }

  /// Return a SCEV for the constant \p Power of two.
  const SCEV *getPowerOfTwo(Type *Ty, unsigned Power) {
    assert(Power < getTypeSizeInBits(Ty) && "Power out of range");
    return getConstant(APInt::getOneBitSet(getTypeSizeInBits(Ty), Power));
  }

  /// Return a SCEV for the constant -1 of a specific type.
  const SCEV *getMinusOne(Type *Ty) {
    return getConstant(Ty, -1, /*isSigned=*/true);
  }

  /// Return an expression for a TypeSize.
  const SCEV *getSizeOfExpr(Type *IntTy, TypeSize Size);

  /// Return an expression for the alloc size of AllocTy that is type IntTy
  const SCEV *getSizeOfExpr(Type *IntTy, Type *AllocTy);

  /// Return an expression for the store size of StoreTy that is type IntTy
  const SCEV *getStoreSizeOfExpr(Type *IntTy, Type *StoreTy);

  /// Return an expression for offsetof on the given field with type IntTy
  const SCEV *getOffsetOfExpr(Type *IntTy, StructType *STy, unsigned FieldNo);

  /// Return the SCEV object corresponding to -V.
  const SCEV *getNegativeSCEV(const SCEV *V,
                              SCEV::NoWrapFlags Flags = SCEV::FlagAnyWrap);

  /// Return the SCEV object corresponding to ~V.
  const SCEV *getNotSCEV(const SCEV *V);

  /// Return LHS-RHS.  Minus is represented in SCEV as A+B*-1.
  ///
  /// If the LHS and RHS are pointers which don't share a common base
  /// (according to getPointerBase()), this returns a SCEVCouldNotCompute.
  /// To compute the difference between two unrelated pointers, you can
  /// explicitly convert the arguments using getPtrToIntExpr(), for pointer
  /// types that support it.
  const SCEV *getMinusSCEV(const SCEV *LHS, const SCEV *RHS,
                           SCEV::NoWrapFlags Flags = SCEV::FlagAnyWrap,
                           unsigned Depth = 0);

  /// Compute ceil(N / D). N and D are treated as unsigned values.
  ///
  /// Since SCEV doesn't have native ceiling division, this generates a
  /// SCEV expression of the following form:
  ///
  /// umin(N, 1) + floor((N - umin(N, 1)) / D)
  ///
  /// A denominator of zero or poison is handled the same way as getUDivExpr().
  const SCEV *getUDivCeilSCEV(const SCEV *N, const SCEV *D);

  /// Return a SCEV corresponding to a conversion of the input value to the
  /// specified type.  If the type must be extended, it is zero extended.
  const SCEV *getTruncateOrZeroExtend(const SCEV *V, Type *Ty,
                                      unsigned Depth = 0);

  /// Return a SCEV corresponding to a conversion of the input value to the
  /// specified type.  If the type must be extended, it is sign extended.
  const SCEV *getTruncateOrSignExtend(const SCEV *V, Type *Ty,
                                      unsigned Depth = 0);

  /// Return a SCEV corresponding to a conversion of the input value to the
  /// specified type.  If the type must be extended, it is zero extended.  The
  /// conversion must not be narrowing.
  const SCEV *getNoopOrZeroExtend(const SCEV *V, Type *Ty);

  /// Return a SCEV corresponding to a conversion of the input value to the
  /// specified type.  If the type must be extended, it is sign extended.  The
  /// conversion must not be narrowing.
  const SCEV *getNoopOrSignExtend(const SCEV *V, Type *Ty);

  /// Return a SCEV corresponding to a conversion of the input value to the
  /// specified type. If the type must be extended, it is extended with
  /// unspecified bits. The conversion must not be narrowing.
  const SCEV *getNoopOrAnyExtend(const SCEV *V, Type *Ty);

  /// Return a SCEV corresponding to a conversion of the input value to the
  /// specified type.  The conversion must not be widening.
  const SCEV *getTruncateOrNoop(const SCEV *V, Type *Ty);

  /// Promote the operands to the wider of the types using zero-extension, and
  /// then perform a umax operation with them.
  const SCEV *getUMaxFromMismatchedTypes(const SCEV *LHS, const SCEV *RHS);

  /// Promote the operands to the wider of the types using zero-extension, and
  /// then perform a umin operation with them.
  const SCEV *getUMinFromMismatchedTypes(const SCEV *LHS, const SCEV *RHS,
                                         bool Sequential = false);

  /// Promote the operands to the wider of the types using zero-extension, and
  /// then perform a umin operation with them. N-ary function.
  const SCEV *getUMinFromMismatchedTypes(SmallVectorImpl<const SCEV *> &Ops,
                                         bool Sequential = false);

  /// Transitively follow the chain of pointer-type operands until reaching a
  /// SCEV that does not have a single pointer operand. This returns a
  /// SCEVUnknown pointer for well-formed pointer-type expressions, but corner
  /// cases do exist.
  const SCEV *getPointerBase(const SCEV *V);

  /// Compute an expression equivalent to S - getPointerBase(S).
  const SCEV *removePointerBase(const SCEV *S);

  /// Return a SCEV expression for the specified value at the specified scope
  /// in the program.  The L value specifies a loop nest to evaluate the
  /// expression at, where null is the top-level or a specified loop is
  /// immediately inside of the loop.
  ///
  /// This method can be used to compute the exit value for a variable defined
  /// in a loop by querying what the value will hold in the parent loop.
  ///
  /// In the case that a relevant loop exit value cannot be computed, the
  /// original value V is returned.
  const SCEV *getSCEVAtScope(const SCEV *S, const Loop *L);

  /// This is a convenience function which does getSCEVAtScope(getSCEV(V), L).
  const SCEV *getSCEVAtScope(Value *V, const Loop *L);

  /// Test whether entry to the loop is protected by a conditional between LHS
  /// and RHS.  This is used to help avoid max expressions in loop trip
  /// counts, and to eliminate casts.
  bool isLoopEntryGuardedByCond(const Loop *L, ICmpInst::Predicate Pred,
                                const SCEV *LHS, const SCEV *RHS);

  /// Test whether entry to the basic block is protected by a conditional
  /// between LHS and RHS.
  bool isBasicBlockEntryGuardedByCond(const BasicBlock *BB,
                                      ICmpInst::Predicate Pred, const SCEV *LHS,
                                      const SCEV *RHS);

  /// Test whether the backedge of the loop is protected by a conditional
  /// between LHS and RHS.  This is used to eliminate casts.
  bool isLoopBackedgeGuardedByCond(const Loop *L, ICmpInst::Predicate Pred,
                                   const SCEV *LHS, const SCEV *RHS);

  /// A version of getTripCountFromExitCount below which always picks an
  /// evaluation type which can not result in overflow.
  const SCEV *getTripCountFromExitCount(const SCEV *ExitCount);

  /// Convert from an "exit count" (i.e. "backedge taken count") to a "trip
  /// count".  A "trip count" is the number of times the header of the loop
  /// will execute if an exit is taken after the specified number of backedges
  /// have been taken.  (e.g. TripCount = ExitCount + 1).  Note that the
  /// expression can overflow if ExitCount = UINT_MAX.  If EvalTy is not wide
  /// enough to hold the result without overflow, result unsigned wraps with
  /// 2s-complement semantics.  ex: EC = 255 (i8), TC = 0 (i8)
  const SCEV *getTripCountFromExitCount(const SCEV *ExitCount, Type *EvalTy,
                                        const Loop *L);

  /// Returns the exact trip count of the loop if we can compute it, and
  /// the result is a small constant.  '0' is used to represent an unknown
  /// or non-constant trip count.  Note that a trip count is simply one more
  /// than the backedge taken count for the loop.
  unsigned getSmallConstantTripCount(const Loop *L);

  /// Return the exact trip count for this loop if we exit through ExitingBlock.
  /// '0' is used to represent an unknown or non-constant trip count.  Note
  /// that a trip count is simply one more than the backedge taken count for
  /// the same exit.
  /// This "trip count" assumes that control exits via ExitingBlock. More
  /// precisely, it is the number of times that control will reach ExitingBlock
  /// before taking the branch. For loops with multiple exits, it may not be
  /// the number times that the loop header executes if the loop exits
  /// prematurely via another branch.
  unsigned getSmallConstantTripCount(const Loop *L,
                                     const BasicBlock *ExitingBlock);

  /// Returns the upper bound of the loop trip count as a normal unsigned
  /// value.
  /// Returns 0 if the trip count is unknown, not constant or requires
  /// SCEV predicates and \p Predicates is nullptr.
  unsigned getSmallConstantMaxTripCount(
      const Loop *L,
      SmallVectorImpl<const SCEVPredicate *> *Predicates = nullptr);

  /// Returns the largest constant divisor of the trip count as a normal
  /// unsigned value, if possible. This means that the actual trip count is
  /// always a multiple of the returned value. Returns 1 if the trip count is
  /// unknown or not guaranteed to be the multiple of a constant., Will also
  /// return 1 if the trip count is very large (>= 2^32).
  /// Note that the argument is an exit count for loop L, NOT a trip count.
  unsigned getSmallConstantTripMultiple(const Loop *L,
                                        const SCEV *ExitCount);

  /// Returns the largest constant divisor of the trip count of the
  /// loop.  Will return 1 if no trip count could be computed, or if a
  /// divisor could not be found.
  unsigned getSmallConstantTripMultiple(const Loop *L);

  /// Returns the largest constant divisor of the trip count of this loop as a
  /// normal unsigned value, if possible. This means that the actual trip
  /// count is always a multiple of the returned value (don't forget the trip
  /// count could very well be zero as well!). As explained in the comments
  /// for getSmallConstantTripCount, this assumes that control exits the loop
  /// via ExitingBlock.
  unsigned getSmallConstantTripMultiple(const Loop *L,
                                        const BasicBlock *ExitingBlock);

  /// The terms "backedge taken count" and "exit count" are used
  /// interchangeably to refer to the number of times the backedge of a loop
  /// has executed before the loop is exited.
  enum ExitCountKind {
    /// An expression exactly describing the number of times the backedge has
    /// executed when a loop is exited.
    Exact,
    /// A constant which provides an upper bound on the exact trip count.
    ConstantMaximum,
    /// An expression which provides an upper bound on the exact trip count.
    SymbolicMaximum,
  };

  /// Return the number of times the backedge executes before the given exit
  /// would be taken; if not exactly computable, return SCEVCouldNotCompute.
  /// For a single exit loop, this value is equivelent to the result of
  /// getBackedgeTakenCount.  The loop is guaranteed to exit (via *some* exit)
  /// before the backedge is executed (ExitCount + 1) times.  Note that there
  /// is no guarantee about *which* exit is taken on the exiting iteration.
  const SCEV *getExitCount(const Loop *L, const BasicBlock *ExitingBlock,
                           ExitCountKind Kind = Exact);

  /// Same as above except this uses the predicated backedge taken info and
  /// may require predicates.
  const SCEV *
  getPredicatedExitCount(const Loop *L, const BasicBlock *ExitingBlock,
                         SmallVectorImpl<const SCEVPredicate *> *Predicates,
                         ExitCountKind Kind = Exact);

  /// If the specified loop has a predictable backedge-taken count, return it,
  /// otherwise return a SCEVCouldNotCompute object. The backedge-taken count is
  /// the number of times the loop header will be branched to from within the
  /// loop, assuming there are no abnormal exists like exception throws. This is
  /// one less than the trip count of the loop, since it doesn't count the first
  /// iteration, when the header is branched to from outside the loop.
  ///
  /// Note that it is not valid to call this method on a loop without a
  /// loop-invariant backedge-taken count (see
  /// hasLoopInvariantBackedgeTakenCount).
  const SCEV *getBackedgeTakenCount(const Loop *L, ExitCountKind Kind = Exact);

  /// Similar to getBackedgeTakenCount, except it will add a set of
  /// SCEV predicates to Predicates that are required to be true in order for
  /// the answer to be correct. Predicates can be checked with run-time
  /// checks and can be used to perform loop versioning.
  const SCEV *getPredicatedBackedgeTakenCount(
      const Loop *L, SmallVectorImpl<const SCEVPredicate *> &Predicates);

  /// When successful, this returns a SCEVConstant that is greater than or equal
  /// to (i.e. a "conservative over-approximation") of the value returend by
  /// getBackedgeTakenCount.  If such a value cannot be computed, it returns the
  /// SCEVCouldNotCompute object.
  const SCEV *getConstantMaxBackedgeTakenCount(const Loop *L) {
    return getBackedgeTakenCount(L, ConstantMaximum);
  }

  /// Similar to getConstantMaxBackedgeTakenCount, except it will add a set of
  /// SCEV predicates to Predicates that are required to be true in order for
  /// the answer to be correct. Predicates can be checked with run-time
  /// checks and can be used to perform loop versioning.
  const SCEV *getPredicatedConstantMaxBackedgeTakenCount(
      const Loop *L, SmallVectorImpl<const SCEVPredicate *> &Predicates);

  /// When successful, this returns a SCEV that is greater than or equal
  /// to (i.e. a "conservative over-approximation") of the value returend by
  /// getBackedgeTakenCount.  If such a value cannot be computed, it returns the
  /// SCEVCouldNotCompute object.
  const SCEV *getSymbolicMaxBackedgeTakenCount(const Loop *L) {
    return getBackedgeTakenCount(L, SymbolicMaximum);
  }

  /// Similar to getSymbolicMaxBackedgeTakenCount, except it will add a set of
  /// SCEV predicates to Predicates that are required to be true in order for
  /// the answer to be correct. Predicates can be checked with run-time
  /// checks and can be used to perform loop versioning.
  const SCEV *getPredicatedSymbolicMaxBackedgeTakenCount(
      const Loop *L, SmallVectorImpl<const SCEVPredicate *> &Predicates);

  /// Return true if the backedge taken count is either the value returned by
  /// getConstantMaxBackedgeTakenCount or zero.
  bool isBackedgeTakenCountMaxOrZero(const Loop *L);

  /// Return true if the specified loop has an analyzable loop-invariant
  /// backedge-taken count.
  bool hasLoopInvariantBackedgeTakenCount(const Loop *L);

  // This method should be called by the client when it made any change that
  // would invalidate SCEV's answers, and the client wants to remove all loop
  // information held internally by ScalarEvolution. This is intended to be used
  // when the alternative to forget a loop is too expensive (i.e. large loop
  // bodies).
  void forgetAllLoops();

  /// This method should be called by the client when it has changed a loop in
  /// a way that may effect ScalarEvolution's ability to compute a trip count,
  /// or if the loop is deleted.  This call is potentially expensive for large
  /// loop bodies.
  void forgetLoop(const Loop *L);

  // This method invokes forgetLoop for the outermost loop of the given loop
  // \p L, making ScalarEvolution forget about all this subtree. This needs to
  // be done whenever we make a transform that may affect the parameters of the
  // outer loop, such as exit counts for branches.
  void forgetTopmostLoop(const Loop *L);

  /// This method should be called by the client when it has changed a value
  /// in a way that may effect its value, or which may disconnect it from a
  /// def-use chain linking it to a loop.
  void forgetValue(Value *V);

  /// Forget LCSSA phi node V of loop L to which a new predecessor was added,
  /// such that it may no longer be trivial.
  void forgetLcssaPhiWithNewPredecessor(Loop *L, PHINode *V);

  /// Called when the client has changed the disposition of values in
  /// this loop.
  ///
  /// We don't have a way to invalidate per-loop dispositions. Clear and
  /// recompute is simpler.
  void forgetLoopDispositions();

  /// Called when the client has changed the disposition of values in
  /// a loop or block.
  ///
  /// We don't have a way to invalidate per-loop/per-block dispositions. Clear
  /// and recompute is simpler.
  void forgetBlockAndLoopDispositions(Value *V = nullptr);

  /// Determine the minimum number of zero bits that S is guaranteed to end in
  /// (at every loop iteration).  It is, at the same time, the minimum number
  /// of times S is divisible by 2.  For example, given {4,+,8} it returns 2.
  /// If S is guaranteed to be 0, it returns the bitwidth of S.
  uint32_t getMinTrailingZeros(const SCEV *S);

  /// Returns the max constant multiple of S.
  APInt getConstantMultiple(const SCEV *S);

  // Returns the max constant multiple of S. If S is exactly 0, return 1.
  APInt getNonZeroConstantMultiple(const SCEV *S);

  /// Determine the unsigned range for a particular SCEV.
  /// NOTE: This returns a copy of the reference returned by getRangeRef.
  ConstantRange getUnsignedRange(const SCEV *S) {
    return getRangeRef(S, HINT_RANGE_UNSIGNED);
  }

  /// Determine the min of the unsigned range for a particular SCEV.
  APInt getUnsignedRangeMin(const SCEV *S) {
    return getRangeRef(S, HINT_RANGE_UNSIGNED).getUnsignedMin();
  }

  /// Determine the max of the unsigned range for a particular SCEV.
  APInt getUnsignedRangeMax(const SCEV *S) {
    return getRangeRef(S, HINT_RANGE_UNSIGNED).getUnsignedMax();
  }

  /// Determine the signed range for a particular SCEV.
  /// NOTE: This returns a copy of the reference returned by getRangeRef.
  ConstantRange getSignedRange(const SCEV *S) {
    return getRangeRef(S, HINT_RANGE_SIGNED);
  }

  /// Determine the min of the signed range for a particular SCEV.
  APInt getSignedRangeMin(const SCEV *S) {
    return getRangeRef(S, HINT_RANGE_SIGNED).getSignedMin();
  }

  /// Determine the max of the signed range for a particular SCEV.
  APInt getSignedRangeMax(const SCEV *S) {
    return getRangeRef(S, HINT_RANGE_SIGNED).getSignedMax();
  }

  /// Test if the given expression is known to be negative.
  bool isKnownNegative(const SCEV *S);

  /// Test if the given expression is known to be positive.
  bool isKnownPositive(const SCEV *S);

  /// Test if the given expression is known to be non-negative.
  bool isKnownNonNegative(const SCEV *S);

  /// Test if the given expression is known to be non-positive.
  bool isKnownNonPositive(const SCEV *S);

  /// Test if the given expression is known to be non-zero.
  bool isKnownNonZero(const SCEV *S);

  /// Test if the given expression is known to be a power of 2.  OrNegative
  /// allows matching negative power of 2s, and OrZero allows matching 0.
  bool isKnownToBeAPowerOfTwo(const SCEV *S, bool OrZero = false,
                              bool OrNegative = false);

  /// Splits SCEV expression \p S into two SCEVs. One of them is obtained from
  /// \p S by substitution of all AddRec sub-expression related to loop \p L
  /// with initial value of that SCEV. The second is obtained from \p S by
  /// substitution of all AddRec sub-expressions related to loop \p L with post
  /// increment of this AddRec in the loop \p L. In both cases all other AddRec
  /// sub-expressions (not related to \p L) remain the same.
  /// If the \p S contains non-invariant unknown SCEV the function returns
  /// CouldNotCompute SCEV in both values of std::pair.
  /// For example, for SCEV S={0, +, 1}<L1> + {0, +, 1}<L2> and loop L=L1
  /// the function returns pair:
  /// first = {0, +, 1}<L2>
  /// second = {1, +, 1}<L1> + {0, +, 1}<L2>
  /// We can see that for the first AddRec sub-expression it was replaced with
  /// 0 (initial value) for the first element and to {1, +, 1}<L1> (post
  /// increment value) for the second one. In both cases AddRec expression
  /// related to L2 remains the same.
  std::pair<const SCEV *, const SCEV *> SplitIntoInitAndPostInc(const Loop *L,
                                                                const SCEV *S);

  /// We'd like to check the predicate on every iteration of the most dominated
  /// loop between loops used in LHS and RHS.
  /// To do this we use the following list of steps:
  /// 1. Collect set S all loops on which either LHS or RHS depend.
  /// 2. If S is non-empty
  /// a. Let PD be the element of S which is dominated by all other elements.
  /// b. Let E(LHS) be value of LHS on entry of PD.
  ///    To get E(LHS), we should just take LHS and replace all AddRecs that are
  ///    attached to PD on with their entry values.
  ///    Define E(RHS) in the same way.
  /// c. Let B(LHS) be value of L on backedge of PD.
  ///    To get B(LHS), we should just take LHS and replace all AddRecs that are
  ///    attached to PD on with their backedge values.
  ///    Define B(RHS) in the same way.
  /// d. Note that E(LHS) and E(RHS) are automatically available on entry of PD,
  ///    so we can assert on that.
  /// e. Return true if isLoopEntryGuardedByCond(Pred, E(LHS), E(RHS)) &&
  ///                   isLoopBackedgeGuardedByCond(Pred, B(LHS), B(RHS))
  bool isKnownViaInduction(ICmpInst::Predicate Pred, const SCEV *LHS,
                           const SCEV *RHS);

  /// Test if the given expression is known to satisfy the condition described
  /// by Pred, LHS, and RHS.
  bool isKnownPredicate(ICmpInst::Predicate Pred, const SCEV *LHS,
                        const SCEV *RHS);

  /// Check whether the condition described by Pred, LHS, and RHS is true or
  /// false. If we know it, return the evaluation of this condition. If neither
  /// is proved, return std::nullopt.
  std::optional<bool> evaluatePredicate(ICmpInst::Predicate Pred,
                                        const SCEV *LHS, const SCEV *RHS);

  /// Test if the given expression is known to satisfy the condition described
  /// by Pred, LHS, and RHS in the given Context.
  bool isKnownPredicateAt(ICmpInst::Predicate Pred, const SCEV *LHS,
                          const SCEV *RHS, const Instruction *CtxI);

  /// Check whether the condition described by Pred, LHS, and RHS is true or
  /// false in the given \p Context. If we know it, return the evaluation of
  /// this condition. If neither is proved, return std::nullopt.
  std::optional<bool> evaluatePredicateAt(ICmpInst::Predicate Pred,
                                          const SCEV *LHS, const SCEV *RHS,
                                          const Instruction *CtxI);

  /// Test if the condition described by Pred, LHS, RHS is known to be true on
  /// every iteration of the loop of the recurrency LHS.
  bool isKnownOnEveryIteration(ICmpInst::Predicate Pred,
                               const SCEVAddRecExpr *LHS, const SCEV *RHS);

  /// Information about the number of loop iterations for which a loop exit's
  /// branch condition evaluates to the not-taken path.  This is a temporary
  /// pair of exact and max expressions that are eventually summarized in
  /// ExitNotTakenInfo and BackedgeTakenInfo.
  struct ExitLimit {
    const SCEV *ExactNotTaken; // The exit is not taken exactly this many times
    const SCEV *ConstantMaxNotTaken; // The exit is not taken at most this many
                                     // times
    const SCEV *SymbolicMaxNotTaken;

    // Not taken either exactly ConstantMaxNotTaken or zero times
    bool MaxOrZero = false;

    /// A vector of predicate guards for this ExitLimit. The result is only
    /// valid if all of the predicates in \c Predicates evaluate to 'true' at
    /// run-time.
    SmallVector<const SCEVPredicate *, 4> Predicates;

    /// Construct either an exact exit limit from a constant, or an unknown
    /// one from a SCEVCouldNotCompute.  No other types of SCEVs are allowed
    /// as arguments and asserts enforce that internally.
    /*implicit*/ ExitLimit(const SCEV *E);

    ExitLimit(const SCEV *E, const SCEV *ConstantMaxNotTaken,
              const SCEV *SymbolicMaxNotTaken, bool MaxOrZero,
              ArrayRef<ArrayRef<const SCEVPredicate *>> PredLists = {});

    ExitLimit(const SCEV *E, const SCEV *ConstantMaxNotTaken,
              const SCEV *SymbolicMaxNotTaken, bool MaxOrZero,
              ArrayRef<const SCEVPredicate *> PredList);

    /// Test whether this ExitLimit contains any computed information, or
    /// whether it's all SCEVCouldNotCompute values.
    bool hasAnyInfo() const {
      return !isa<SCEVCouldNotCompute>(ExactNotTaken) ||
             !isa<SCEVCouldNotCompute>(ConstantMaxNotTaken);
    }

    /// Test whether this ExitLimit contains all information.
    bool hasFullInfo() const {
      return !isa<SCEVCouldNotCompute>(ExactNotTaken);
    }
  };

  /// Compute the number of times the backedge of the specified loop will
  /// execute if its exit condition were a conditional branch of ExitCond.
  ///
  /// \p ControlsOnlyExit is true if ExitCond directly controls the only exit
  /// branch. In this case, we can assume that the loop exits only if the
  /// condition is true and can infer that failing to meet the condition prior
  /// to integer wraparound results in undefined behavior.
  ///
  /// If \p AllowPredicates is set, this call will try to use a minimal set of
  /// SCEV predicates in order to return an exact answer.
  ExitLimit computeExitLimitFromCond(const Loop *L, Value *ExitCond,
                                     bool ExitIfTrue, bool ControlsOnlyExit,
                                     bool AllowPredicates = false);

  /// A predicate is said to be monotonically increasing if may go from being
  /// false to being true as the loop iterates, but never the other way
  /// around.  A predicate is said to be monotonically decreasing if may go
  /// from being true to being false as the loop iterates, but never the other
  /// way around.
  enum MonotonicPredicateType {
    MonotonicallyIncreasing,
    MonotonicallyDecreasing
  };

  /// If, for all loop invariant X, the predicate "LHS `Pred` X" is
  /// monotonically increasing or decreasing, returns
  /// Some(MonotonicallyIncreasing) and Some(MonotonicallyDecreasing)
  /// respectively. If we could not prove either of these facts, returns
  /// std::nullopt.
  std::optional<MonotonicPredicateType>
  getMonotonicPredicateType(const SCEVAddRecExpr *LHS,
                            ICmpInst::Predicate Pred);

  struct LoopInvariantPredicate {
    ICmpInst::Predicate Pred;
    const SCEV *LHS;
    const SCEV *RHS;

    LoopInvariantPredicate(ICmpInst::Predicate Pred, const SCEV *LHS,
                           const SCEV *RHS)
        : Pred(Pred), LHS(LHS), RHS(RHS) {}
  };
  /// If the result of the predicate LHS `Pred` RHS is loop invariant with
  /// respect to L, return a LoopInvariantPredicate with LHS and RHS being
  /// invariants, available at L's entry. Otherwise, return std::nullopt.
  std::optional<LoopInvariantPredicate>
  getLoopInvariantPredicate(ICmpInst::Predicate Pred, const SCEV *LHS,
                            const SCEV *RHS, const Loop *L,
                            const Instruction *CtxI = nullptr);

  /// If the result of the predicate LHS `Pred` RHS is loop invariant with
  /// respect to L at given Context during at least first MaxIter iterations,
  /// return a LoopInvariantPredicate with LHS and RHS being invariants,
  /// available at L's entry. Otherwise, return std::nullopt. The predicate
  /// should be the loop's exit condition.
  std::optional<LoopInvariantPredicate>
  getLoopInvariantExitCondDuringFirstIterations(ICmpInst::Predicate Pred,
                                                const SCEV *LHS,
                                                const SCEV *RHS, const Loop *L,
                                                const Instruction *CtxI,
                                                const SCEV *MaxIter);

  std::optional<LoopInvariantPredicate>
  getLoopInvariantExitCondDuringFirstIterationsImpl(
      ICmpInst::Predicate Pred, const SCEV *LHS, const SCEV *RHS, const Loop *L,
      const Instruction *CtxI, const SCEV *MaxIter);

  /// Simplify LHS and RHS in a comparison with predicate Pred. Return true
  /// iff any changes were made. If the operands are provably equal or
  /// unequal, LHS and RHS are set to the same value and Pred is set to either
  /// ICMP_EQ or ICMP_NE.
  bool SimplifyICmpOperands(ICmpInst::Predicate &Pred, const SCEV *&LHS,
                            const SCEV *&RHS, unsigned Depth = 0);

  /// Return the "disposition" of the given SCEV with respect to the given
  /// loop.
  LoopDisposition getLoopDisposition(const SCEV *S, const Loop *L);

  /// Return true if the value of the given SCEV is unchanging in the
  /// specified loop.
  bool isLoopInvariant(const SCEV *S, const Loop *L);

  /// Determine if the SCEV can be evaluated at loop's entry. It is true if it
  /// doesn't depend on a SCEVUnknown of an instruction which is dominated by
  /// the header of loop L.
  bool isAvailableAtLoopEntry(const SCEV *S, const Loop *L);

  /// Return true if the given SCEV changes value in a known way in the
  /// specified loop.  This property being true implies that the value is
  /// variant in the loop AND that we can emit an expression to compute the
  /// value of the expression at any particular loop iteration.
  bool hasComputableLoopEvolution(const SCEV *S, const Loop *L);

  /// Return the "disposition" of the given SCEV with respect to the given
  /// block.
  BlockDisposition getBlockDisposition(const SCEV *S, const BasicBlock *BB);

  /// Return true if elements that makes up the given SCEV dominate the
  /// specified basic block.
  bool dominates(const SCEV *S, const BasicBlock *BB);

  /// Return true if elements that makes up the given SCEV properly dominate
  /// the specified basic block.
  bool properlyDominates(const SCEV *S, const BasicBlock *BB);

  /// Test whether the given SCEV has Op as a direct or indirect operand.
  bool hasOperand(const SCEV *S, const SCEV *Op) const;

  /// Return the size of an element read or written by Inst.
  const SCEV *getElementSize(Instruction *Inst);

  void print(raw_ostream &OS) const;
  void verify() const;
  bool invalidate(Function &F, const PreservedAnalyses &PA,
                  FunctionAnalysisManager::Invalidator &Inv);

  /// Return the DataLayout associated with the module this SCEV instance is
  /// operating on.
  const DataLayout &getDataLayout() const { return DL; }

  const SCEVPredicate *getEqualPredicate(const SCEV *LHS, const SCEV *RHS);
  const SCEVPredicate *getComparePredicate(ICmpInst::Predicate Pred,
                                           const SCEV *LHS, const SCEV *RHS);

  const SCEVPredicate *
  getWrapPredicate(const SCEVAddRecExpr *AR,
                   SCEVWrapPredicate::IncrementWrapFlags AddedFlags);

  /// Re-writes the SCEV according to the Predicates in \p A.
  const SCEV *rewriteUsingPredicate(const SCEV *S, const Loop *L,
                                    const SCEVPredicate &A);
  /// Tries to convert the \p S expression to an AddRec expression,
  /// adding additional predicates to \p Preds as required.
  const SCEVAddRecExpr *convertSCEVToAddRecWithPredicates(
      const SCEV *S, const Loop *L,
      SmallVectorImpl<const SCEVPredicate *> &Preds);

  /// Compute \p LHS - \p RHS and returns the result as an APInt if it is a
  /// constant, and std::nullopt if it isn't.
  ///
  /// This is intended to be a cheaper version of getMinusSCEV.  We can be
  /// frugal here since we just bail out of actually constructing and
  /// canonicalizing an expression in the cases where the result isn't going
  /// to be a constant.
  std::optional<APInt> computeConstantDifference(const SCEV *LHS,
                                                 const SCEV *RHS);

  /// Update no-wrap flags of an AddRec. This may drop the cached info about
  /// this AddRec (such as range info) in case if new flags may potentially
  /// sharpen it.
  void setNoWrapFlags(SCEVAddRecExpr *AddRec, SCEV::NoWrapFlags Flags);

  class LoopGuards {
    DenseMap<const SCEV *, const SCEV *> RewriteMap;
    bool PreserveNUW = false;
    bool PreserveNSW = false;
    ScalarEvolution &SE;

    LoopGuards(ScalarEvolution &SE) : SE(SE) {}

    /// Recursively collect loop guards in \p Guards, starting from
    /// block \p Block with predecessor \p Pred. The intended starting point
    /// is to collect from a loop header and its predecessor.
    static void
    collectFromBlock(ScalarEvolution &SE, ScalarEvolution::LoopGuards &Guards,
                     const BasicBlock *Block, const BasicBlock *Pred,
                     SmallPtrSetImpl<const BasicBlock *> &VisitedBlocks,
                     unsigned Depth = 0);

    /// Collect loop guards in \p Guards, starting from PHINode \p
    /// Phi, by calling \p collectFromBlock on the incoming blocks of
    /// \Phi and trying to merge the found constraints into a single
    /// combined one for \p Phi.
    static void collectFromPHI(
        ScalarEvolution &SE, ScalarEvolution::LoopGuards &Guards,
        const PHINode &Phi, SmallPtrSetImpl<const BasicBlock *> &VisitedBlocks,
        SmallDenseMap<const BasicBlock *, LoopGuards> &IncomingGuards,
        unsigned Depth);

  public:
    /// Collect rewrite map for loop guards for loop \p L, together with flags
    /// indicating if NUW and NSW can be preserved during rewriting.
    static LoopGuards collect(const Loop *L, ScalarEvolution &SE);

    /// Try to apply the collected loop guards to \p Expr.
    const SCEV *rewrite(const SCEV *Expr) const;
  };

  /// Try to apply information from loop guards for \p L to \p Expr.
  const SCEV *applyLoopGuards(const SCEV *Expr, const Loop *L);
  const SCEV *applyLoopGuards(const SCEV *Expr, const LoopGuards &Guards);

  /// Return true if the loop has no abnormal exits. That is, if the loop
  /// is not infinite, it must exit through an explicit edge in the CFG.
  /// (As opposed to either a) throwing out of the function or b) entering a
  /// well defined infinite loop in some callee.)
  bool loopHasNoAbnormalExits(const Loop *L) {
    return getLoopProperties(L).HasNoAbnormalExits;
  }

  /// Return true if this loop is finite by assumption.  That is,
  /// to be infinite, it must also be undefined.
  bool loopIsFiniteByAssumption(const Loop *L);

  /// Return the set of Values that, if poison, will definitively result in S
  /// being poison as well. The returned set may be incomplete, i.e. there can
  /// be additional Values that also result in S being poison.
  void getPoisonGeneratingValues(SmallPtrSetImpl<const Value *> &Result,
                                 const SCEV *S);

  /// Check whether it is poison-safe to represent the expression S using the
  /// instruction I. If such a replacement is performed, the poison flags of
  /// instructions in DropPoisonGeneratingInsts must be dropped.
  bool canReuseInstruction(
      const SCEV *S, Instruction *I,
      SmallVectorImpl<Instruction *> &DropPoisonGeneratingInsts);

  class FoldID {
    const SCEV *Op = nullptr;
    const Type *Ty = nullptr;
    unsigned short C;

  public:
    FoldID(SCEVTypes C, const SCEV *Op, const Type *Ty) : Op(Op), Ty(Ty), C(C) {
      assert(Op);
      assert(Ty);
    }

    FoldID(unsigned short C) : C(C) {}

    unsigned computeHash() const {
      return detail::combineHashValue(
          C, detail::combineHashValue(reinterpret_cast<uintptr_t>(Op),
                                      reinterpret_cast<uintptr_t>(Ty)));
    }

    bool operator==(const FoldID &RHS) const {
      return std::tie(Op, Ty, C) == std::tie(RHS.Op, RHS.Ty, RHS.C);
    }
  };

private:
  /// A CallbackVH to arrange for ScalarEvolution to be notified whenever a
  /// Value is deleted.
  class SCEVCallbackVH final : public CallbackVH {
    ScalarEvolution *SE;

    void deleted() override;
    void allUsesReplacedWith(Value *New) override;

  public:
    SCEVCallbackVH(Value *V, ScalarEvolution *SE = nullptr);
  };

  friend class SCEVCallbackVH;
  friend class SCEVExpander;
  friend class SCEVUnknown;

  /// The function we are analyzing.
  Function &F;

  /// Data layout of the module.
  const DataLayout &DL;

  /// Does the module have any calls to the llvm.experimental.guard intrinsic
  /// at all?  If this is false, we avoid doing work that will only help if
  /// thare are guards present in the IR.
  bool HasGuards;

  /// The target library information for the target we are targeting.
  TargetLibraryInfo &TLI;

  /// The tracker for \@llvm.assume intrinsics in this function.
  AssumptionCache &AC;

  /// The dominator tree.
  DominatorTree &DT;

  /// The loop information for the function we are currently analyzing.
  LoopInfo &LI;

  /// This SCEV is used to represent unknown trip counts and things.
  std::unique_ptr<SCEVCouldNotCompute> CouldNotCompute;

  /// The type for HasRecMap.
  using HasRecMapType = DenseMap<const SCEV *, bool>;

  /// This is a cache to record whether a SCEV contains any scAddRecExpr.
  HasRecMapType HasRecMap;

  /// The type for ExprValueMap.
  using ValueSetVector = SmallSetVector<Value *, 4>;
  using ExprValueMapType = DenseMap<const SCEV *, ValueSetVector>;

  /// ExprValueMap -- This map records the original values from which
  /// the SCEV expr is generated from.
  ExprValueMapType ExprValueMap;

  /// The type for ValueExprMap.
  using ValueExprMapType =
      DenseMap<SCEVCallbackVH, const SCEV *, DenseMapInfo<Value *>>;

  /// This is a cache of the values we have analyzed so far.
  ValueExprMapType ValueExprMap;

  /// This is a cache for expressions that got folded to a different existing
  /// SCEV.
  DenseMap<FoldID, const SCEV *> FoldCache;
  DenseMap<const SCEV *, SmallVector<FoldID, 2>> FoldCacheUser;

  /// Mark predicate values currently being processed by isImpliedCond.
  SmallPtrSet<const Value *, 6> PendingLoopPredicates;

  /// Mark SCEVUnknown Phis currently being processed by getRangeRef.
  SmallPtrSet<const PHINode *, 6> PendingPhiRanges;

  /// Mark SCEVUnknown Phis currently being processed by getRangeRefIter.
  SmallPtrSet<const PHINode *, 6> PendingPhiRangesIter;

  // Mark SCEVUnknown Phis currently being processed by isImpliedViaMerge.
  SmallPtrSet<const PHINode *, 6> PendingMerges;

  /// Set to true by isLoopBackedgeGuardedByCond when we're walking the set of
  /// conditions dominating the backedge of a loop.
  bool WalkingBEDominatingConds = false;

  /// Set to true by isKnownPredicateViaSplitting when we're trying to prove a
  /// predicate by splitting it into a set of independent predicates.
  bool ProvingSplitPredicate = false;

  /// Memoized values for the getConstantMultiple
  DenseMap<const SCEV *, APInt> ConstantMultipleCache;

  /// Return the Value set from which the SCEV expr is generated.
  ArrayRef<Value *> getSCEVValues(const SCEV *S);

  /// Private helper method for the getConstantMultiple method.
  APInt getConstantMultipleImpl(const SCEV *S);

  /// Information about the number of times a particular loop exit may be
  /// reached before exiting the loop.
  struct ExitNotTakenInfo {
    PoisoningVH<BasicBlock> ExitingBlock;
    const SCEV *ExactNotTaken;
    const SCEV *ConstantMaxNotTaken;
    const SCEV *SymbolicMaxNotTaken;
    SmallVector<const SCEVPredicate *, 4> Predicates;

    explicit ExitNotTakenInfo(PoisoningVH<BasicBlock> ExitingBlock,
                              const SCEV *ExactNotTaken,
                              const SCEV *ConstantMaxNotTaken,
                              const SCEV *SymbolicMaxNotTaken,
                              ArrayRef<const SCEVPredicate *> Predicates)
        : ExitingBlock(ExitingBlock), ExactNotTaken(ExactNotTaken),
          ConstantMaxNotTaken(ConstantMaxNotTaken),
          SymbolicMaxNotTaken(SymbolicMaxNotTaken), Predicates(Predicates) {}

    bool hasAlwaysTruePredicate() const {
      return Predicates.empty();
    }
  };

  /// Information about the backedge-taken count of a loop. This currently
  /// includes an exact count and a maximum count.
  ///
  class BackedgeTakenInfo {
    friend class ScalarEvolution;

    /// A list of computable exits and their not-taken counts.  Loops almost
    /// never have more than one computable exit.
    SmallVector<ExitNotTakenInfo, 1> ExitNotTaken;

    /// Expression indicating the least constant maximum backedge-taken count of
    /// the loop that is known, or a SCEVCouldNotCompute. This expression is
    /// only valid if the predicates associated with all loop exits are true.
    const SCEV *ConstantMax = nullptr;

    /// Indicating if \c ExitNotTaken has an element for every exiting block in
    /// the loop.
    bool IsComplete = false;

    /// Expression indicating the least maximum backedge-taken count of the loop
    /// that is known, or a SCEVCouldNotCompute. Lazily computed on first query.
    const SCEV *SymbolicMax = nullptr;

    /// True iff the backedge is taken either exactly Max or zero times.
    bool MaxOrZero = false;

    bool isComplete() const { return IsComplete; }
    const SCEV *getConstantMax() const { return ConstantMax; }

    const ExitNotTakenInfo *getExitNotTaken(
        const BasicBlock *ExitingBlock,
        SmallVectorImpl<const SCEVPredicate *> *Predicates = nullptr) const;

  public:
    BackedgeTakenInfo() = default;
    BackedgeTakenInfo(BackedgeTakenInfo &&) = default;
    BackedgeTakenInfo &operator=(BackedgeTakenInfo &&) = default;

    using EdgeExitInfo = std::pair<BasicBlock *, ExitLimit>;

    /// Initialize BackedgeTakenInfo from a list of exact exit counts.
    BackedgeTakenInfo(ArrayRef<EdgeExitInfo> ExitCounts, bool IsComplete,
                      const SCEV *ConstantMax, bool MaxOrZero);

    /// Test whether this BackedgeTakenInfo contains any computed information,
    /// or whether it's all SCEVCouldNotCompute values.
    bool hasAnyInfo() const {
      return !ExitNotTaken.empty() ||
             !isa<SCEVCouldNotCompute>(getConstantMax());
    }

    /// Test whether this BackedgeTakenInfo contains complete information.
    bool hasFullInfo() const { return isComplete(); }

    /// Return an expression indicating the exact *backedge-taken*
    /// count of the loop if it is known or SCEVCouldNotCompute
    /// otherwise.  If execution makes it to the backedge on every
    /// iteration (i.e. there are no abnormal exists like exception
    /// throws and thread exits) then this is the number of times the
    /// loop header will execute minus one.
    ///
    /// If the SCEV predicate associated with the answer can be different
    /// from AlwaysTrue, we must add a (non null) Predicates argument.
    /// The SCEV predicate associated with the answer will be added to
    /// Predicates. A run-time check needs to be emitted for the SCEV
    /// predicate in order for the answer to be valid.
    ///
    /// Note that we should always know if we need to pass a predicate
    /// argument or not from the way the ExitCounts vector was computed.
    /// If we allowed SCEV predicates to be generated when populating this
    /// vector, this information can contain them and therefore a
    /// SCEVPredicate argument should be added to getExact.
    const SCEV *getExact(
        const Loop *L, ScalarEvolution *SE,
        SmallVectorImpl<const SCEVPredicate *> *Predicates = nullptr) const;

    /// Return the number of times this loop exit may fall through to the back
    /// edge, or SCEVCouldNotCompute. The loop is guaranteed not to exit via
    /// this block before this number of iterations, but may exit via another
    /// block. If \p Predicates is null the function returns CouldNotCompute if
    /// predicates are required, otherwise it fills in the required predicates.
    const SCEV *getExact(
        const BasicBlock *ExitingBlock, ScalarEvolution *SE,
        SmallVectorImpl<const SCEVPredicate *> *Predicates = nullptr) const {
      if (auto *ENT = getExitNotTaken(ExitingBlock, Predicates))
        return ENT->ExactNotTaken;
      else
        return SE->getCouldNotCompute();
    }

    /// Get the constant max backedge taken count for the loop.
    const SCEV *getConstantMax(
        ScalarEvolution *SE,
        SmallVectorImpl<const SCEVPredicate *> *Predicates = nullptr) const;

    /// Get the constant max backedge taken count for the particular loop exit.
    const SCEV *getConstantMax(
        const BasicBlock *ExitingBlock, ScalarEvolution *SE,
        SmallVectorImpl<const SCEVPredicate *> *Predicates = nullptr) const {
      if (auto *ENT = getExitNotTaken(ExitingBlock, Predicates))
        return ENT->ConstantMaxNotTaken;
      else
        return SE->getCouldNotCompute();
    }

    /// Get the symbolic max backedge taken count for the loop.
    const SCEV *getSymbolicMax(
        const Loop *L, ScalarEvolution *SE,
        SmallVectorImpl<const SCEVPredicate *> *Predicates = nullptr);

    /// Get the symbolic max backedge taken count for the particular loop exit.
    const SCEV *getSymbolicMax(
        const BasicBlock *ExitingBlock, ScalarEvolution *SE,
        SmallVectorImpl<const SCEVPredicate *> *Predicates = nullptr) const {
      if (auto *ENT = getExitNotTaken(ExitingBlock, Predicates))
        return ENT->SymbolicMaxNotTaken;
      else
        return SE->getCouldNotCompute();
    }

    /// Return true if the number of times this backedge is taken is either the
    /// value returned by getConstantMax or zero.
    bool isConstantMaxOrZero(ScalarEvolution *SE) const;
  };

  /// Cache the backedge-taken count of the loops for this function as they
  /// are computed.
  DenseMap<const Loop *, BackedgeTakenInfo> BackedgeTakenCounts;

  /// Cache the predicated backedge-taken count of the loops for this
  /// function as they are computed.
  DenseMap<const Loop *, BackedgeTakenInfo> PredicatedBackedgeTakenCounts;

  /// Loops whose backedge taken counts directly use this non-constant SCEV.
  DenseMap<const SCEV *, SmallPtrSet<PointerIntPair<const Loop *, 1, bool>, 4>>
      BECountUsers;

  /// This map contains entries for all of the PHI instructions that we
  /// attempt to compute constant evolutions for.  This allows us to avoid
  /// potentially expensive recomputation of these properties.  An instruction
  /// maps to null if we are unable to compute its exit value.
  DenseMap<PHINode *, Constant *> ConstantEvolutionLoopExitValue;

  /// This map contains entries for all the expressions that we attempt to
  /// compute getSCEVAtScope information for, which can be expensive in
  /// extreme cases.
  DenseMap<const SCEV *, SmallVector<std::pair<const Loop *, const SCEV *>, 2>>
      ValuesAtScopes;

  /// Reverse map for invalidation purposes: Stores of which SCEV and which
  /// loop this is the value-at-scope of.
  DenseMap<const SCEV *, SmallVector<std::pair<const Loop *, const SCEV *>, 2>>
      ValuesAtScopesUsers;

  /// Memoized computeLoopDisposition results.
  DenseMap<const SCEV *,
           SmallVector<PointerIntPair<const Loop *, 2, LoopDisposition>, 2>>
      LoopDispositions;

  struct LoopProperties {
    /// Set to true if the loop contains no instruction that can abnormally exit
    /// the loop (i.e. via throwing an exception, by terminating the thread
    /// cleanly or by infinite looping in a called function).  Strictly
    /// speaking, the last one is not leaving the loop, but is identical to
    /// leaving the loop for reasoning about undefined behavior.
    bool HasNoAbnormalExits;

    /// Set to true if the loop contains no instruction that can have side
    /// effects (i.e. via throwing an exception, volatile or atomic access).
    bool HasNoSideEffects;
  };

  /// Cache for \c getLoopProperties.
  DenseMap<const Loop *, LoopProperties> LoopPropertiesCache;

  /// Return a \c LoopProperties instance for \p L, creating one if necessary.
  LoopProperties getLoopProperties(const Loop *L);

  bool loopHasNoSideEffects(const Loop *L) {
    return getLoopProperties(L).HasNoSideEffects;
  }

  /// Compute a LoopDisposition value.
  LoopDisposition computeLoopDisposition(const SCEV *S, const Loop *L);

  /// Memoized computeBlockDisposition results.
  DenseMap<
      const SCEV *,
      SmallVector<PointerIntPair<const BasicBlock *, 2, BlockDisposition>, 2>>
      BlockDispositions;

  /// Compute a BlockDisposition value.
  BlockDisposition computeBlockDisposition(const SCEV *S, const BasicBlock *BB);

  /// Stores all SCEV that use a given SCEV as its direct operand.
  DenseMap<const SCEV *, SmallPtrSet<const SCEV *, 8> > SCEVUsers;

  /// Memoized results from getRange
  DenseMap<const SCEV *, ConstantRange> UnsignedRanges;

  /// Memoized results from getRange
  DenseMap<const SCEV *, ConstantRange> SignedRanges;

  /// Used to parameterize getRange
  enum RangeSignHint { HINT_RANGE_UNSIGNED, HINT_RANGE_SIGNED };

  /// Set the memoized range for the given SCEV.
  const ConstantRange &setRange(const SCEV *S, RangeSignHint Hint,
                                ConstantRange CR) {
    DenseMap<const SCEV *, ConstantRange> &Cache =
        Hint == HINT_RANGE_UNSIGNED ? UnsignedRanges : SignedRanges;

    auto Pair = Cache.insert_or_assign(S, std::move(CR));
    return Pair.first->second;
  }

  /// Determine the range for a particular SCEV.
  /// NOTE: This returns a reference to an entry in a cache. It must be
  /// copied if its needed for longer.
  const ConstantRange &getRangeRef(const SCEV *S, RangeSignHint Hint,
                                   unsigned Depth = 0);

  /// Determine the range for a particular SCEV, but evaluates ranges for
  /// operands iteratively first.
  const ConstantRange &getRangeRefIter(const SCEV *S, RangeSignHint Hint);

  /// Determines the range for the affine SCEVAddRecExpr {\p Start,+,\p Step}.
  /// Helper for \c getRange.
  ConstantRange getRangeForAffineAR(const SCEV *Start, const SCEV *Step,
                                    const APInt &MaxBECount);

  /// Determines the range for the affine non-self-wrapping SCEVAddRecExpr {\p
  /// Start,+,\p Step}<nw>.
  ConstantRange getRangeForAffineNoSelfWrappingAR(const SCEVAddRecExpr *AddRec,
                                                  const SCEV *MaxBECount,
                                                  unsigned BitWidth,
                                                  RangeSignHint SignHint);

  /// Try to compute a range for the affine SCEVAddRecExpr {\p Start,+,\p
  /// Step} by "factoring out" a ternary expression from the add recurrence.
  /// Helper called by \c getRange.
  ConstantRange getRangeViaFactoring(const SCEV *Start, const SCEV *Step,
                                     const APInt &MaxBECount);

  /// If the unknown expression U corresponds to a simple recurrence, return
  /// a constant range which represents the entire recurrence.  Note that
  /// *add* recurrences with loop invariant steps aren't represented by
  /// SCEVUnknowns and thus don't use this mechanism.
  ConstantRange getRangeForUnknownRecurrence(const SCEVUnknown *U);

  /// We know that there is no SCEV for the specified value.  Analyze the
  /// expression recursively.
  const SCEV *createSCEV(Value *V);

  /// We know that there is no SCEV for the specified value. Create a new SCEV
  /// for \p V iteratively.
  const SCEV *createSCEVIter(Value *V);
  /// Collect operands of \p V for which SCEV expressions should be constructed
  /// first. Returns a SCEV directly if it can be constructed trivially for \p
  /// V.
  const SCEV *getOperandsToCreate(Value *V, SmallVectorImpl<Value *> &Ops);

  /// Returns SCEV for the first operand of a phi if all phi operands have
  /// identical opcodes and operands.
  const SCEV *createNodeForPHIWithIdenticalOperands(PHINode *PN);

  /// Provide the special handling we need to analyze PHI SCEVs.
  const SCEV *createNodeForPHI(PHINode *PN);

  /// Helper function called from createNodeForPHI.
  const SCEV *createAddRecFromPHI(PHINode *PN);

  /// A helper function for createAddRecFromPHI to handle simple cases.
  const SCEV *createSimpleAffineAddRec(PHINode *PN, Value *BEValueV,
                                            Value *StartValueV);

  /// Helper function called from createNodeForPHI.
  const SCEV *createNodeFromSelectLikePHI(PHINode *PN);

  /// Provide special handling for a select-like instruction (currently this
  /// is either a select instruction or a phi node).  \p Ty is the type of the
  /// instruction being processed, that is assumed equivalent to
  /// "Cond ? TrueVal : FalseVal".
  std::optional<const SCEV *>
  createNodeForSelectOrPHIInstWithICmpInstCond(Type *Ty, ICmpInst *Cond,
                                               Value *TrueVal, Value *FalseVal);

  /// See if we can model this select-like instruction via umin_seq expression.
  const SCEV *createNodeForSelectOrPHIViaUMinSeq(Value *I, Value *Cond,
                                                 Value *TrueVal,
                                                 Value *FalseVal);

  /// Given a value \p V, which is a select-like instruction (currently this is
  /// either a select instruction or a phi node), which is assumed equivalent to
  ///   Cond ? TrueVal : FalseVal
  /// see if we can model it as a SCEV expression.
  const SCEV *createNodeForSelectOrPHI(Value *V, Value *Cond, Value *TrueVal,
                                       Value *FalseVal);

  /// Provide the special handling we need to analyze GEP SCEVs.
  const SCEV *createNodeForGEP(GEPOperator *GEP);

  /// Implementation code for getSCEVAtScope; called at most once for each
  /// SCEV+Loop pair.
  const SCEV *computeSCEVAtScope(const SCEV *S, const Loop *L);

  /// Return the BackedgeTakenInfo for the given loop, lazily computing new
  /// values if the loop hasn't been analyzed yet. The returned result is
  /// guaranteed not to be predicated.
  BackedgeTakenInfo &getBackedgeTakenInfo(const Loop *L);

  /// Similar to getBackedgeTakenInfo, but will add predicates as required
  /// with the purpose of returning complete information.
  BackedgeTakenInfo &getPredicatedBackedgeTakenInfo(const Loop *L);

  /// Compute the number of times the specified loop will iterate.
  /// If AllowPredicates is set, we will create new SCEV predicates as
  /// necessary in order to return an exact answer.
  BackedgeTakenInfo computeBackedgeTakenCount(const Loop *L,
                                              bool AllowPredicates = false);

  /// Compute the number of times the backedge of the specified loop will
  /// execute if it exits via the specified block. If AllowPredicates is set,
  /// this call will try to use a minimal set of SCEV predicates in order to
  /// return an exact answer.
  ExitLimit computeExitLimit(const Loop *L, BasicBlock *ExitingBlock,
                             bool IsOnlyExit, bool AllowPredicates = false);

  // Helper functions for computeExitLimitFromCond to avoid exponential time
  // complexity.

  class ExitLimitCache {
    // It may look like we need key on the whole (L, ExitIfTrue,
    // ControlsOnlyExit, AllowPredicates) tuple, but recursive calls to
    // computeExitLimitFromCondCached from computeExitLimitFromCondImpl only
    // vary the in \c ExitCond and \c ControlsOnlyExit parameters.  We remember
    // the initial values of the other values to assert our assumption.
    SmallDenseMap<PointerIntPair<Value *, 1>, ExitLimit> TripCountMap;

    const Loop *L;
    bool ExitIfTrue;
    bool AllowPredicates;

  public:
    ExitLimitCache(const Loop *L, bool ExitIfTrue, bool AllowPredicates)
        : L(L), ExitIfTrue(ExitIfTrue), AllowPredicates(AllowPredicates) {}

    std::optional<ExitLimit> find(const Loop *L, Value *ExitCond,
                                  bool ExitIfTrue, bool ControlsOnlyExit,
                                  bool AllowPredicates);

    void insert(const Loop *L, Value *ExitCond, bool ExitIfTrue,
                bool ControlsOnlyExit, bool AllowPredicates,
                const ExitLimit &EL);
  };

  using ExitLimitCacheTy = ExitLimitCache;

  ExitLimit computeExitLimitFromCondCached(ExitLimitCacheTy &Cache,
                                           const Loop *L, Value *ExitCond,
                                           bool ExitIfTrue,
                                           bool ControlsOnlyExit,
                                           bool AllowPredicates);
  ExitLimit computeExitLimitFromCondImpl(ExitLimitCacheTy &Cache, const Loop *L,
                                         Value *ExitCond, bool ExitIfTrue,
                                         bool ControlsOnlyExit,
                                         bool AllowPredicates);
  std::optional<ScalarEvolution::ExitLimit> computeExitLimitFromCondFromBinOp(
      ExitLimitCacheTy &Cache, const Loop *L, Value *ExitCond, bool ExitIfTrue,
      bool ControlsOnlyExit, bool AllowPredicates);

  /// Compute the number of times the backedge of the specified loop will
  /// execute if its exit condition were a conditional branch of the ICmpInst
  /// ExitCond and ExitIfTrue. If AllowPredicates is set, this call will try
  /// to use a minimal set of SCEV predicates in order to return an exact
  /// answer.
  ExitLimit computeExitLimitFromICmp(const Loop *L, ICmpInst *ExitCond,
                                     bool ExitIfTrue,
                                     bool IsSubExpr,
                                     bool AllowPredicates = false);

  /// Variant of previous which takes the components representing an ICmp
  /// as opposed to the ICmpInst itself.  Note that the prior version can
  /// return more precise results in some cases and is preferred when caller
  /// has a materialized ICmp.
  ExitLimit computeExitLimitFromICmp(const Loop *L, ICmpInst::Predicate Pred,
                                     const SCEV *LHS, const SCEV *RHS,
                                     bool IsSubExpr,
                                     bool AllowPredicates = false);

  /// Compute the number of times the backedge of the specified loop will
  /// execute if its exit condition were a switch with a single exiting case
  /// to ExitingBB.
  ExitLimit computeExitLimitFromSingleExitSwitch(const Loop *L,
                                                 SwitchInst *Switch,
                                                 BasicBlock *ExitingBB,
                                                 bool IsSubExpr);

  /// Compute the exit limit of a loop that is controlled by a
  /// "(IV >> 1) != 0" type comparison.  We cannot compute the exact trip
  /// count in these cases (since SCEV has no way of expressing them), but we
  /// can still sometimes compute an upper bound.
  ///
  /// Return an ExitLimit for a loop whose backedge is guarded by `LHS Pred
  /// RHS`.
  ExitLimit computeShiftCompareExitLimit(Value *LHS, Value *RHS, const Loop *L,
                                         ICmpInst::Predicate Pred);

  /// If the loop is known to execute a constant number of times (the
  /// condition evolves only from constants), try to evaluate a few iterations
  /// of the loop until we get the exit condition gets a value of ExitWhen
  /// (true or false).  If we cannot evaluate the exit count of the loop,
  /// return CouldNotCompute.
  const SCEV *computeExitCountExhaustively(const Loop *L, Value *Cond,
                                           bool ExitWhen);

  /// Return the number of times an exit condition comparing the specified
  /// value to zero will execute.  If not computable, return CouldNotCompute.
  /// If AllowPredicates is set, this call will try to use a minimal set of
  /// SCEV predicates in order to return an exact answer.
  ExitLimit howFarToZero(const SCEV *V, const Loop *L, bool IsSubExpr,
                         bool AllowPredicates = false);

  /// Return the number of times an exit condition checking the specified
  /// value for nonzero will execute.  If not computable, return
  /// CouldNotCompute.
  ExitLimit howFarToNonZero(const SCEV *V, const Loop *L);

  /// Return the number of times an exit condition containing the specified
  /// less-than comparison will execute.  If not computable, return
  /// CouldNotCompute.
  ///
  /// \p isSigned specifies whether the less-than is signed.
  ///
  /// \p ControlsOnlyExit is true when the LHS < RHS condition directly controls
  /// the branch (loops exits only if condition is true). In this case, we can
  /// use NoWrapFlags to skip overflow checks.
  ///
  /// If \p AllowPredicates is set, this call will try to use a minimal set of
  /// SCEV predicates in order to return an exact answer.
  ExitLimit howManyLessThans(const SCEV *LHS, const SCEV *RHS, const Loop *L,
                             bool isSigned, bool ControlsOnlyExit,
                             bool AllowPredicates = false);

  ExitLimit howManyGreaterThans(const SCEV *LHS, const SCEV *RHS, const Loop *L,
                                bool isSigned, bool IsSubExpr,
                                bool AllowPredicates = false);

  /// Return a predecessor of BB (which may not be an immediate predecessor)
  /// which has exactly one successor from which BB is reachable, or null if
  /// no such block is found.
  std::pair<const BasicBlock *, const BasicBlock *>
  getPredecessorWithUniqueSuccessorForBB(const BasicBlock *BB) const;

  /// Test whether the condition described by Pred, LHS, and RHS is true
  /// whenever the given FoundCondValue value evaluates to true in given
  /// Context. If Context is nullptr, then the found predicate is true
  /// everywhere. LHS and FoundLHS may have different type width.
  bool isImpliedCond(ICmpInst::Predicate Pred, const SCEV *LHS, const SCEV *RHS,
                     const Value *FoundCondValue, bool Inverse,
                     const Instruction *Context = nullptr);

  /// Test whether the condition described by Pred, LHS, and RHS is true
  /// whenever the given FoundCondValue value evaluates to true in given
  /// Context. If Context is nullptr, then the found predicate is true
  /// everywhere. LHS and FoundLHS must have same type width.
  bool isImpliedCondBalancedTypes(ICmpInst::Predicate Pred, const SCEV *LHS,
                                  const SCEV *RHS,
                                  ICmpInst::Predicate FoundPred,
                                  const SCEV *FoundLHS, const SCEV *FoundRHS,
                                  const Instruction *CtxI);

  /// Test whether the condition described by Pred, LHS, and RHS is true
  /// whenever the condition described by FoundPred, FoundLHS, FoundRHS is
  /// true in given Context. If Context is nullptr, then the found predicate is
  /// true everywhere.
  bool isImpliedCond(ICmpInst::Predicate Pred, const SCEV *LHS, const SCEV *RHS,
                     ICmpInst::Predicate FoundPred, const SCEV *FoundLHS,
                     const SCEV *FoundRHS,
                     const Instruction *Context = nullptr);

  /// Test whether the condition described by Pred, LHS, and RHS is true
  /// whenever the condition described by Pred, FoundLHS, and FoundRHS is
  /// true in given Context. If Context is nullptr, then the found predicate is
  /// true everywhere.
  bool isImpliedCondOperands(ICmpInst::Predicate Pred, const SCEV *LHS,
                             const SCEV *RHS, const SCEV *FoundLHS,
                             const SCEV *FoundRHS,
                             const Instruction *Context = nullptr);

  /// Test whether the condition described by Pred, LHS, and RHS is true
  /// whenever the condition described by Pred, FoundLHS, and FoundRHS is
  /// true. Here LHS is an operation that includes FoundLHS as one of its
  /// arguments.
  bool isImpliedViaOperations(ICmpInst::Predicate Pred,
                              const SCEV *LHS, const SCEV *RHS,
                              const SCEV *FoundLHS, const SCEV *FoundRHS,
                              unsigned Depth = 0);

  /// Test whether the condition described by Pred, LHS, and RHS is true.
  /// Use only simple non-recursive types of checks, such as range analysis etc.
  bool isKnownViaNonRecursiveReasoning(ICmpInst::Predicate Pred,
                                       const SCEV *LHS, const SCEV *RHS);

  /// Test whether the condition described by Pred, LHS, and RHS is true
  /// whenever the condition described by Pred, FoundLHS, and FoundRHS is
  /// true.
  bool isImpliedCondOperandsHelper(ICmpInst::Predicate Pred, const SCEV *LHS,
                                   const SCEV *RHS, const SCEV *FoundLHS,
                                   const SCEV *FoundRHS);

  /// Test whether the condition described by Pred, LHS, and RHS is true
  /// whenever the condition described by Pred, FoundLHS, and FoundRHS is
  /// true.  Utility function used by isImpliedCondOperands.  Tries to get
  /// cases like "X `sgt` 0 => X - 1 `sgt` -1".
  bool isImpliedCondOperandsViaRanges(ICmpInst::Predicate Pred, const SCEV *LHS,
                                      const SCEV *RHS,
                                      ICmpInst::Predicate FoundPred,
                                      const SCEV *FoundLHS,
                                      const SCEV *FoundRHS);

  /// Return true if the condition denoted by \p LHS \p Pred \p RHS is implied
  /// by a call to @llvm.experimental.guard in \p BB.
  bool isImpliedViaGuard(const BasicBlock *BB, ICmpInst::Predicate Pred,
                         const SCEV *LHS, const SCEV *RHS);

  /// Test whether the condition described by Pred, LHS, and RHS is true
  /// whenever the condition described by Pred, FoundLHS, and FoundRHS is
  /// true.
  ///
  /// This routine tries to rule out certain kinds of integer overflow, and
  /// then tries to reason about arithmetic properties of the predicates.
  bool isImpliedCondOperandsViaNoOverflow(ICmpInst::Predicate Pred,
                                          const SCEV *LHS, const SCEV *RHS,
                                          const SCEV *FoundLHS,
                                          const SCEV *FoundRHS);

  /// Test whether the condition described by Pred, LHS, and RHS is true
  /// whenever the condition described by Pred, FoundLHS, and FoundRHS is
  /// true.
  ///
  /// This routine tries to weaken the known condition basing on fact that
  /// FoundLHS is an AddRec.
  bool isImpliedCondOperandsViaAddRecStart(ICmpInst::Predicate Pred,
                                           const SCEV *LHS, const SCEV *RHS,
                                           const SCEV *FoundLHS,
                                           const SCEV *FoundRHS,
                                           const Instruction *CtxI);

  /// Test whether the condition described by Pred, LHS, and RHS is true
  /// whenever the condition described by Pred, FoundLHS, and FoundRHS is
  /// true.
  ///
  /// This routine tries to figure out predicate for Phis which are SCEVUnknown
  /// if it is true for every possible incoming value from their respective
  /// basic blocks.
  bool isImpliedViaMerge(ICmpInst::Predicate Pred,
                         const SCEV *LHS, const SCEV *RHS,
                         const SCEV *FoundLHS, const SCEV *FoundRHS,
                         unsigned Depth);

  /// Test whether the condition described by Pred, LHS, and RHS is true
  /// whenever the condition described by Pred, FoundLHS, and FoundRHS is
  /// true.
  ///
  /// This routine tries to reason about shifts.
  bool isImpliedCondOperandsViaShift(ICmpInst::Predicate Pred, const SCEV *LHS,
                                     const SCEV *RHS, const SCEV *FoundLHS,
                                     const SCEV *FoundRHS);

  /// If we know that the specified Phi is in the header of its containing
  /// loop, we know the loop executes a constant number of times, and the PHI
  /// node is just a recurrence involving constants, fold it.
  Constant *getConstantEvolutionLoopExitValue(PHINode *PN, const APInt &BEs,
                                              const Loop *L);

  /// Test if the given expression is known to satisfy the condition described
  /// by Pred and the known constant ranges of LHS and RHS.
  bool isKnownPredicateViaConstantRanges(ICmpInst::Predicate Pred,
                                         const SCEV *LHS, const SCEV *RHS);

  /// Try to prove the condition described by "LHS Pred RHS" by ruling out
  /// integer overflow.
  ///
  /// For instance, this will return true for "A s< (A + C)<nsw>" if C is
  /// positive.
  bool isKnownPredicateViaNoOverflow(ICmpInst::Predicate Pred, const SCEV *LHS,
                                     const SCEV *RHS);

  /// Try to split Pred LHS RHS into logical conjunctions (and's) and try to
  /// prove them individually.
  bool isKnownPredicateViaSplitting(ICmpInst::Predicate Pred, const SCEV *LHS,
                                    const SCEV *RHS);

  /// Try to match the Expr as "(L + R)<Flags>".
  bool splitBinaryAdd(const SCEV *Expr, const SCEV *&L, const SCEV *&R,
                      SCEV::NoWrapFlags &Flags);

  /// Forget predicated/non-predicated backedge taken counts for the given loop.
  void forgetBackedgeTakenCounts(const Loop *L, bool Predicated);

  /// Drop memoized information for all \p SCEVs.
  void forgetMemoizedResults(ArrayRef<const SCEV *> SCEVs);

  /// Helper for forgetMemoizedResults.
  void forgetMemoizedResultsImpl(const SCEV *S);

  /// Iterate over instructions in \p Worklist and their users. Erase entries
  /// from ValueExprMap and collect SCEV expressions in \p ToForget
  void visitAndClearUsers(SmallVectorImpl<Instruction *> &Worklist,
                          SmallPtrSetImpl<Instruction *> &Visited,
                          SmallVectorImpl<const SCEV *> &ToForget);

  /// Erase Value from ValueExprMap and ExprValueMap.
  void eraseValueFromMap(Value *V);

  /// Insert V to S mapping into ValueExprMap and ExprValueMap.
  void insertValueToMap(Value *V, const SCEV *S);

  /// Return false iff given SCEV contains a SCEVUnknown with NULL value-
  /// pointer.
  bool checkValidity(const SCEV *S) const;

  /// Return true if `ExtendOpTy`({`Start`,+,`Step`}) can be proved to be
  /// equal to {`ExtendOpTy`(`Start`),+,`ExtendOpTy`(`Step`)}.  This is
  /// equivalent to proving no signed (resp. unsigned) wrap in
  /// {`Start`,+,`Step`} if `ExtendOpTy` is `SCEVSignExtendExpr`
  /// (resp. `SCEVZeroExtendExpr`).
  template <typename ExtendOpTy>
  bool proveNoWrapByVaryingStart(const SCEV *Start, const SCEV *Step,
                                 const Loop *L);

  /// Try to prove NSW or NUW on \p AR relying on ConstantRange manipulation.
  SCEV::NoWrapFlags proveNoWrapViaConstantRanges(const SCEVAddRecExpr *AR);

  /// Try to prove NSW on \p AR by proving facts about conditions known  on
  /// entry and backedge.
  SCEV::NoWrapFlags proveNoSignedWrapViaInduction(const SCEVAddRecExpr *AR);

  /// Try to prove NUW on \p AR by proving facts about conditions known on
  /// entry and backedge.
  SCEV::NoWrapFlags proveNoUnsignedWrapViaInduction(const SCEVAddRecExpr *AR);

  std::optional<MonotonicPredicateType>
  getMonotonicPredicateTypeImpl(const SCEVAddRecExpr *LHS,
                                ICmpInst::Predicate Pred);

  /// Return SCEV no-wrap flags that can be proven based on reasoning about
  /// how poison produced from no-wrap flags on this value (e.g. a nuw add)
  /// would trigger undefined behavior on overflow.
  SCEV::NoWrapFlags getNoWrapFlagsFromUB(const Value *V);

  /// Return a scope which provides an upper bound on the defining scope of
  /// 'S'. Specifically, return the first instruction in said bounding scope.
  /// Return nullptr if the scope is trivial (function entry).
  /// (See scope definition rules associated with flag discussion above)
  const Instruction *getNonTrivialDefiningScopeBound(const SCEV *S);

  /// Return a scope which provides an upper bound on the defining scope for
  /// a SCEV with the operands in Ops.  The outparam Precise is set if the
  /// bound found is a precise bound (i.e. must be the defining scope.)
  const Instruction *getDefiningScopeBound(ArrayRef<const SCEV *> Ops,
                                           bool &Precise);

  /// Wrapper around the above for cases which don't care if the bound
  /// is precise.
  const Instruction *getDefiningScopeBound(ArrayRef<const SCEV *> Ops);

  /// Given two instructions in the same function, return true if we can
  /// prove B must execute given A executes.
  bool isGuaranteedToTransferExecutionTo(const Instruction *A,
                                         const Instruction *B);

<<<<<<< HEAD
=======
  /// Returns true if \p Op is guaranteed not to cause immediate UB.
  bool isGuaranteedNotToCauseUB(const SCEV *Op);

>>>>>>> ce7c17d5
  /// Returns true if \p Op is guaranteed to not be poison.
  static bool isGuaranteedNotToBePoison(const SCEV *Op);

  /// Return true if the SCEV corresponding to \p I is never poison.  Proving
  /// this is more complex than proving that just \p I is never poison, since
  /// SCEV commons expressions across control flow, and you can have cases
  /// like:
  ///
  ///   idx0 = a + b;
  ///   ptr[idx0] = 100;
  ///   if (<condition>) {
  ///     idx1 = a +nsw b;
  ///     ptr[idx1] = 200;
  ///   }
  ///
  /// where the SCEV expression (+ a b) is guaranteed to not be poison (and
  /// hence not sign-overflow) only if "<condition>" is true.  Since both
  /// `idx0` and `idx1` will be mapped to the same SCEV expression, (+ a b),
  /// it is not okay to annotate (+ a b) with <nsw> in the above example.
  bool isSCEVExprNeverPoison(const Instruction *I);

  /// This is like \c isSCEVExprNeverPoison but it specifically works for
  /// instructions that will get mapped to SCEV add recurrences.  Return true
  /// if \p I will never generate poison under the assumption that \p I is an
  /// add recurrence on the loop \p L.
  bool isAddRecNeverPoison(const Instruction *I, const Loop *L);

  /// Similar to createAddRecFromPHI, but with the additional flexibility of
  /// suggesting runtime overflow checks in case casts are encountered.
  /// If successful, the analysis records that for this loop, \p SymbolicPHI,
  /// which is the UnknownSCEV currently representing the PHI, can be rewritten
  /// into an AddRec, assuming some predicates; The function then returns the
  /// AddRec and the predicates as a pair, and caches this pair in
  /// PredicatedSCEVRewrites.
  /// If the analysis is not successful, a mapping from the \p SymbolicPHI to
  /// itself (with no predicates) is recorded, and a nullptr with an empty
  /// predicates vector is returned as a pair.
  std::optional<std::pair<const SCEV *, SmallVector<const SCEVPredicate *, 3>>>
  createAddRecFromPHIWithCastsImpl(const SCEVUnknown *SymbolicPHI);

  /// Compute the maximum backedge count based on the range of values
  /// permitted by Start, End, and Stride. This is for loops of the form
  /// {Start, +, Stride} LT End.
  ///
  /// Preconditions:
  /// * the induction variable is known to be positive.
  /// * the induction variable is assumed not to overflow (i.e. either it
  ///   actually doesn't, or we'd have to immediately execute UB)
  /// We *don't* assert these preconditions so please be careful.
  const SCEV *computeMaxBECountForLT(const SCEV *Start, const SCEV *Stride,
                                     const SCEV *End, unsigned BitWidth,
                                     bool IsSigned);

  /// Verify if an linear IV with positive stride can overflow when in a
  /// less-than comparison, knowing the invariant term of the comparison,
  /// the stride.
  bool canIVOverflowOnLT(const SCEV *RHS, const SCEV *Stride, bool IsSigned);

  /// Verify if an linear IV with negative stride can overflow when in a
  /// greater-than comparison, knowing the invariant term of the comparison,
  /// the stride.
  bool canIVOverflowOnGT(const SCEV *RHS, const SCEV *Stride, bool IsSigned);

  /// Get add expr already created or create a new one.
  const SCEV *getOrCreateAddExpr(ArrayRef<const SCEV *> Ops,
                                 SCEV::NoWrapFlags Flags);

  /// Get mul expr already created or create a new one.
  const SCEV *getOrCreateMulExpr(ArrayRef<const SCEV *> Ops,
                                 SCEV::NoWrapFlags Flags);

  // Get addrec expr already created or create a new one.
  const SCEV *getOrCreateAddRecExpr(ArrayRef<const SCEV *> Ops,
                                    const Loop *L, SCEV::NoWrapFlags Flags);

  /// Return x if \p Val is f(x) where f is a 1-1 function.
  const SCEV *stripInjectiveFunctions(const SCEV *Val) const;

  /// Find all of the loops transitively used in \p S, and fill \p LoopsUsed.
  /// A loop is considered "used" by an expression if it contains
  /// an add rec on said loop.
  void getUsedLoops(const SCEV *S, SmallPtrSetImpl<const Loop *> &LoopsUsed);

  /// Try to match the pattern generated by getURemExpr(A, B). If successful,
  /// Assign A and B to LHS and RHS, respectively.
  bool matchURem(const SCEV *Expr, const SCEV *&LHS, const SCEV *&RHS);

  /// Look for a SCEV expression with type `SCEVType` and operands `Ops` in
  /// `UniqueSCEVs`.  Return if found, else nullptr.
  SCEV *findExistingSCEVInCache(SCEVTypes SCEVType, ArrayRef<const SCEV *> Ops);

  /// Get reachable blocks in this function, making limited use of SCEV
  /// reasoning about conditions.
  void getReachableBlocks(SmallPtrSetImpl<BasicBlock *> &Reachable,
                          Function &F);

  /// Return the given SCEV expression with a new set of operands.
  /// This preserves the origial nowrap flags.
  const SCEV *getWithOperands(const SCEV *S,
                              SmallVectorImpl<const SCEV *> &NewOps);

  FoldingSet<SCEV> UniqueSCEVs;
  FoldingSet<SCEVPredicate> UniquePreds;
  BumpPtrAllocator SCEVAllocator;

  /// This maps loops to a list of addrecs that directly use said loop.
  DenseMap<const Loop *, SmallVector<const SCEVAddRecExpr *, 4>> LoopUsers;

  /// Cache tentative mappings from UnknownSCEVs in a Loop, to a SCEV expression
  /// they can be rewritten into under certain predicates.
  DenseMap<std::pair<const SCEVUnknown *, const Loop *>,
           std::pair<const SCEV *, SmallVector<const SCEVPredicate *, 3>>>
      PredicatedSCEVRewrites;

  /// Set of AddRecs for which proving NUW via an induction has already been
  /// tried.
  SmallPtrSet<const SCEVAddRecExpr *, 16> UnsignedWrapViaInductionTried;

  /// Set of AddRecs for which proving NSW via an induction has already been
  /// tried.
  SmallPtrSet<const SCEVAddRecExpr *, 16> SignedWrapViaInductionTried;

  /// The head of a linked list of all SCEVUnknown values that have been
  /// allocated. This is used by releaseMemory to locate them all and call
  /// their destructors.
  SCEVUnknown *FirstUnknown = nullptr;
};

/// Analysis pass that exposes the \c ScalarEvolution for a function.
class ScalarEvolutionAnalysis
    : public AnalysisInfoMixin<ScalarEvolutionAnalysis> {
  friend AnalysisInfoMixin<ScalarEvolutionAnalysis>;

  static AnalysisKey Key;

public:
  using Result = ScalarEvolution;

  ScalarEvolution run(Function &F, FunctionAnalysisManager &AM);
};

/// Verifier pass for the \c ScalarEvolutionAnalysis results.
class ScalarEvolutionVerifierPass
    : public PassInfoMixin<ScalarEvolutionVerifierPass> {
public:
  PreservedAnalyses run(Function &F, FunctionAnalysisManager &AM);
  static bool isRequired() { return true; }
};

/// Printer pass for the \c ScalarEvolutionAnalysis results.
class ScalarEvolutionPrinterPass
    : public PassInfoMixin<ScalarEvolutionPrinterPass> {
  raw_ostream &OS;

public:
  explicit ScalarEvolutionPrinterPass(raw_ostream &OS) : OS(OS) {}

  PreservedAnalyses run(Function &F, FunctionAnalysisManager &AM);

  static bool isRequired() { return true; }
};

class ScalarEvolutionWrapperPass : public FunctionPass {
  std::unique_ptr<ScalarEvolution> SE;

public:
  static char ID;

  ScalarEvolutionWrapperPass();

  ScalarEvolution &getSE() { return *SE; }
  const ScalarEvolution &getSE() const { return *SE; }

  bool runOnFunction(Function &F) override;
  void releaseMemory() override;
  void getAnalysisUsage(AnalysisUsage &AU) const override;
  void print(raw_ostream &OS, const Module * = nullptr) const override;
  void verifyAnalysis() const override;
};

/// An interface layer with SCEV used to manage how we see SCEV expressions
/// for values in the context of existing predicates. We can add new
/// predicates, but we cannot remove them.
///
/// This layer has multiple purposes:
///   - provides a simple interface for SCEV versioning.
///   - guarantees that the order of transformations applied on a SCEV
///     expression for a single Value is consistent across two different
///     getSCEV calls. This means that, for example, once we've obtained
///     an AddRec expression for a certain value through expression
///     rewriting, we will continue to get an AddRec expression for that
///     Value.
///   - lowers the number of expression rewrites.
class PredicatedScalarEvolution {
public:
  PredicatedScalarEvolution(ScalarEvolution &SE, Loop &L);

  const SCEVPredicate &getPredicate() const;

  /// Returns the SCEV expression of V, in the context of the current SCEV
  /// predicate.  The order of transformations applied on the expression of V
  /// returned by ScalarEvolution is guaranteed to be preserved, even when
  /// adding new predicates.
  const SCEV *getSCEV(Value *V);

  /// Get the (predicated) backedge count for the analyzed loop.
  const SCEV *getBackedgeTakenCount();

  /// Get the (predicated) symbolic max backedge count for the analyzed loop.
  const SCEV *getSymbolicMaxBackedgeTakenCount();

  /// Returns the upper bound of the loop trip count as a normal unsigned
  /// value, or 0 if the trip count is unknown.
  unsigned getSmallConstantMaxTripCount();

  /// Adds a new predicate.
  void addPredicate(const SCEVPredicate &Pred);

  /// Attempts to produce an AddRecExpr for V by adding additional SCEV
  /// predicates. If we can't transform the expression into an AddRecExpr we
  /// return nullptr and not add additional SCEV predicates to the current
  /// context.
  const SCEVAddRecExpr *getAsAddRec(Value *V);

  /// Proves that V doesn't overflow by adding SCEV predicate.
  void setNoOverflow(Value *V, SCEVWrapPredicate::IncrementWrapFlags Flags);

  /// Returns true if we've proved that V doesn't wrap by means of a SCEV
  /// predicate.
  bool hasNoOverflow(Value *V, SCEVWrapPredicate::IncrementWrapFlags Flags);

  /// Returns the ScalarEvolution analysis used.
  ScalarEvolution *getSE() const { return &SE; }

  /// We need to explicitly define the copy constructor because of FlagsMap.
  PredicatedScalarEvolution(const PredicatedScalarEvolution &);

  /// Print the SCEV mappings done by the Predicated Scalar Evolution.
  /// The printed text is indented by \p Depth.
  void print(raw_ostream &OS, unsigned Depth) const;

  /// Check if \p AR1 and \p AR2 are equal, while taking into account
  /// Equal predicates in Preds.
  bool areAddRecsEqualWithPreds(const SCEVAddRecExpr *AR1,
                                const SCEVAddRecExpr *AR2) const;

private:
  /// Increments the version number of the predicate.  This needs to be called
  /// every time the SCEV predicate changes.
  void updateGeneration();

  /// Holds a SCEV and the version number of the SCEV predicate used to
  /// perform the rewrite of the expression.
  using RewriteEntry = std::pair<unsigned, const SCEV *>;

  /// Maps a SCEV to the rewrite result of that SCEV at a certain version
  /// number. If this number doesn't match the current Generation, we will
  /// need to do a rewrite. To preserve the transformation order of previous
  /// rewrites, we will rewrite the previous result instead of the original
  /// SCEV.
  DenseMap<const SCEV *, RewriteEntry> RewriteMap;

  /// Records what NoWrap flags we've added to a Value *.
  ValueMap<Value *, SCEVWrapPredicate::IncrementWrapFlags> FlagsMap;

  /// The ScalarEvolution analysis.
  ScalarEvolution &SE;

  /// The analyzed Loop.
  const Loop &L;

  /// The SCEVPredicate that forms our context. We will rewrite all
  /// expressions assuming that this predicate true.
  std::unique_ptr<SCEVUnionPredicate> Preds;

  /// Marks the version of the SCEV predicate used. When rewriting a SCEV
  /// expression we mark it with the version of the predicate. We use this to
  /// figure out if the predicate has changed from the last rewrite of the
  /// SCEV. If so, we need to perform a new rewrite.
  unsigned Generation = 0;

  /// The backedge taken count.
  const SCEV *BackedgeCount = nullptr;

  /// The symbolic backedge taken count.
  const SCEV *SymbolicMaxBackedgeCount = nullptr;

  /// The constant max trip count for the loop.
  std::optional<unsigned> SmallConstantMaxTripCount;
};

template <> struct DenseMapInfo<ScalarEvolution::FoldID> {
  static inline ScalarEvolution::FoldID getEmptyKey() {
    ScalarEvolution::FoldID ID(0);
    return ID;
  }
  static inline ScalarEvolution::FoldID getTombstoneKey() {
    ScalarEvolution::FoldID ID(1);
    return ID;
  }

  static unsigned getHashValue(const ScalarEvolution::FoldID &Val) {
    return Val.computeHash();
  }

  static bool isEqual(const ScalarEvolution::FoldID &LHS,
                      const ScalarEvolution::FoldID &RHS) {
    return LHS == RHS;
  }
};

} // end namespace llvm

#endif // LLVM_ANALYSIS_SCALAREVOLUTION_H<|MERGE_RESOLUTION|>--- conflicted
+++ resolved
@@ -2192,12 +2192,9 @@
   bool isGuaranteedToTransferExecutionTo(const Instruction *A,
                                          const Instruction *B);
 
-<<<<<<< HEAD
-=======
   /// Returns true if \p Op is guaranteed not to cause immediate UB.
   bool isGuaranteedNotToCauseUB(const SCEV *Op);
 
->>>>>>> ce7c17d5
   /// Returns true if \p Op is guaranteed to not be poison.
   static bool isGuaranteedNotToBePoison(const SCEV *Op);
 
