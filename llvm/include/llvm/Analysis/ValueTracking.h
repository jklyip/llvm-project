//===- llvm/Analysis/ValueTracking.h - Walk computations --------*- C++ -*-===//
//
// Part of the LLVM Project, under the Apache License v2.0 with LLVM Exceptions.
// See https://llvm.org/LICENSE.txt for license information.
// SPDX-License-Identifier: Apache-2.0 WITH LLVM-exception
//
//===----------------------------------------------------------------------===//
//
// This file contains routines that help analyze properties that chains of
// computations have.
//
//===----------------------------------------------------------------------===//

#ifndef LLVM_ANALYSIS_VALUETRACKING_H
#define LLVM_ANALYSIS_VALUETRACKING_H

#include "llvm/Analysis/SimplifyQuery.h"
#include "llvm/Analysis/WithCache.h"
#include "llvm/IR/Constants.h"
#include "llvm/IR/DataLayout.h"
#include "llvm/IR/FMF.h"
#include "llvm/IR/Instructions.h"
#include "llvm/IR/InstrTypes.h"
#include "llvm/IR/Intrinsics.h"
#include <cassert>
#include <cstdint>

namespace llvm {

class Operator;
class AddOperator;
class AssumptionCache;
class DominatorTree;
class GEPOperator;
class WithOverflowInst;
struct KnownBits;
class Loop;
class LoopInfo;
class MDNode;
class StringRef;
class TargetLibraryInfo;
template <typename T> class ArrayRef;

constexpr unsigned MaxAnalysisRecursionDepth = 6;

/// Determine which bits of V are known to be either zero or one and return
/// them in the KnownZero/KnownOne bit sets.
///
/// This function is defined on values with integer type, values with pointer
/// type, and vectors of integers.  In the case
/// where V is a vector, the known zero and known one values are the
/// same width as the vector element, and the bit is set only if it is true
/// for all of the elements in the vector.
void computeKnownBits(const Value *V, KnownBits &Known, const DataLayout &DL,
                      unsigned Depth = 0, AssumptionCache *AC = nullptr,
                      const Instruction *CxtI = nullptr,
                      const DominatorTree *DT = nullptr,
                      bool UseInstrInfo = true);

/// Returns the known bits rather than passing by reference.
KnownBits computeKnownBits(const Value *V, const DataLayout &DL,
                           unsigned Depth = 0, AssumptionCache *AC = nullptr,
                           const Instruction *CxtI = nullptr,
                           const DominatorTree *DT = nullptr,
                           bool UseInstrInfo = true);

/// Returns the known bits rather than passing by reference.
KnownBits computeKnownBits(const Value *V, const APInt &DemandedElts,
                           const DataLayout &DL, unsigned Depth = 0,
                           AssumptionCache *AC = nullptr,
                           const Instruction *CxtI = nullptr,
                           const DominatorTree *DT = nullptr,
                           bool UseInstrInfo = true);

KnownBits computeKnownBits(const Value *V, const APInt &DemandedElts,
                           unsigned Depth, const SimplifyQuery &Q);

KnownBits computeKnownBits(const Value *V, unsigned Depth,
                           const SimplifyQuery &Q);

void computeKnownBits(const Value *V, KnownBits &Known, unsigned Depth,
                      const SimplifyQuery &Q);

/// Compute known bits from the range metadata.
/// \p KnownZero the set of bits that are known to be zero
/// \p KnownOne the set of bits that are known to be one
void computeKnownBitsFromRangeMetadata(const MDNode &Ranges, KnownBits &Known);

/// Merge bits known from context-dependent facts into Known.
void computeKnownBitsFromContext(const Value *V, KnownBits &Known,
                                 unsigned Depth, const SimplifyQuery &Q);

/// Using KnownBits LHS/RHS produce the known bits for logic op (and/xor/or).
KnownBits analyzeKnownBitsFromAndXorOr(const Operator *I,
                                       const KnownBits &KnownLHS,
                                       const KnownBits &KnownRHS,
                                       unsigned Depth, const SimplifyQuery &SQ);

/// Adjust \p Known for the given select \p Arm to include information from the
/// select \p Cond.
void adjustKnownBitsForSelectArm(KnownBits &Known, Value *Cond, Value *Arm,
                                 bool Invert, unsigned Depth,
                                 const SimplifyQuery &Q);

/// Return true if LHS and RHS have no common bits set.
bool haveNoCommonBitsSet(const WithCache<const Value *> &LHSCache,
                         const WithCache<const Value *> &RHSCache,
                         const SimplifyQuery &SQ);

/// Return true if the given value is known to have exactly one bit set when
/// defined. For vectors return true if every element is known to be a power
/// of two when defined. Supports values with integer or pointer type and
/// vectors of integers. If 'OrZero' is set, then return true if the given
/// value is either a power of two or zero.
bool isKnownToBeAPowerOfTwo(const Value *V, const DataLayout &DL,
                            bool OrZero = false, unsigned Depth = 0,
                            AssumptionCache *AC = nullptr,
                            const Instruction *CxtI = nullptr,
                            const DominatorTree *DT = nullptr,
                            bool UseInstrInfo = true);

bool isKnownToBeAPowerOfTwo(const Value *V, bool OrZero, unsigned Depth,
                            const SimplifyQuery &Q);

bool isOnlyUsedInZeroComparison(const Instruction *CxtI);

bool isOnlyUsedInZeroEqualityComparison(const Instruction *CxtI);

/// Return true if the given value is known to be non-zero when defined. For
/// vectors, return true if every element is known to be non-zero when
/// defined. For pointers, if the context instruction and dominator tree are
/// specified, perform context-sensitive analysis and return true if the
/// pointer couldn't possibly be null at the specified instruction.
/// Supports values with integer or pointer type and vectors of integers.
bool isKnownNonZero(const Value *V, const SimplifyQuery &Q, unsigned Depth = 0);

/// Return true if the two given values are negation.
/// Currently can recoginze Value pair:
/// 1: <X, Y> if X = sub (0, Y) or Y = sub (0, X)
/// 2: <X, Y> if X = sub (A, B) and Y = sub (B, A)
bool isKnownNegation(const Value *X, const Value *Y, bool NeedNSW = false,
                     bool AllowPoison = true);

/// Return true iff:
/// 1. X is poison implies Y is poison.
/// 2. X is true implies Y is false.
/// 3. X is false implies Y is true.
/// Otherwise, return false.
bool isKnownInversion(const Value *X, const Value *Y);

/// Returns true if the give value is known to be non-negative.
bool isKnownNonNegative(const Value *V, const SimplifyQuery &SQ,
                        unsigned Depth = 0);

/// Returns true if the given value is known be positive (i.e. non-negative
/// and non-zero).
bool isKnownPositive(const Value *V, const SimplifyQuery &SQ,
                     unsigned Depth = 0);

/// Returns true if the given value is known be negative (i.e. non-positive
/// and non-zero).
bool isKnownNegative(const Value *V, const SimplifyQuery &SQ,
                     unsigned Depth = 0);

/// Return true if the given values are known to be non-equal when defined.
/// Supports scalar integer types only.
bool isKnownNonEqual(const Value *V1, const Value *V2, const DataLayout &DL,
                     AssumptionCache *AC = nullptr,
                     const Instruction *CxtI = nullptr,
                     const DominatorTree *DT = nullptr,
                     bool UseInstrInfo = true);

/// Return true if 'V & Mask' is known to be zero. We use this predicate to
/// simplify operations downstream. Mask is known to be zero for bits that V
/// cannot have.
///
/// This function is defined on values with integer type, values with pointer
/// type, and vectors of integers.  In the case
/// where V is a vector, the mask, known zero, and known one values are the
/// same width as the vector element, and the bit is set only if it is true
/// for all of the elements in the vector.
bool MaskedValueIsZero(const Value *V, const APInt &Mask,
                       const SimplifyQuery &SQ, unsigned Depth = 0);

/// Return the number of times the sign bit of the register is replicated into
/// the other bits. We know that at least 1 bit is always equal to the sign
/// bit (itself), but other cases can give us information. For example,
/// immediately after an "ashr X, 2", we know that the top 3 bits are all
/// equal to each other, so we return 3. For vectors, return the number of
/// sign bits for the vector element with the mininum number of known sign
/// bits.
unsigned ComputeNumSignBits(const Value *Op, const DataLayout &DL,
                            unsigned Depth = 0, AssumptionCache *AC = nullptr,
                            const Instruction *CxtI = nullptr,
                            const DominatorTree *DT = nullptr,
                            bool UseInstrInfo = true);

/// Get the upper bound on bit size for this Value \p Op as a signed integer.
/// i.e.  x == sext(trunc(x to MaxSignificantBits) to bitwidth(x)).
/// Similar to the APInt::getSignificantBits function.
unsigned ComputeMaxSignificantBits(const Value *Op, const DataLayout &DL,
                                   unsigned Depth = 0,
                                   AssumptionCache *AC = nullptr,
                                   const Instruction *CxtI = nullptr,
                                   const DominatorTree *DT = nullptr);

/// Map a call instruction to an intrinsic ID.  Libcalls which have equivalent
/// intrinsics are treated as-if they were intrinsics.
Intrinsic::ID getIntrinsicForCallSite(const CallBase &CB,
                                      const TargetLibraryInfo *TLI);

/// Given an exploded icmp instruction, return true if the comparison only
/// checks the sign bit. If it only checks the sign bit, set TrueIfSigned if
/// the result of the comparison is true when the input value is signed.
bool isSignBitCheck(ICmpInst::Predicate Pred, const APInt &RHS,
                    bool &TrueIfSigned);

/// Returns a pair of values, which if passed to llvm.is.fpclass, returns the
/// same result as an fcmp with the given operands.
///
/// If \p LookThroughSrc is true, consider the input value when computing the
/// mask.
///
/// If \p LookThroughSrc is false, ignore the source value (i.e. the first pair
/// element will always be LHS.
std::pair<Value *, FPClassTest> fcmpToClassTest(CmpInst::Predicate Pred,
                                                const Function &F, Value *LHS,
                                                Value *RHS,
                                                bool LookThroughSrc = true);
std::pair<Value *, FPClassTest> fcmpToClassTest(CmpInst::Predicate Pred,
                                                const Function &F, Value *LHS,
                                                const APFloat *ConstRHS,
                                                bool LookThroughSrc = true);

/// Compute the possible floating-point classes that \p LHS could be based on
/// fcmp \Pred \p LHS, \p RHS.
///
/// \returns { TestedValue, ClassesIfTrue, ClassesIfFalse }
///
/// If the compare returns an exact class test, ClassesIfTrue == ~ClassesIfFalse
///
/// This is a less exact version of fcmpToClassTest (e.g. fcmpToClassTest will
/// only succeed for a test of x > 0 implies positive, but not x > 1).
///
/// If \p LookThroughSrc is true, consider the input value when computing the
/// mask. This may look through sign bit operations.
///
/// If \p LookThroughSrc is false, ignore the source value (i.e. the first pair
/// element will always be LHS.
///
std::tuple<Value *, FPClassTest, FPClassTest>
fcmpImpliesClass(CmpInst::Predicate Pred, const Function &F, Value *LHS,
                 Value *RHS, bool LookThroughSrc = true);
std::tuple<Value *, FPClassTest, FPClassTest>
fcmpImpliesClass(CmpInst::Predicate Pred, const Function &F, Value *LHS,
                 FPClassTest RHS, bool LookThroughSrc = true);
std::tuple<Value *, FPClassTest, FPClassTest>
fcmpImpliesClass(CmpInst::Predicate Pred, const Function &F, Value *LHS,
                 const APFloat &RHS, bool LookThroughSrc = true);

struct KnownFPClass {
  /// Floating-point classes the value could be one of.
  FPClassTest KnownFPClasses = fcAllFlags;

  /// std::nullopt if the sign bit is unknown, true if the sign bit is
  /// definitely set or false if the sign bit is definitely unset.
  std::optional<bool> SignBit;

  bool operator==(KnownFPClass Other) const {
    return KnownFPClasses == Other.KnownFPClasses && SignBit == Other.SignBit;
  }

  /// Return true if it's known this can never be one of the mask entries.
  bool isKnownNever(FPClassTest Mask) const {
    return (KnownFPClasses & Mask) == fcNone;
  }

  bool isKnownAlways(FPClassTest Mask) const { return isKnownNever(~Mask); }

  bool isUnknown() const {
    return KnownFPClasses == fcAllFlags && !SignBit;
  }

  /// Return true if it's known this can never be a nan.
  bool isKnownNeverNaN() const {
    return isKnownNever(fcNan);
  }

  /// Return true if it's known this must always be a nan.
  bool isKnownAlwaysNaN() const { return isKnownAlways(fcNan); }

  /// Return true if it's known this can never be an infinity.
  bool isKnownNeverInfinity() const {
    return isKnownNever(fcInf);
  }

  /// Return true if it's known this can never be +infinity.
  bool isKnownNeverPosInfinity() const {
    return isKnownNever(fcPosInf);
  }

  /// Return true if it's known this can never be -infinity.
  bool isKnownNeverNegInfinity() const {
    return isKnownNever(fcNegInf);
  }

  /// Return true if it's known this can never be a subnormal
  bool isKnownNeverSubnormal() const {
    return isKnownNever(fcSubnormal);
  }

  /// Return true if it's known this can never be a positive subnormal
  bool isKnownNeverPosSubnormal() const {
    return isKnownNever(fcPosSubnormal);
  }

  /// Return true if it's known this can never be a negative subnormal
  bool isKnownNeverNegSubnormal() const {
    return isKnownNever(fcNegSubnormal);
  }

  /// Return true if it's known this can never be a zero. This means a literal
  /// [+-]0, and does not include denormal inputs implicitly treated as [+-]0.
  bool isKnownNeverZero() const {
    return isKnownNever(fcZero);
  }

  /// Return true if it's known this can never be a literal positive zero.
  bool isKnownNeverPosZero() const {
    return isKnownNever(fcPosZero);
  }

  /// Return true if it's known this can never be a negative zero. This means a
  /// literal -0 and does not include denormal inputs implicitly treated as -0.
  bool isKnownNeverNegZero() const {
    return isKnownNever(fcNegZero);
  }

  /// Return true if it's know this can never be interpreted as a zero. This
  /// extends isKnownNeverZero to cover the case where the assumed
  /// floating-point mode for the function interprets denormals as zero.
  bool isKnownNeverLogicalZero(const Function &F, Type *Ty) const;

  /// Return true if it's know this can never be interpreted as a negative zero.
  bool isKnownNeverLogicalNegZero(const Function &F, Type *Ty) const;

  /// Return true if it's know this can never be interpreted as a positive zero.
  bool isKnownNeverLogicalPosZero(const Function &F, Type *Ty) const;

  static constexpr FPClassTest OrderedLessThanZeroMask =
      fcNegSubnormal | fcNegNormal | fcNegInf;
  static constexpr FPClassTest OrderedGreaterThanZeroMask =
      fcPosSubnormal | fcPosNormal | fcPosInf;

  /// Return true if we can prove that the analyzed floating-point value is
  /// either NaN or never less than -0.0.
  ///
  ///      NaN --> true
  ///       +0 --> true
  ///       -0 --> true
  ///   x > +0 --> true
  ///   x < -0 --> false
  bool cannotBeOrderedLessThanZero() const {
    return isKnownNever(OrderedLessThanZeroMask);
  }

  /// Return true if we can prove that the analyzed floating-point value is
  /// either NaN or never greater than -0.0.
  ///      NaN --> true
  ///       +0 --> true
  ///       -0 --> true
  ///   x > +0 --> false
  ///   x < -0 --> true
  bool cannotBeOrderedGreaterThanZero() const {
    return isKnownNever(OrderedGreaterThanZeroMask);
  }

  KnownFPClass &operator|=(const KnownFPClass &RHS) {
    KnownFPClasses = KnownFPClasses | RHS.KnownFPClasses;

    if (SignBit != RHS.SignBit)
      SignBit = std::nullopt;
    return *this;
  }

  void knownNot(FPClassTest RuleOut) {
    KnownFPClasses = KnownFPClasses & ~RuleOut;
    if (isKnownNever(fcNan) && !SignBit) {
      if (isKnownNever(fcNegative))
        SignBit = false;
      else if (isKnownNever(fcPositive))
        SignBit = true;
    }
  }

  void fneg() {
    KnownFPClasses = llvm::fneg(KnownFPClasses);
    if (SignBit)
      SignBit = !*SignBit;
  }

  void fabs() {
    if (KnownFPClasses & fcNegZero)
      KnownFPClasses |= fcPosZero;

    if (KnownFPClasses & fcNegInf)
      KnownFPClasses |= fcPosInf;

    if (KnownFPClasses & fcNegSubnormal)
      KnownFPClasses |= fcPosSubnormal;

    if (KnownFPClasses & fcNegNormal)
      KnownFPClasses |= fcPosNormal;

    signBitMustBeZero();
  }

  /// Return true if the sign bit must be 0, ignoring the sign of nans.
  bool signBitIsZeroOrNaN() const {
    return isKnownNever(fcNegative);
  }

  /// Assume the sign bit is zero.
  void signBitMustBeZero() {
    KnownFPClasses &= (fcPositive | fcNan);
    SignBit = false;
  }

  /// Assume the sign bit is one.
  void signBitMustBeOne() {
    KnownFPClasses &= (fcNegative | fcNan);
    SignBit = true;
  }

  void copysign(const KnownFPClass &Sign) {
    // Don't know anything about the sign of the source. Expand the possible set
    // to its opposite sign pair.
    if (KnownFPClasses & fcZero)
      KnownFPClasses |= fcZero;
    if (KnownFPClasses & fcSubnormal)
      KnownFPClasses |= fcSubnormal;
    if (KnownFPClasses & fcNormal)
      KnownFPClasses |= fcNormal;
    if (KnownFPClasses & fcInf)
      KnownFPClasses |= fcInf;

    // Sign bit is exactly preserved even for nans.
    SignBit = Sign.SignBit;

    // Clear sign bits based on the input sign mask.
    if (Sign.isKnownNever(fcPositive | fcNan) || (SignBit && *SignBit))
      KnownFPClasses &= (fcNegative | fcNan);
    if (Sign.isKnownNever(fcNegative | fcNan) || (SignBit && !*SignBit))
      KnownFPClasses &= (fcPositive | fcNan);
  }

  // Propagate knowledge that a non-NaN source implies the result can also not
  // be a NaN. For unconstrained operations, signaling nans are not guaranteed
  // to be quieted but cannot be introduced.
  void propagateNaN(const KnownFPClass &Src, bool PreserveSign = false) {
    if (Src.isKnownNever(fcNan)) {
      knownNot(fcNan);
      if (PreserveSign)
        SignBit = Src.SignBit;
    } else if (Src.isKnownNever(fcSNan))
      knownNot(fcSNan);
  }

  /// Propagate knowledge from a source value that could be a denormal or
  /// zero. We have to be conservative since output flushing is not guaranteed,
  /// so known-never-zero may not hold.
  ///
  /// This assumes a copy-like operation and will replace any currently known
  /// information.
  void propagateDenormal(const KnownFPClass &Src, const Function &F, Type *Ty);

  /// Report known classes if \p Src is evaluated through a potentially
  /// canonicalizing operation. We can assume signaling nans will not be
  /// introduced, but cannot assume a denormal will be flushed under FTZ/DAZ.
  ///
  /// This assumes a copy-like operation and will replace any currently known
  /// information.
  void propagateCanonicalizingSrc(const KnownFPClass &Src, const Function &F,
                                  Type *Ty);

  void resetAll() { *this = KnownFPClass(); }
};

inline KnownFPClass operator|(KnownFPClass LHS, const KnownFPClass &RHS) {
  LHS |= RHS;
  return LHS;
}

inline KnownFPClass operator|(const KnownFPClass &LHS, KnownFPClass &&RHS) {
  RHS |= LHS;
  return std::move(RHS);
}

/// Determine which floating-point classes are valid for \p V, and return them
/// in KnownFPClass bit sets.
///
/// This function is defined on values with floating-point type, values vectors
/// of floating-point type, and arrays of floating-point type.

/// \p InterestedClasses is a compile time optimization hint for which floating
/// point classes should be queried. Queries not specified in \p
/// InterestedClasses should be reliable if they are determined during the
/// query.
KnownFPClass computeKnownFPClass(const Value *V, const APInt &DemandedElts,
                                 FPClassTest InterestedClasses, unsigned Depth,
                                 const SimplifyQuery &SQ);

KnownFPClass computeKnownFPClass(const Value *V, FPClassTest InterestedClasses,
                                 unsigned Depth, const SimplifyQuery &SQ);

inline KnownFPClass computeKnownFPClass(
    const Value *V, const DataLayout &DL,
    FPClassTest InterestedClasses = fcAllFlags, unsigned Depth = 0,
    const TargetLibraryInfo *TLI = nullptr, AssumptionCache *AC = nullptr,
    const Instruction *CxtI = nullptr, const DominatorTree *DT = nullptr,
    bool UseInstrInfo = true) {
  return computeKnownFPClass(
      V, InterestedClasses, Depth,
      SimplifyQuery(DL, TLI, DT, AC, CxtI, UseInstrInfo));
}

/// Wrapper to account for known fast math flags at the use instruction.
inline KnownFPClass
computeKnownFPClass(const Value *V, const APInt &DemandedElts,
                    FastMathFlags FMF, FPClassTest InterestedClasses,
                    unsigned Depth, const SimplifyQuery &SQ) {
  if (FMF.noNaNs())
    InterestedClasses &= ~fcNan;
  if (FMF.noInfs())
    InterestedClasses &= ~fcInf;

  KnownFPClass Result =
      computeKnownFPClass(V, DemandedElts, InterestedClasses, Depth, SQ);

  if (FMF.noNaNs())
    Result.KnownFPClasses &= ~fcNan;
  if (FMF.noInfs())
    Result.KnownFPClasses &= ~fcInf;
  return Result;
}

inline KnownFPClass computeKnownFPClass(const Value *V, FastMathFlags FMF,
                                        FPClassTest InterestedClasses,
                                        unsigned Depth,
                                        const SimplifyQuery &SQ) {
  auto *FVTy = dyn_cast<FixedVectorType>(V->getType());
  APInt DemandedElts =
      FVTy ? APInt::getAllOnes(FVTy->getNumElements()) : APInt(1, 1);
  return computeKnownFPClass(V, DemandedElts, FMF, InterestedClasses, Depth,
                             SQ);
}

/// Return true if we can prove that the specified FP value is never equal to
/// -0.0. Users should use caution when considering PreserveSign
/// denormal-fp-math.
inline bool cannotBeNegativeZero(const Value *V, unsigned Depth,
                                 const SimplifyQuery &SQ) {
  KnownFPClass Known = computeKnownFPClass(V, fcNegZero, Depth, SQ);
  return Known.isKnownNeverNegZero();
}

/// Return true if we can prove that the specified FP value is either NaN or
/// never less than -0.0.
///
///      NaN --> true
///       +0 --> true
///       -0 --> true
///   x > +0 --> true
///   x < -0 --> false
inline bool cannotBeOrderedLessThanZero(const Value *V, unsigned Depth,
                                        const SimplifyQuery &SQ) {
  KnownFPClass Known =
      computeKnownFPClass(V, KnownFPClass::OrderedLessThanZeroMask, Depth, SQ);
  return Known.cannotBeOrderedLessThanZero();
}

/// Return true if the floating-point scalar value is not an infinity or if
/// the floating-point vector value has no infinities. Return false if a value
/// could ever be infinity.
inline bool isKnownNeverInfinity(const Value *V, unsigned Depth,
                                 const SimplifyQuery &SQ) {
  KnownFPClass Known = computeKnownFPClass(V, fcInf, Depth, SQ);
  return Known.isKnownNeverInfinity();
}

/// Return true if the floating-point value can never contain a NaN or infinity.
inline bool isKnownNeverInfOrNaN(const Value *V, unsigned Depth,
                                 const SimplifyQuery &SQ) {
  KnownFPClass Known = computeKnownFPClass(V, fcInf | fcNan, Depth, SQ);
  return Known.isKnownNeverNaN() && Known.isKnownNeverInfinity();
}

/// Return true if the floating-point scalar value is not a NaN or if the
/// floating-point vector value has no NaN elements. Return false if a value
/// could ever be NaN.
inline bool isKnownNeverNaN(const Value *V, unsigned Depth,
                            const SimplifyQuery &SQ) {
  KnownFPClass Known = computeKnownFPClass(V, fcNan, Depth, SQ);
  return Known.isKnownNeverNaN();
}

/// Return false if we can prove that the specified FP value's sign bit is 0.
/// Return true if we can prove that the specified FP value's sign bit is 1.
/// Otherwise return std::nullopt.
inline std::optional<bool> computeKnownFPSignBit(const Value *V, unsigned Depth,
                                                 const SimplifyQuery &SQ) {
  KnownFPClass Known = computeKnownFPClass(V, fcAllFlags, Depth, SQ);
  return Known.SignBit;
}

/// If the specified value can be set by repeating the same byte in memory,
/// return the i8 value that it is represented with. This is true for all i8
/// values obviously, but is also true for i32 0, i32 -1, i16 0xF0F0, double
/// 0.0 etc. If the value can't be handled with a repeated byte store (e.g.
/// i16 0x1234), return null. If the value is entirely undef and padding,
/// return undef.
Value *isBytewiseValue(Value *V, const DataLayout &DL);

/// Given an aggregate and an sequence of indices, see if the scalar value
/// indexed is already around as a register, for example if it were inserted
/// directly into the aggregate.
///
/// If InsertBefore is not empty, this function will duplicate (modified)
/// insertvalues when a part of a nested struct is extracted.
Value *FindInsertedValue(
    Value *V, ArrayRef<unsigned> idx_range,
    std::optional<BasicBlock::iterator> InsertBefore = std::nullopt);

/// Analyze the specified pointer to see if it can be expressed as a base
/// pointer plus a constant offset. Return the base and offset to the caller.
///
/// This is a wrapper around Value::stripAndAccumulateConstantOffsets that
/// creates and later unpacks the required APInt.
inline Value *GetPointerBaseWithConstantOffset(Value *Ptr, int64_t &Offset,
                                               const DataLayout &DL,
                                               bool AllowNonInbounds = true) {
  APInt OffsetAPInt(DL.getIndexTypeSizeInBits(Ptr->getType()), 0);
  Value *Base =
      Ptr->stripAndAccumulateConstantOffsets(DL, OffsetAPInt, AllowNonInbounds);

  Offset = OffsetAPInt.getSExtValue();
  return Base;
}
inline const Value *
GetPointerBaseWithConstantOffset(const Value *Ptr, int64_t &Offset,
                                 const DataLayout &DL,
                                 bool AllowNonInbounds = true) {
  return GetPointerBaseWithConstantOffset(const_cast<Value *>(Ptr), Offset, DL,
                                          AllowNonInbounds);
}

/// Returns true if the GEP is based on a pointer to a string (array of
// \p CharSize integers) and is indexing into this string.
bool isGEPBasedOnPointerToString(const GEPOperator *GEP, unsigned CharSize = 8);

/// Represents offset+length into a ConstantDataArray.
struct ConstantDataArraySlice {
  /// ConstantDataArray pointer. nullptr indicates a zeroinitializer (a valid
  /// initializer, it just doesn't fit the ConstantDataArray interface).
  const ConstantDataArray *Array;

  /// Slice starts at this Offset.
  uint64_t Offset;

  /// Length of the slice.
  uint64_t Length;

  /// Moves the Offset and adjusts Length accordingly.
  void move(uint64_t Delta) {
    assert(Delta < Length);
    Offset += Delta;
    Length -= Delta;
  }

  /// Convenience accessor for elements in the slice.
  uint64_t operator[](unsigned I) const {
    return Array == nullptr ? 0 : Array->getElementAsInteger(I + Offset);
  }
};

/// Returns true if the value \p V is a pointer into a ConstantDataArray.
/// If successful \p Slice will point to a ConstantDataArray info object
/// with an appropriate offset.
bool getConstantDataArrayInfo(const Value *V, ConstantDataArraySlice &Slice,
                              unsigned ElementSize, uint64_t Offset = 0);

/// This function computes the length of a null-terminated C string pointed to
/// by V. If successful, it returns true and returns the string in Str. If
/// unsuccessful, it returns false. This does not include the trailing null
/// character by default. If TrimAtNul is set to false, then this returns any
/// trailing null characters as well as any other characters that come after
/// it.
bool getConstantStringInfo(const Value *V, StringRef &Str,
                           bool TrimAtNul = true);

/// If we can compute the length of the string pointed to by the specified
/// pointer, return 'len+1'.  If we can't, return 0.
uint64_t GetStringLength(const Value *V, unsigned CharSize = 8);

/// This function returns call pointer argument that is considered the same by
/// aliasing rules. You CAN'T use it to replace one value with another. If
/// \p MustPreserveNullness is true, the call must preserve the nullness of
/// the pointer.
const Value *getArgumentAliasingToReturnedPointer(const CallBase *Call,
                                                  bool MustPreserveNullness);
inline Value *getArgumentAliasingToReturnedPointer(CallBase *Call,
                                                   bool MustPreserveNullness) {
  return const_cast<Value *>(getArgumentAliasingToReturnedPointer(
      const_cast<const CallBase *>(Call), MustPreserveNullness));
}

/// {launder,strip}.invariant.group returns pointer that aliases its argument,
/// and it only captures pointer by returning it.
/// These intrinsics are not marked as nocapture, because returning is
/// considered as capture. The arguments are not marked as returned neither,
/// because it would make it useless. If \p MustPreserveNullness is true,
/// the intrinsic must preserve the nullness of the pointer.
bool isIntrinsicReturningPointerAliasingArgumentWithoutCapturing(
    const CallBase *Call, bool MustPreserveNullness);

/// This method strips off any GEP address adjustments, pointer casts
/// or `llvm.threadlocal.address` from the specified value \p V, returning the
/// original object being addressed. Note that the returned value has pointer
/// type if the specified value does. If the \p MaxLookup value is non-zero, it
/// limits the number of instructions to be stripped off.
const Value *getUnderlyingObject(const Value *V, unsigned MaxLookup = 6);
inline Value *getUnderlyingObject(Value *V, unsigned MaxLookup = 6) {
  // Force const to avoid infinite recursion.
  const Value *VConst = V;
  return const_cast<Value *>(getUnderlyingObject(VConst, MaxLookup));
}

/// Like getUnderlyingObject(), but will try harder to find a single underlying
/// object. In particular, this function also looks through selects and phis.
const Value *getUnderlyingObjectAggressive(const Value *V);

/// This method is similar to getUnderlyingObject except that it can
/// look through phi and select instructions and return multiple objects.
///
/// If LoopInfo is passed, loop phis are further analyzed.  If a pointer
/// accesses different objects in each iteration, we don't look through the
/// phi node. E.g. consider this loop nest:
///
///   int **A;
///   for (i)
///     for (j) {
///        A[i][j] = A[i-1][j] * B[j]
///     }
///
/// This is transformed by Load-PRE to stash away A[i] for the next iteration
/// of the outer loop:
///
///   Curr = A[0];          // Prev_0
///   for (i: 1..N) {
///     Prev = Curr;        // Prev = PHI (Prev_0, Curr)
///     Curr = A[i];
///     for (j: 0..N) {
///        Curr[j] = Prev[j] * B[j]
///     }
///   }
///
/// Since A[i] and A[i-1] are independent pointers, getUnderlyingObjects
/// should not assume that Curr and Prev share the same underlying object thus
/// it shouldn't look through the phi above.
void getUnderlyingObjects(const Value *V,
                          SmallVectorImpl<const Value *> &Objects,
                          const LoopInfo *LI = nullptr, unsigned MaxLookup = 6);

/// This is a wrapper around getUnderlyingObjects and adds support for basic
/// ptrtoint+arithmetic+inttoptr sequences.
bool getUnderlyingObjectsForCodeGen(const Value *V,
                                    SmallVectorImpl<Value *> &Objects);

/// Returns unique alloca where the value comes from, or nullptr.
/// If OffsetZero is true check that V points to the begining of the alloca.
AllocaInst *findAllocaForValue(Value *V, bool OffsetZero = false);
inline const AllocaInst *findAllocaForValue(const Value *V,
                                            bool OffsetZero = false) {
  return findAllocaForValue(const_cast<Value *>(V), OffsetZero);
}

/// Return true if the only users of this pointer are lifetime markers.
bool onlyUsedByLifetimeMarkers(const Value *V);

/// Return true if the only users of this pointer are lifetime markers or
/// droppable instructions.
bool onlyUsedByLifetimeMarkersOrDroppableInsts(const Value *V);

<<<<<<< HEAD
/// Return true if the instruction doesn't potentially cross vector lanes.
=======
/// Return true if the instruction doesn't potentially cross vector lanes. This
/// condition is weaker than checking that the instruction is lanewise: lanewise
/// means that the same operation is splatted across all lanes, but we also
/// include the case where there is a different operation on each lane, as long
/// as the operation only uses data from that lane. An example of an operation
/// that is not lanewise, but doesn't cross vector lanes is insertelement.
>>>>>>> ce7c17d5
bool isNotCrossLaneOperation(const Instruction *I);

/// Return true if the instruction does not have any effects besides
/// calculating the result and does not have undefined behavior.
///
/// This method never returns true for an instruction that returns true for
/// mayHaveSideEffects; however, this method also does some other checks in
/// addition. It checks for undefined behavior, like dividing by zero or
/// loading from an invalid pointer (but not for undefined results, like a
/// shift with a shift amount larger than the width of the result). It checks
/// for malloc and alloca because speculatively executing them might cause a
/// memory leak. It also returns false for instructions related to control
/// flow, specifically terminators and PHI nodes.
///
/// If the CtxI is specified this method performs context-sensitive analysis
/// and returns true if it is safe to execute the instruction immediately
/// before the CtxI. If the instruction has (transitive) operands that don't
/// dominate CtxI, the analysis is performed under the assumption that these
/// operands will also be speculated to a point before CxtI.
///
/// If the CtxI is NOT specified this method only looks at the instruction
/// itself and its operands, so if this method returns true, it is safe to
/// move the instruction as long as the correct dominance relationships for
/// the operands and users hold.
///
/// This method can return true for instructions that read memory;
/// for such instructions, moving them may change the resulting value.
bool isSafeToSpeculativelyExecute(const Instruction *I,
                                  const Instruction *CtxI = nullptr,
                                  AssumptionCache *AC = nullptr,
                                  const DominatorTree *DT = nullptr,
                                  const TargetLibraryInfo *TLI = nullptr,
                                  bool UseVariableInfo = true);

inline bool isSafeToSpeculativelyExecute(const Instruction *I,
                                         BasicBlock::iterator CtxI,
                                         AssumptionCache *AC = nullptr,
                                         const DominatorTree *DT = nullptr,
                                         const TargetLibraryInfo *TLI = nullptr,
                                         bool UseVariableInfo = true) {
  // Take an iterator, and unwrap it into an Instruction *.
  return isSafeToSpeculativelyExecute(I, &*CtxI, AC, DT, TLI, UseVariableInfo);
}

/// Don't use information from its non-constant operands. This helper is used
/// when its operands are going to be replaced.
inline bool
isSafeToSpeculativelyExecuteWithVariableReplaced(const Instruction *I) {
  return isSafeToSpeculativelyExecute(I, nullptr, nullptr, nullptr, nullptr,
                                      /*UseVariableInfo=*/false);
}

/// This returns the same result as isSafeToSpeculativelyExecute if Opcode is
/// the actual opcode of Inst. If the provided and actual opcode differ, the
/// function (virtually) overrides the opcode of Inst with the provided
/// Opcode. There are come constraints in this case:
/// * If Opcode has a fixed number of operands (eg, as binary operators do),
///   then Inst has to have at least as many leading operands. The function
///   will ignore all trailing operands beyond that number.
/// * If Opcode allows for an arbitrary number of operands (eg, as CallInsts
///   do), then all operands are considered.
/// * The virtual instruction has to satisfy all typing rules of the provided
///   Opcode.
/// * This function is pessimistic in the following sense: If one actually
///   materialized the virtual instruction, then isSafeToSpeculativelyExecute
///   may say that the materialized instruction is speculatable whereas this
///   function may have said that the instruction wouldn't be speculatable.
///   This behavior is a shortcoming in the current implementation and not
///   intentional.
bool isSafeToSpeculativelyExecuteWithOpcode(
    unsigned Opcode, const Instruction *Inst, const Instruction *CtxI = nullptr,
    AssumptionCache *AC = nullptr, const DominatorTree *DT = nullptr,
    const TargetLibraryInfo *TLI = nullptr, bool UseVariableInfo = true);

/// Returns true if the result or effects of the given instructions \p I
/// depend values not reachable through the def use graph.
/// * Memory dependence arises for example if the instruction reads from
///   memory or may produce effects or undefined behaviour. Memory dependent
///   instructions generally cannot be reorderd with respect to other memory
///   dependent instructions.
/// * Control dependence arises for example if the instruction may fault
///   if lifted above a throwing call or infinite loop.
bool mayHaveNonDefUseDependency(const Instruction &I);

/// Return true if it is an intrinsic that cannot be speculated but also
/// cannot trap.
bool isAssumeLikeIntrinsic(const Instruction *I);

/// Return true if it is valid to use the assumptions provided by an
/// assume intrinsic, I, at the point in the control-flow identified by the
/// context instruction, CxtI. By default, ephemeral values of the assumption
/// are treated as an invalid context, to prevent the assumption from being used
/// to optimize away its argument. If the caller can ensure that this won't
/// happen, it can call with AllowEphemerals set to true to get more valid
/// assumptions.
bool isValidAssumeForContext(const Instruction *I, const Instruction *CxtI,
                             const DominatorTree *DT = nullptr,
                             bool AllowEphemerals = false);

enum class OverflowResult {
  /// Always overflows in the direction of signed/unsigned min value.
  AlwaysOverflowsLow,
  /// Always overflows in the direction of signed/unsigned max value.
  AlwaysOverflowsHigh,
  /// May or may not overflow.
  MayOverflow,
  /// Never overflows.
  NeverOverflows,
};

OverflowResult computeOverflowForUnsignedMul(const Value *LHS, const Value *RHS,
                                             const SimplifyQuery &SQ,
                                             bool IsNSW = false);
OverflowResult computeOverflowForSignedMul(const Value *LHS, const Value *RHS,
                                           const SimplifyQuery &SQ);
OverflowResult
computeOverflowForUnsignedAdd(const WithCache<const Value *> &LHS,
                              const WithCache<const Value *> &RHS,
                              const SimplifyQuery &SQ);
OverflowResult computeOverflowForSignedAdd(const WithCache<const Value *> &LHS,
                                           const WithCache<const Value *> &RHS,
                                           const SimplifyQuery &SQ);
/// This version also leverages the sign bit of Add if known.
OverflowResult computeOverflowForSignedAdd(const AddOperator *Add,
                                           const SimplifyQuery &SQ);
OverflowResult computeOverflowForUnsignedSub(const Value *LHS, const Value *RHS,
                                             const SimplifyQuery &SQ);
OverflowResult computeOverflowForSignedSub(const Value *LHS, const Value *RHS,
                                           const SimplifyQuery &SQ);

/// Returns true if the arithmetic part of the \p WO 's result is
/// used only along the paths control dependent on the computation
/// not overflowing, \p WO being an <op>.with.overflow intrinsic.
bool isOverflowIntrinsicNoWrap(const WithOverflowInst *WO,
                               const DominatorTree &DT);

/// Determine the possible constant range of vscale with the given bit width,
/// based on the vscale_range function attribute.
ConstantRange getVScaleRange(const Function *F, unsigned BitWidth);

/// Determine the possible constant range of an integer or vector of integer
/// value. This is intended as a cheap, non-recursive check.
ConstantRange computeConstantRange(const Value *V, bool ForSigned,
                                   bool UseInstrInfo = true,
                                   AssumptionCache *AC = nullptr,
                                   const Instruction *CtxI = nullptr,
                                   const DominatorTree *DT = nullptr,
                                   unsigned Depth = 0);

/// Combine constant ranges from computeConstantRange() and computeKnownBits().
ConstantRange
computeConstantRangeIncludingKnownBits(const WithCache<const Value *> &V,
                                       bool ForSigned, const SimplifyQuery &SQ);

/// Return true if this function can prove that the instruction I will
/// always transfer execution to one of its successors (including the next
/// instruction that follows within a basic block). E.g. this is not
/// guaranteed for function calls that could loop infinitely.
///
/// In other words, this function returns false for instructions that may
/// transfer execution or fail to transfer execution in a way that is not
/// captured in the CFG nor in the sequence of instructions within a basic
/// block.
///
/// Undefined behavior is assumed not to happen, so e.g. division is
/// guaranteed to transfer execution to the following instruction even
/// though division by zero might cause undefined behavior.
bool isGuaranteedToTransferExecutionToSuccessor(const Instruction *I);

/// Returns true if this block does not contain a potential implicit exit.
/// This is equivelent to saying that all instructions within the basic block
/// are guaranteed to transfer execution to their successor within the basic
/// block. This has the same assumptions w.r.t. undefined behavior as the
/// instruction variant of this function.
bool isGuaranteedToTransferExecutionToSuccessor(const BasicBlock *BB);

/// Return true if every instruction in the range (Begin, End) is
/// guaranteed to transfer execution to its static successor. \p ScanLimit
/// bounds the search to avoid scanning huge blocks.
bool isGuaranteedToTransferExecutionToSuccessor(
    BasicBlock::const_iterator Begin, BasicBlock::const_iterator End,
    unsigned ScanLimit = 32);

/// Same as previous, but with range expressed via iterator_range.
bool isGuaranteedToTransferExecutionToSuccessor(
    iterator_range<BasicBlock::const_iterator> Range, unsigned ScanLimit = 32);

/// Return true if this function can prove that the instruction I
/// is executed for every iteration of the loop L.
///
/// Note that this currently only considers the loop header.
bool isGuaranteedToExecuteForEveryIteration(const Instruction *I,
                                            const Loop *L);

/// Return true if \p PoisonOp's user yields poison or raises UB if its
/// operand \p PoisonOp is poison.
///
/// If \p PoisonOp is a vector or an aggregate and the operation's result is a
/// single value, any poison element in /p PoisonOp should make the result
/// poison or raise UB.
///
/// To filter out operands that raise UB on poison, you can use
/// getGuaranteedNonPoisonOp.
bool propagatesPoison(const Use &PoisonOp);

/// Insert operands of I into Ops such that I will trigger undefined behavior
/// if I is executed and that operand has a poison value.
void getGuaranteedNonPoisonOps(const Instruction *I,
                               SmallVectorImpl<const Value *> &Ops);

/// Insert operands of I into Ops such that I will trigger undefined behavior
/// if I is executed and that operand is not a well-defined value
/// (i.e. has undef bits or poison).
void getGuaranteedWellDefinedOps(const Instruction *I,
                                 SmallVectorImpl<const Value *> &Ops);

/// Return true if the given instruction must trigger undefined behavior
/// when I is executed with any operands which appear in KnownPoison holding
/// a poison value at the point of execution.
bool mustTriggerUB(const Instruction *I,
                   const SmallPtrSetImpl<const Value *> &KnownPoison);

/// Return true if this function can prove that if Inst is executed
/// and yields a poison value or undef bits, then that will trigger
/// undefined behavior.
///
/// Note that this currently only considers the basic block that is
/// the parent of Inst.
bool programUndefinedIfUndefOrPoison(const Instruction *Inst);
bool programUndefinedIfPoison(const Instruction *Inst);

/// canCreateUndefOrPoison returns true if Op can create undef or poison from
/// non-undef & non-poison operands.
/// For vectors, canCreateUndefOrPoison returns true if there is potential
/// poison or undef in any element of the result when vectors without
/// undef/poison poison are given as operands.
/// For example, given `Op = shl <2 x i32> %x, <0, 32>`, this function returns
/// true. If Op raises immediate UB but never creates poison or undef
/// (e.g. sdiv I, 0), canCreatePoison returns false.
///
/// \p ConsiderFlagsAndMetadata controls whether poison producing flags and
/// metadata on the instruction are considered.  This can be used to see if the
/// instruction could still introduce undef or poison even without poison
/// generating flags and metadata which might be on the instruction.
/// (i.e. could the result of Op->dropPoisonGeneratingFlags() still create
/// poison or undef)
///
/// canCreatePoison returns true if Op can create poison from non-poison
/// operands.
bool canCreateUndefOrPoison(const Operator *Op,
                            bool ConsiderFlagsAndMetadata = true);
bool canCreatePoison(const Operator *Op, bool ConsiderFlagsAndMetadata = true);

/// Return true if V is poison given that ValAssumedPoison is already poison.
/// For example, if ValAssumedPoison is `icmp X, 10` and V is `icmp X, 5`,
/// impliesPoison returns true.
bool impliesPoison(const Value *ValAssumedPoison, const Value *V);

/// Return true if this function can prove that V does not have undef bits
/// and is never poison. If V is an aggregate value or vector, check whether
/// all elements (except padding) are not undef or poison.
/// Note that this is different from canCreateUndefOrPoison because the
/// function assumes Op's operands are not poison/undef.
///
/// If CtxI and DT are specified this method performs flow-sensitive analysis
/// and returns true if it is guaranteed to be never undef or poison
/// immediately before the CtxI.
bool isGuaranteedNotToBeUndefOrPoison(const Value *V,
                                      AssumptionCache *AC = nullptr,
                                      const Instruction *CtxI = nullptr,
                                      const DominatorTree *DT = nullptr,
                                      unsigned Depth = 0);

/// Returns true if V cannot be poison, but may be undef.
bool isGuaranteedNotToBePoison(const Value *V, AssumptionCache *AC = nullptr,
                               const Instruction *CtxI = nullptr,
                               const DominatorTree *DT = nullptr,
                               unsigned Depth = 0);

inline bool isGuaranteedNotToBePoison(const Value *V, AssumptionCache *AC,
                                      BasicBlock::iterator CtxI,
                                      const DominatorTree *DT = nullptr,
                                      unsigned Depth = 0) {
  // Takes an iterator as a position, passes down to Instruction *
  // implementation.
  return isGuaranteedNotToBePoison(V, AC, &*CtxI, DT, Depth);
}

/// Returns true if V cannot be undef, but may be poison.
bool isGuaranteedNotToBeUndef(const Value *V, AssumptionCache *AC = nullptr,
                              const Instruction *CtxI = nullptr,
                              const DominatorTree *DT = nullptr,
                              unsigned Depth = 0);

/// Return true if undefined behavior would provable be executed on the path to
/// OnPathTo if Root produced a posion result.  Note that this doesn't say
/// anything about whether OnPathTo is actually executed or whether Root is
/// actually poison.  This can be used to assess whether a new use of Root can
/// be added at a location which is control equivalent with OnPathTo (such as
/// immediately before it) without introducing UB which didn't previously
/// exist.  Note that a false result conveys no information.
bool mustExecuteUBIfPoisonOnPathTo(Instruction *Root,
                                   Instruction *OnPathTo,
                                   DominatorTree *DT);

/// Specific patterns of select instructions we can match.
enum SelectPatternFlavor {
  SPF_UNKNOWN = 0,
  SPF_SMIN,    /// Signed minimum
  SPF_UMIN,    /// Unsigned minimum
  SPF_SMAX,    /// Signed maximum
  SPF_UMAX,    /// Unsigned maximum
  SPF_FMINNUM, /// Floating point minnum
  SPF_FMAXNUM, /// Floating point maxnum
  SPF_ABS,     /// Absolute value
  SPF_NABS     /// Negated absolute value
};

/// Behavior when a floating point min/max is given one NaN and one
/// non-NaN as input.
enum SelectPatternNaNBehavior {
  SPNB_NA = 0,        /// NaN behavior not applicable.
  SPNB_RETURNS_NAN,   /// Given one NaN input, returns the NaN.
  SPNB_RETURNS_OTHER, /// Given one NaN input, returns the non-NaN.
  SPNB_RETURNS_ANY    /// Given one NaN input, can return either (or
                      /// it has been determined that no operands can
                      /// be NaN).
};

struct SelectPatternResult {
  SelectPatternFlavor Flavor;
  SelectPatternNaNBehavior NaNBehavior; /// Only applicable if Flavor is
                                        /// SPF_FMINNUM or SPF_FMAXNUM.
  bool Ordered; /// When implementing this min/max pattern as
                /// fcmp; select, does the fcmp have to be
                /// ordered?

  /// Return true if \p SPF is a min or a max pattern.
  static bool isMinOrMax(SelectPatternFlavor SPF) {
    return SPF != SPF_UNKNOWN && SPF != SPF_ABS && SPF != SPF_NABS;
  }
};

/// Pattern match integer [SU]MIN, [SU]MAX and ABS idioms, returning the kind
/// and providing the out parameter results if we successfully match.
///
/// For ABS/NABS, LHS will be set to the input to the abs idiom. RHS will be
/// the negation instruction from the idiom.
///
/// If CastOp is not nullptr, also match MIN/MAX idioms where the type does
/// not match that of the original select. If this is the case, the cast
/// operation (one of Trunc,SExt,Zext) that must be done to transform the
/// type of LHS and RHS into the type of V is returned in CastOp.
///
/// For example:
///   %1 = icmp slt i32 %a, i32 4
///   %2 = sext i32 %a to i64
///   %3 = select i1 %1, i64 %2, i64 4
///
/// -> LHS = %a, RHS = i32 4, *CastOp = Instruction::SExt
///
SelectPatternResult matchSelectPattern(Value *V, Value *&LHS, Value *&RHS,
                                       Instruction::CastOps *CastOp = nullptr,
                                       unsigned Depth = 0);

inline SelectPatternResult matchSelectPattern(const Value *V, const Value *&LHS,
                                              const Value *&RHS) {
  Value *L = const_cast<Value *>(LHS);
  Value *R = const_cast<Value *>(RHS);
  auto Result = matchSelectPattern(const_cast<Value *>(V), L, R);
  LHS = L;
  RHS = R;
  return Result;
}

/// Determine the pattern that a select with the given compare as its
/// predicate and given values as its true/false operands would match.
SelectPatternResult matchDecomposedSelectPattern(
    CmpInst *CmpI, Value *TrueVal, Value *FalseVal, Value *&LHS, Value *&RHS,
    Instruction::CastOps *CastOp = nullptr, unsigned Depth = 0);

/// Determine the pattern for predicate `X Pred Y ? X : Y`.
SelectPatternResult
getSelectPattern(CmpInst::Predicate Pred,
                 SelectPatternNaNBehavior NaNBehavior = SPNB_NA,
                 bool Ordered = false);

/// Return the canonical comparison predicate for the specified
/// minimum/maximum flavor.
CmpInst::Predicate getMinMaxPred(SelectPatternFlavor SPF, bool Ordered = false);

/// Convert given `SPF` to equivalent min/max intrinsic.
/// Caller must ensure `SPF` is an integer min or max pattern.
Intrinsic::ID getMinMaxIntrinsic(SelectPatternFlavor SPF);

/// Return the inverse minimum/maximum flavor of the specified flavor.
/// For example, signed minimum is the inverse of signed maximum.
SelectPatternFlavor getInverseMinMaxFlavor(SelectPatternFlavor SPF);

Intrinsic::ID getInverseMinMaxIntrinsic(Intrinsic::ID MinMaxID);

/// Return the minimum or maximum constant value for the specified integer
/// min/max flavor and type.
APInt getMinMaxLimit(SelectPatternFlavor SPF, unsigned BitWidth);

/// Check if the values in \p VL are select instructions that can be converted
/// to a min or max (vector) intrinsic. Returns the intrinsic ID, if such a
/// conversion is possible, together with a bool indicating whether all select
/// conditions are only used by the selects. Otherwise return
/// Intrinsic::not_intrinsic.
std::pair<Intrinsic::ID, bool>
canConvertToMinOrMaxIntrinsic(ArrayRef<Value *> VL);

/// Attempt to match a simple first order recurrence cycle of the form:
///   %iv = phi Ty [%Start, %Entry], [%Inc, %backedge]
///   %inc = binop %iv, %step
/// OR
///   %iv = phi Ty [%Start, %Entry], [%Inc, %backedge]
///   %inc = binop %step, %iv
///
/// A first order recurrence is a formula with the form: X_n = f(X_(n-1))
///
/// A couple of notes on subtleties in that definition:
/// * The Step does not have to be loop invariant.  In math terms, it can
///   be a free variable.  We allow recurrences with both constant and
///   variable coefficients. Callers may wish to filter cases where Step
///   does not dominate P.
/// * For non-commutative operators, we will match both forms.  This
///   results in some odd recurrence structures.  Callers may wish to filter
///   out recurrences where the phi is not the LHS of the returned operator.
/// * Because of the structure matched, the caller can assume as a post
///   condition of the match the presence of a Loop with P's parent as it's
///   header *except* in unreachable code.  (Dominance decays in unreachable
///   code.)
///
/// NOTE: This is intentional simple.  If you want the ability to analyze
/// non-trivial loop conditons, see ScalarEvolution instead.
bool matchSimpleRecurrence(const PHINode *P, BinaryOperator *&BO, Value *&Start,
                           Value *&Step);

/// Analogous to the above, but starting from the binary operator
bool matchSimpleRecurrence(const BinaryOperator *I, PHINode *&P, Value *&Start,
                           Value *&Step);

/// Return true if RHS is known to be implied true by LHS.  Return false if
/// RHS is known to be implied false by LHS.  Otherwise, return std::nullopt if
/// no implication can be made. A & B must be i1 (boolean) values or a vector of
/// such values. Note that the truth table for implication is the same as <=u on
/// i1 values (but not
/// <=s!).  The truth table for both is:
///    | T | F (B)
///  T | T | F
///  F | T | T
/// (A)
std::optional<bool> isImpliedCondition(const Value *LHS, const Value *RHS,
                                       const DataLayout &DL,
                                       bool LHSIsTrue = true,
                                       unsigned Depth = 0);
std::optional<bool> isImpliedCondition(const Value *LHS, CmpPredicate RHSPred,
                                       const Value *RHSOp0, const Value *RHSOp1,
                                       const DataLayout &DL,
                                       bool LHSIsTrue = true,
                                       unsigned Depth = 0);

/// Return the boolean condition value in the context of the given instruction
/// if it is known based on dominating conditions.
std::optional<bool> isImpliedByDomCondition(const Value *Cond,
                                            const Instruction *ContextI,
                                            const DataLayout &DL);
std::optional<bool> isImpliedByDomCondition(CmpPredicate Pred, const Value *LHS,
                                            const Value *RHS,
                                            const Instruction *ContextI,
                                            const DataLayout &DL);

/// Call \p InsertAffected on all Values whose known bits / value may be
/// affected by the condition \p Cond. Used by AssumptionCache and
/// DomConditionCache.
void findValuesAffectedByCondition(Value *Cond, bool IsAssume,
                                   function_ref<void(Value *)> InsertAffected);

} // end namespace llvm

#endif // LLVM_ANALYSIS_VALUETRACKING_H<|MERGE_RESOLUTION|>--- conflicted
+++ resolved
@@ -791,16 +791,12 @@
 /// droppable instructions.
 bool onlyUsedByLifetimeMarkersOrDroppableInsts(const Value *V);
 
-<<<<<<< HEAD
-/// Return true if the instruction doesn't potentially cross vector lanes.
-=======
 /// Return true if the instruction doesn't potentially cross vector lanes. This
 /// condition is weaker than checking that the instruction is lanewise: lanewise
 /// means that the same operation is splatted across all lanes, but we also
 /// include the case where there is a different operation on each lane, as long
 /// as the operation only uses data from that lane. An example of an operation
 /// that is not lanewise, but doesn't cross vector lanes is insertelement.
->>>>>>> ce7c17d5
 bool isNotCrossLaneOperation(const Instruction *I);
 
 /// Return true if the instruction does not have any effects besides
