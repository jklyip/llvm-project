//===- BottomUpVec.h --------------------------------------------*- C++ -*-===//
//
// Part of the LLVM Project, under the Apache License v2.0 with LLVM Exceptions.
// See https://llvm.org/LICENSE.txt for license information.
// SPDX-License-Identifier: Apache-2.0 WITH LLVM-exception
//
//===----------------------------------------------------------------------===//
//
// A Bottom-Up Vectorizer pass.
//

#ifndef LLVM_TRANSFORMS_VECTORIZE_SANDBOXVECTORIZER_PASSES_BOTTOMUPVEC_H
#define LLVM_TRANSFORMS_VECTORIZE_SANDBOXVECTORIZER_PASSES_BOTTOMUPVEC_H

#include "llvm/ADT/ArrayRef.h"
#include "llvm/ADT/StringRef.h"
#include "llvm/SandboxIR/Constant.h"
#include "llvm/SandboxIR/Pass.h"
#include "llvm/SandboxIR/PassManager.h"
#include "llvm/Support/raw_ostream.h"
#include "llvm/Transforms/Vectorize/SandboxVectorizer/Legality.h"

namespace llvm::sandboxir {

class BottomUpVec final : public FunctionPass {
  bool Change = false;
  std::unique_ptr<LegalityAnalysis> Legality;
  SmallVector<Instruction *> DeadInstrCandidates;

  /// Creates and returns a vector instruction that replaces the instructions in
  /// \p Bndl. \p Operands are the already vectorized operands.
  Value *createVectorInstr(ArrayRef<Value *> Bndl, ArrayRef<Value *> Operands);
  void tryEraseDeadInstrs();
  Value *vectorizeRec(ArrayRef<Value *> Bndl);
  bool tryVectorize(ArrayRef<Value *> Seeds);

  // The PM containing the pipeline of region passes.
  RegionPassManager RPM;

public:
  BottomUpVec(StringRef Pipeline);
<<<<<<< HEAD
  bool runOnFunction(Function &F) final;
=======
  bool runOnFunction(Function &F, const Analyses &A) final;
>>>>>>> f791cfc8
  void printPipeline(raw_ostream &OS) const final {
    OS << getName() << "\n";
    RPM.printPipeline(OS);
  }
};

} // namespace llvm::sandboxir

#endif // LLVM_TRANSFORMS_VECTORIZE_SANDBOXVECTORIZER_PASSES_BOTTOMUPVEC_H<|MERGE_RESOLUTION|>--- conflicted
+++ resolved
@@ -39,11 +39,7 @@
 
 public:
   BottomUpVec(StringRef Pipeline);
-<<<<<<< HEAD
-  bool runOnFunction(Function &F) final;
-=======
   bool runOnFunction(Function &F, const Analyses &A) final;
->>>>>>> f791cfc8
   void printPipeline(raw_ostream &OS) const final {
     OS << getName() << "\n";
     RPM.printPipeline(OS);
