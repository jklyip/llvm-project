//===- DependencyGraph.h ----------------------------------------*- C++ -*-===//
//
// Part of the LLVM Project, under the Apache License v2.0 with LLVM Exceptions.
// See https://llvm.org/LICENSE.txt for license information.
// SPDX-License-Identifier: Apache-2.0 WITH LLVM-exception
//
//===----------------------------------------------------------------------===//
//
// This file declares the dependency graph used by the vectorizer's instruction
// scheduler.
//
// The nodes of the graph are objects of the `DGNode` class. Each `DGNode`
// object points to an instruction.
// The edges between `DGNode`s are implicitly defined by an ordered set of
// predecessor nodes, to save memory.
// Finally the whole dependency graph is an object of the `DependencyGraph`
// class, which also provides the API for creating/extending the graph from
// input Sandbox IR.
//
//===----------------------------------------------------------------------===//

#ifndef LLVM_TRANSFORMS_VECTORIZE_SANDBOXVECTORIZER_DEPENDENCYGRAPH_H
#define LLVM_TRANSFORMS_VECTORIZE_SANDBOXVECTORIZER_DEPENDENCYGRAPH_H

#include "llvm/ADT/DenseMap.h"
#include "llvm/ADT/iterator_range.h"
#include "llvm/Analysis/AliasAnalysis.h"
#include "llvm/SandboxIR/Instruction.h"
#include "llvm/SandboxIR/IntrinsicInst.h"
#include "llvm/Transforms/Vectorize/SandboxVectorizer/Interval.h"

namespace llvm::sandboxir {

class DependencyGraph;
class MemDGNode;
class SchedBundle;

/// SubclassIDs for isa/dyn_cast etc.
enum class DGNodeID {
  DGNode,
  MemDGNode,
};

class DGNode;
class MemDGNode;
class DependencyGraph;

/// While OpIt points to a Value that is not an Instruction keep incrementing
/// it. \Returns the first iterator that points to an Instruction, or end.
[[nodiscard]] static User::op_iterator skipNonInstr(User::op_iterator OpIt,
                                                    User::op_iterator OpItE) {
  while (OpIt != OpItE && !isa<Instruction>((*OpIt).get()))
    ++OpIt;
  return OpIt;
}

/// Iterate over both def-use and mem dependencies.
class PredIterator {
  User::op_iterator OpIt;
  User::op_iterator OpItE;
  DenseSet<MemDGNode *>::iterator MemIt;
  DGNode *N = nullptr;
  DependencyGraph *DAG = nullptr;

  PredIterator(const User::op_iterator &OpIt, const User::op_iterator &OpItE,
               const DenseSet<MemDGNode *>::iterator &MemIt, DGNode *N,
               DependencyGraph &DAG)
      : OpIt(OpIt), OpItE(OpItE), MemIt(MemIt), N(N), DAG(&DAG) {}
  PredIterator(const User::op_iterator &OpIt, const User::op_iterator &OpItE,
               DGNode *N, DependencyGraph &DAG)
      : OpIt(OpIt), OpItE(OpItE), N(N), DAG(&DAG) {}
  friend class DGNode;    // For constructor
  friend class MemDGNode; // For constructor

public:
  using difference_type = std::ptrdiff_t;
  using value_type = DGNode *;
  using pointer = value_type *;
  using reference = value_type &;
  using iterator_category = std::input_iterator_tag;
  value_type operator*();
  PredIterator &operator++();
  PredIterator operator++(int) {
    auto Copy = *this;
    ++(*this);
    return Copy;
  }
  bool operator==(const PredIterator &Other) const;
  bool operator!=(const PredIterator &Other) const { return !(*this == Other); }
};

/// A DependencyGraph Node that points to an Instruction and contains memory
/// dependency edges.
class DGNode {
protected:
  Instruction *I;
  // TODO: Use a PointerIntPair for SubclassID and I.
  /// For isa/dyn_cast etc.
  DGNodeID SubclassID;
  /// The number of unscheduled successors.
  unsigned UnscheduledSuccs = 0;
  /// This is true if this node has been scheduled.
  bool Scheduled = false;
<<<<<<< HEAD
=======
  /// The scheduler bundle that this node belongs to.
  SchedBundle *SB = nullptr;

  void setSchedBundle(SchedBundle &SB) { this->SB = &SB; }
  void clearSchedBundle() { this->SB = nullptr; }
  friend class SchedBundle; // For setSchedBundle(), clearSchedBundle().
>>>>>>> ce7c17d5

  DGNode(Instruction *I, DGNodeID ID) : I(I), SubclassID(ID) {}
  friend class MemDGNode;       // For constructor.
  friend class DependencyGraph; // For UnscheduledSuccs

public:
  DGNode(Instruction *I) : I(I), SubclassID(DGNodeID::DGNode) {
    assert(!isMemDepNodeCandidate(I) && "Expected Non-Mem instruction, ");
  }
  DGNode(const DGNode &Other) = delete;
<<<<<<< HEAD
  virtual ~DGNode() = default;
=======
  virtual ~DGNode();
>>>>>>> ce7c17d5
  /// \Returns the number of unscheduled successors.
  unsigned getNumUnscheduledSuccs() const { return UnscheduledSuccs; }
  void decrUnscheduledSuccs() {
    assert(UnscheduledSuccs > 0 && "Counting error!");
    --UnscheduledSuccs;
  }
  /// \Returns true if all dependent successors have been scheduled.
  bool ready() const { return UnscheduledSuccs == 0; }
  /// \Returns true if this node has been scheduled.
  bool scheduled() const { return Scheduled; }
  void setScheduled(bool NewVal) { Scheduled = NewVal; }
<<<<<<< HEAD
=======
  /// \Returns the scheduling bundle that this node belongs to, or nullptr.
  SchedBundle *getSchedBundle() const { return SB; }
>>>>>>> ce7c17d5
  /// \Returns true if this is before \p Other in program order.
  bool comesBefore(const DGNode *Other) { return I->comesBefore(Other->I); }
  using iterator = PredIterator;
  virtual iterator preds_begin(DependencyGraph &DAG) {
    return PredIterator(skipNonInstr(I->op_begin(), I->op_end()), I->op_end(),
                        this, DAG);
  }
  virtual iterator preds_end(DependencyGraph &DAG) {
    return PredIterator(I->op_end(), I->op_end(), this, DAG);
  }
  iterator preds_begin(DependencyGraph &DAG) const {
    return const_cast<DGNode *>(this)->preds_begin(DAG);
  }
  iterator preds_end(DependencyGraph &DAG) const {
    return const_cast<DGNode *>(this)->preds_end(DAG);
  }
  /// \Returns a range of DAG predecessors nodes. If this is a MemDGNode then
  /// this will also include the memory dependency predecessors.
  /// Please note that this can include the same node more than once, if for
  /// example it's both a use-def predecessor and a mem dep predecessor.
  iterator_range<iterator> preds(DependencyGraph &DAG) const {
    return make_range(preds_begin(DAG), preds_end(DAG));
  }

  static bool isStackSaveOrRestoreIntrinsic(Instruction *I) {
    if (auto *II = dyn_cast<IntrinsicInst>(I)) {
      auto IID = II->getIntrinsicID();
      return IID == Intrinsic::stackrestore || IID == Intrinsic::stacksave;
    }
    return false;
  }

  /// \Returns true if intrinsic \p I touches memory. This is used by the
  /// dependency graph.
  static bool isMemIntrinsic(IntrinsicInst *I) {
    auto IID = I->getIntrinsicID();
    return IID != Intrinsic::sideeffect && IID != Intrinsic::pseudoprobe;
  }

  /// We consider \p I as a Memory Dependency Candidate instruction if it
  /// reads/write memory or if it has side-effects. This is used by the
  /// dependency graph.
  static bool isMemDepCandidate(Instruction *I) {
    IntrinsicInst *II;
    return I->mayReadOrWriteMemory() &&
           (!(II = dyn_cast<IntrinsicInst>(I)) || isMemIntrinsic(II));
  }

  /// \Returns true if \p I is fence like. It excludes non-mem intrinsics.
  static bool isFenceLike(Instruction *I) {
    IntrinsicInst *II;
    return I->isFenceLike() &&
           (!(II = dyn_cast<IntrinsicInst>(I)) || isMemIntrinsic(II));
  }

  /// \Returns true if \p I is a memory dependency candidate instruction.
  static bool isMemDepNodeCandidate(Instruction *I) {
    AllocaInst *Alloca;
    return isMemDepCandidate(I) ||
           ((Alloca = dyn_cast<AllocaInst>(I)) &&
            Alloca->isUsedWithInAlloca()) ||
           isStackSaveOrRestoreIntrinsic(I) || isFenceLike(I);
  }

  Instruction *getInstruction() const { return I; }

#ifndef NDEBUG
  virtual void print(raw_ostream &OS, bool PrintDeps = true) const;
  friend raw_ostream &operator<<(raw_ostream &OS, DGNode &N) {
    N.print(OS);
    return OS;
  }
  LLVM_DUMP_METHOD void dump() const;
#endif // NDEBUG
};

/// A DependencyGraph Node for instructions that may read/write memory, or have
/// some ordering constraints, like with stacksave/stackrestore and
/// alloca/inalloca.
class MemDGNode final : public DGNode {
  MemDGNode *PrevMemN = nullptr;
  MemDGNode *NextMemN = nullptr;
  /// Memory predecessors.
  DenseSet<MemDGNode *> MemPreds;
  friend class PredIterator; // For MemPreds.

  void setNextNode(MemDGNode *N) { NextMemN = N; }
  void setPrevNode(MemDGNode *N) { PrevMemN = N; }
  friend class DependencyGraph; // For setNextNode(), setPrevNode().

public:
  MemDGNode(Instruction *I) : DGNode(I, DGNodeID::MemDGNode) {
    assert(isMemDepNodeCandidate(I) && "Expected Mem instruction!");
  }
  static bool classof(const DGNode *Other) {
    return Other->SubclassID == DGNodeID::MemDGNode;
  }
  iterator preds_begin(DependencyGraph &DAG) override {
    auto OpEndIt = I->op_end();
    return PredIterator(skipNonInstr(I->op_begin(), OpEndIt), OpEndIt,
                        MemPreds.begin(), this, DAG);
  }
  iterator preds_end(DependencyGraph &DAG) override {
    return PredIterator(I->op_end(), I->op_end(), MemPreds.end(), this, DAG);
  }
  /// \Returns the previous Mem DGNode in instruction order.
  MemDGNode *getPrevNode() const { return PrevMemN; }
  /// \Returns the next Mem DGNode in instruction order.
  MemDGNode *getNextNode() const { return NextMemN; }
  /// Adds the mem dependency edge PredN->this. This also increments the
  /// UnscheduledSuccs counter of the predecessor if this node has not been
  /// scheduled.
  void addMemPred(MemDGNode *PredN) {
    [[maybe_unused]] auto Inserted = MemPreds.insert(PredN).second;
    assert(Inserted && "PredN already exists!");
    if (!Scheduled) {
      ++PredN->UnscheduledSuccs;
    }
  }
  /// \Returns true if there is a memory dependency N->this.
  bool hasMemPred(DGNode *N) const {
    if (auto *MN = dyn_cast<MemDGNode>(N))
      return MemPreds.count(MN);
    return false;
  }
  /// \Returns all memory dependency predecessors. Used by tests.
  iterator_range<DenseSet<MemDGNode *>::const_iterator> memPreds() const {
    return make_range(MemPreds.begin(), MemPreds.end());
  }
#ifndef NDEBUG
  virtual void print(raw_ostream &OS, bool PrintDeps = true) const override;
#endif // NDEBUG
};

/// Convenience builders for a MemDGNode interval.
class MemDGNodeIntervalBuilder {
public:
  /// Scans the instruction chain in \p Intvl top-down, returning the top-most
  /// MemDGNode, or nullptr.
  static MemDGNode *getTopMemDGNode(const Interval<Instruction> &Intvl,
                                    const DependencyGraph &DAG);
  /// Scans the instruction chain in \p Intvl bottom-up, returning the
  /// bottom-most MemDGNode, or nullptr.
  static MemDGNode *getBotMemDGNode(const Interval<Instruction> &Intvl,
                                    const DependencyGraph &DAG);
  /// Given \p Instrs it finds their closest mem nodes in the interval and
  /// returns the corresponding mem range. Note: BotN (or its neighboring mem
  /// node) is included in the range.
  static Interval<MemDGNode> make(const Interval<Instruction> &Instrs,
                                  DependencyGraph &DAG);
  static Interval<MemDGNode> makeEmpty() { return {}; }
};

class DependencyGraph {
private:
  DenseMap<Instruction *, std::unique_ptr<DGNode>> InstrToNodeMap;
  /// The DAG spans across all instructions in this interval.
  Interval<Instruction> DAGInterval;

<<<<<<< HEAD
=======
  Context *Ctx = nullptr;
  std::optional<Context::CallbackID> CreateInstrCB;
  std::optional<Context::CallbackID> EraseInstrCB;

>>>>>>> ce7c17d5
  std::unique_ptr<BatchAAResults> BatchAA;

  enum class DependencyType {
    ReadAfterWrite,  ///> Memory dependency write -> read
    WriteAfterWrite, ///> Memory dependency write -> write
    WriteAfterRead,  ///> Memory dependency read -> write
    Control,         ///> Control-related dependency, like with PHI/Terminator
    Other,           ///> Currently used for stack related instrs
    None,            ///> No memory/other dependency
  };
  /// \Returns the dependency type depending on whether instructions may
  /// read/write memory or whether they are some specific opcode-related
  /// restrictions.
  /// Note: It does not check whether a memory dependency is actually correct,
  /// as it won't call AA. Therefore it returns the worst-case dep type.
  static DependencyType getRoughDepType(Instruction *FromI, Instruction *ToI);

  // TODO: Implement AABudget.
  /// \Returns true if there is a memory/other dependency \p SrcI->DstI.
  bool alias(Instruction *SrcI, Instruction *DstI, DependencyType DepType);

  bool hasDep(sandboxir::Instruction *SrcI, sandboxir::Instruction *DstI);

  /// Go through all mem nodes in \p SrcScanRange and try to add dependencies to
  /// \p DstN.
  void scanAndAddDeps(MemDGNode &DstN, const Interval<MemDGNode> &SrcScanRange);

  /// Sets the UnscheduledSuccs of all DGNodes in \p NewInterval based on
  /// def-use edges.
  void setDefUseUnscheduledSuccs(const Interval<Instruction> &NewInterval);

  /// Create DAG nodes for instrs in \p NewInterval and update the MemNode
  /// chain.
  void createNewNodes(const Interval<Instruction> &NewInterval);

<<<<<<< HEAD
public:
  DependencyGraph(AAResults &AA)
      : BatchAA(std::make_unique<BatchAAResults>(AA)) {}
=======
  /// Helper for `notify*Instr()`. \Returns the first MemDGNode that comes
  /// before \p N, including or excluding \p N based on \p IncludingN, or
  /// nullptr if not found.
  MemDGNode *getMemDGNodeBefore(DGNode *N, bool IncludingN) const;
  /// Helper for `notifyMoveInstr()`. \Returns the first MemDGNode that comes
  /// after \p N, including or excluding \p N based on \p IncludingN, or nullptr
  /// if not found.
  MemDGNode *getMemDGNodeAfter(DGNode *N, bool IncludingN) const;

  /// Called by the callbacks when a new instruction \p I has been created.
  void notifyCreateInstr(Instruction *I);
  /// Called by the callbacks when instruction \p I is about to get
  /// deleted.
  void notifyEraseInstr(Instruction *I);

public:
  /// This constructor also registers callbacks.
  DependencyGraph(AAResults &AA, Context &Ctx)
      : Ctx(&Ctx), BatchAA(std::make_unique<BatchAAResults>(AA)) {
    CreateInstrCB = Ctx.registerCreateInstrCallback(
        [this](Instruction *I) { notifyCreateInstr(I); });
    EraseInstrCB = Ctx.registerEraseInstrCallback(
        [this](Instruction *I) { notifyEraseInstr(I); });
  }
  ~DependencyGraph() {
    if (CreateInstrCB)
      Ctx->unregisterCreateInstrCallback(*CreateInstrCB);
    if (EraseInstrCB)
      Ctx->unregisterEraseInstrCallback(*EraseInstrCB);
  }
>>>>>>> ce7c17d5

  DGNode *getNode(Instruction *I) const {
    auto It = InstrToNodeMap.find(I);
    return It != InstrToNodeMap.end() ? It->second.get() : nullptr;
  }
  /// Like getNode() but returns nullptr if \p I is nullptr.
  DGNode *getNodeOrNull(Instruction *I) const {
    if (I == nullptr)
      return nullptr;
    return getNode(I);
  }
  DGNode *getOrCreateNode(Instruction *I) {
    auto [It, NotInMap] = InstrToNodeMap.try_emplace(I);
    if (NotInMap) {
      if (DGNode::isMemDepNodeCandidate(I))
        It->second = std::make_unique<MemDGNode>(I);
      else
        It->second = std::make_unique<DGNode>(I);
    }
    return It->second.get();
  }
  /// Build/extend the dependency graph such that it includes \p Instrs. Returns
  /// the range of instructions added to the DAG.
  Interval<Instruction> extend(ArrayRef<Instruction *> Instrs);
  /// \Returns the range of instructions included in the DAG.
  Interval<Instruction> getInterval() const { return DAGInterval; }
<<<<<<< HEAD
=======
  void clear() {
    InstrToNodeMap.clear();
    DAGInterval = {};
  }
>>>>>>> ce7c17d5
#ifndef NDEBUG
  void print(raw_ostream &OS) const;
  LLVM_DUMP_METHOD void dump() const;
#endif // NDEBUG
};

} // namespace llvm::sandboxir

#endif // LLVM_TRANSFORMS_VECTORIZE_SANDBOXVECTORIZER_DEPENDENCYGRAPH_H<|MERGE_RESOLUTION|>--- conflicted
+++ resolved
@@ -101,15 +101,12 @@
   unsigned UnscheduledSuccs = 0;
   /// This is true if this node has been scheduled.
   bool Scheduled = false;
-<<<<<<< HEAD
-=======
   /// The scheduler bundle that this node belongs to.
   SchedBundle *SB = nullptr;
 
   void setSchedBundle(SchedBundle &SB) { this->SB = &SB; }
   void clearSchedBundle() { this->SB = nullptr; }
   friend class SchedBundle; // For setSchedBundle(), clearSchedBundle().
->>>>>>> ce7c17d5
 
   DGNode(Instruction *I, DGNodeID ID) : I(I), SubclassID(ID) {}
   friend class MemDGNode;       // For constructor.
@@ -120,11 +117,7 @@
     assert(!isMemDepNodeCandidate(I) && "Expected Non-Mem instruction, ");
   }
   DGNode(const DGNode &Other) = delete;
-<<<<<<< HEAD
-  virtual ~DGNode() = default;
-=======
   virtual ~DGNode();
->>>>>>> ce7c17d5
   /// \Returns the number of unscheduled successors.
   unsigned getNumUnscheduledSuccs() const { return UnscheduledSuccs; }
   void decrUnscheduledSuccs() {
@@ -136,11 +129,8 @@
   /// \Returns true if this node has been scheduled.
   bool scheduled() const { return Scheduled; }
   void setScheduled(bool NewVal) { Scheduled = NewVal; }
-<<<<<<< HEAD
-=======
   /// \Returns the scheduling bundle that this node belongs to, or nullptr.
   SchedBundle *getSchedBundle() const { return SB; }
->>>>>>> ce7c17d5
   /// \Returns true if this is before \p Other in program order.
   bool comesBefore(const DGNode *Other) { return I->comesBefore(Other->I); }
   using iterator = PredIterator;
@@ -300,13 +290,10 @@
   /// The DAG spans across all instructions in this interval.
   Interval<Instruction> DAGInterval;
 
-<<<<<<< HEAD
-=======
   Context *Ctx = nullptr;
   std::optional<Context::CallbackID> CreateInstrCB;
   std::optional<Context::CallbackID> EraseInstrCB;
 
->>>>>>> ce7c17d5
   std::unique_ptr<BatchAAResults> BatchAA;
 
   enum class DependencyType {
@@ -342,11 +329,6 @@
   /// chain.
   void createNewNodes(const Interval<Instruction> &NewInterval);
 
-<<<<<<< HEAD
-public:
-  DependencyGraph(AAResults &AA)
-      : BatchAA(std::make_unique<BatchAAResults>(AA)) {}
-=======
   /// Helper for `notify*Instr()`. \Returns the first MemDGNode that comes
   /// before \p N, including or excluding \p N based on \p IncludingN, or
   /// nullptr if not found.
@@ -377,7 +359,6 @@
     if (EraseInstrCB)
       Ctx->unregisterEraseInstrCallback(*EraseInstrCB);
   }
->>>>>>> ce7c17d5
 
   DGNode *getNode(Instruction *I) const {
     auto It = InstrToNodeMap.find(I);
@@ -404,13 +385,10 @@
   Interval<Instruction> extend(ArrayRef<Instruction *> Instrs);
   /// \Returns the range of instructions included in the DAG.
   Interval<Instruction> getInterval() const { return DAGInterval; }
-<<<<<<< HEAD
-=======
   void clear() {
     InstrToNodeMap.clear();
     DAGInterval = {};
   }
->>>>>>> ce7c17d5
 #ifndef NDEBUG
   void print(raw_ostream &OS) const;
   LLVM_DUMP_METHOD void dump() const;
