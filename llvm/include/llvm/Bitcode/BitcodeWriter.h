--- conflicted
+++ resolved
@@ -30,10 +30,6 @@
 class raw_ostream;
 
 class BitcodeWriter {
-<<<<<<< HEAD
-  SmallVectorImpl<char> &Buffer;
-=======
->>>>>>> e9954ec0
   std::unique_ptr<BitstreamWriter> Stream;
 
   StringTableBuilder StrtabBuilder{StringTableBuilder::RAW};
@@ -50,12 +46,8 @@
 
 public:
   /// Create a BitcodeWriter that writes to Buffer.
-<<<<<<< HEAD
-  BitcodeWriter(SmallVectorImpl<char> &Buffer, raw_fd_stream *FS = nullptr);
-=======
   BitcodeWriter(SmallVectorImpl<char> &Buffer);
   BitcodeWriter(raw_ostream &FS);
->>>>>>> e9954ec0
 
   ~BitcodeWriter();
 
