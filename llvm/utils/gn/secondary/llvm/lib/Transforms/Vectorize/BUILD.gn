static_library("Vectorize") {
  output_name = "LLVMVectorize"
  deps = [
    "//llvm/lib/Analysis",
    "//llvm/lib/IR",
    "//llvm/lib/SandboxIR",
    "//llvm/lib/Support",
    "//llvm/lib/Transforms/Utils",
  ]
  sources = [
    "LoadStoreVectorizer.cpp",
    "LoopIdiomVectorize.cpp",
    "LoopVectorizationLegality.cpp",
    "LoopVectorize.cpp",
    "SLPVectorizer.cpp",
    "SandboxVectorizer/DependencyGraph.cpp",
    "SandboxVectorizer/Interval.cpp",
<<<<<<< HEAD
=======
    "SandboxVectorizer/Legality.cpp",
>>>>>>> ce7c17d5
    "SandboxVectorizer/Passes/BottomUpVec.cpp",
    "SandboxVectorizer/Passes/RegionsFromMetadata.cpp",
    "SandboxVectorizer/SandboxVectorizer.cpp",
    "SandboxVectorizer/SandboxVectorizerPassBuilder.cpp",
    "SandboxVectorizer/Scheduler.cpp",
    "SandboxVectorizer/SeedCollector.cpp",
    "VPlan.cpp",
    "VPlanAnalysis.cpp",
    "VPlanHCFGBuilder.cpp",
    "VPlanRecipes.cpp",
    "VPlanSLP.cpp",
    "VPlanTransforms.cpp",
    "VPlanUnroll.cpp",
    "VPlanUtils.cpp",
    "VPlanVerifier.cpp",
    "VectorCombine.cpp",
    "Vectorize.cpp",
  ]
}<|MERGE_RESOLUTION|>--- conflicted
+++ resolved
@@ -15,10 +15,7 @@
     "SLPVectorizer.cpp",
     "SandboxVectorizer/DependencyGraph.cpp",
     "SandboxVectorizer/Interval.cpp",
-<<<<<<< HEAD
-=======
     "SandboxVectorizer/Legality.cpp",
->>>>>>> ce7c17d5
     "SandboxVectorizer/Passes/BottomUpVec.cpp",
     "SandboxVectorizer/Passes/RegionsFromMetadata.cpp",
     "SandboxVectorizer/SandboxVectorizer.cpp",
