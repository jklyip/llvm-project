import("//third-party/unittest/unittest.gni")

unittest("SandboxVectorizerTests") {
  deps = [
    "//llvm/lib/Analysis",
    "//llvm/lib/AsmParser",
    "//llvm/lib/IR",
    "//llvm/lib/SandboxIR",
    "//llvm/lib/TargetParser",
    "//llvm/lib/Transforms/Vectorize",
  ]
  sources = [
    "DependencyGraphTest.cpp",
    "IntervalTest.cpp",
    "LegalityTest.cpp",
    "SchedulerTest.cpp",
<<<<<<< HEAD
=======
    "VecUtilsTest.cpp",
>>>>>>> ce7c17d5
  ]
}<|MERGE_RESOLUTION|>--- conflicted
+++ resolved
@@ -14,9 +14,6 @@
     "IntervalTest.cpp",
     "LegalityTest.cpp",
     "SchedulerTest.cpp",
-<<<<<<< HEAD
-=======
     "VecUtilsTest.cpp",
->>>>>>> ce7c17d5
   ]
 }