--- conflicted
+++ resolved
@@ -2114,10 +2114,6 @@
 
   // The root of the match also has constraints on the register bank so that it
   // matches the result instruction.
-<<<<<<< HEAD
-  unsigned OpIdx = 0;
-=======
->>>>>>> ce7c17d5
   unsigned N = std::min(DstExpDefs, SrcNumDefs);
   for (unsigned I = 0; I < N; ++I) {
     const auto &DstIOperand = DstI.Operands[I];
