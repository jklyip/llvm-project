--- conflicted
+++ resolved
@@ -601,8 +601,6 @@
   ret <4 x i32> %t2
 }
 
-<<<<<<< HEAD
-=======
 ; Verify that scalable vector FP arithmetic operations are reassociated.
 
 define <vscale x 8 x half> @reassociate_adds_nxv4f16(<vscale x 8 x half> %x0, <vscale x 8 x half> %x1, <vscale x 8 x half> %x2, <vscale x 8 x half> %x3) {
@@ -747,7 +745,6 @@
   ret <vscale x 8 x i16> %t2
 }
 
->>>>>>> e1acf65b
 ; PR25016: https://llvm.org/bugs/show_bug.cgi?id=25016
 ; Verify that reassociation is not happening needlessly or wrongly.
 
