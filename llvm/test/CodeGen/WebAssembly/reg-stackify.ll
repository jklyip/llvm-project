--- conflicted
+++ resolved
@@ -26,11 +26,7 @@
 ; CHECK: return $1{{$}}
 ; NOREGS-LABEL: no1:
 ; NOREGS: return{{$}}
-<<<<<<< HEAD
-define i32 @no1(ptr %p, ptr dereferenceable(4) %q) {
-=======
 define i32 @no1(ptr %p, ptr dereferenceable(4) align(4) %q) {
->>>>>>> e1acf65b
   %t = load volatile i32, ptr %q, !invariant.load !0
   store volatile i32 0, ptr %p
   ret i32 %t
@@ -42,11 +38,7 @@
 ; CHECK: return $pop{{[0-9]+}}{{$}}
 ; NOREGS-LABEL: yes0:
 ; NOREGS: return{{$}}
-<<<<<<< HEAD
-define i32 @yes0(ptr %p, ptr dereferenceable(4) %q) {
-=======
 define i32 @yes0(ptr %p, ptr dereferenceable(4) align(4) %q) {
->>>>>>> e1acf65b
   %t = load i32, ptr %q, !invariant.load !0
   store i32 0, ptr %p
   ret i32 %t
@@ -567,11 +559,7 @@
 ; NOREGS: call callee
 ; NOREGS: i32.load 0
 ; NOREGS: return
-<<<<<<< HEAD
-define i32 @store_past_invar_load(i32 %a, ptr %p1, ptr dereferenceable(4) %p2) {
-=======
 define i32 @store_past_invar_load(i32 %a, ptr %p1, ptr dereferenceable(4) align(4) %p2) {
->>>>>>> e1acf65b
   store i32 %a, ptr %p1
   %b = load i32, ptr %p2, !invariant.load !0
   call i32 @callee(i32 %a)
