; RUN: llc < %s -asm-verbose=false -verify-machineinstrs -disable-wasm-fallthrough-return-opt -wasm-keep-registers -wasm-disable-explicit-locals -mattr=+simd128 | FileCheck %s

; Regression test for an ISel failure when a splatted load had more
; than one use. The main tests for load_splat are in simd-offset.ll.

target triple = "wasm32-unknown-unknown"

; CHECK-LABEL: load_splat:
; CHECK-NEXT: .functype load_splat (i32, i32) -> (i32)
; CHECK-NEXT: i32.load8_u $push[[E:[0-9]+]]=, 0($0){{$}}
; CHECK-NEXT: local.tee $push[[T:[0-9]+]]=, $[[R:[0-9]+]]=, $pop[[E]]{{$}}
; CHECK-NEXT: i8x16.splat $push[[V:[0-9]+]]=, $pop[[T]]{{$}}
; CHECK-NEXT: v128.store 0($1), $pop[[V]]{{$}}
<<<<<<< HEAD
; CHECK-NEXT: return $[[E]]{{$}}
=======
; CHECK-NEXT: return $[[R]]{{$}}
>>>>>>> e1acf65b
define i8 @load_splat(ptr %p, ptr %out) {
  %e = load i8, ptr %p
  %v1 = insertelement <16 x i8> undef, i8 %e, i32 0
  %v2 = shufflevector <16 x i8> %v1, <16 x i8> undef, <16 x i32> zeroinitializer
  store <16 x i8> %v2, ptr %out
  ret i8 %e
}<|MERGE_RESOLUTION|>--- conflicted
+++ resolved
@@ -11,11 +11,7 @@
 ; CHECK-NEXT: local.tee $push[[T:[0-9]+]]=, $[[R:[0-9]+]]=, $pop[[E]]{{$}}
 ; CHECK-NEXT: i8x16.splat $push[[V:[0-9]+]]=, $pop[[T]]{{$}}
 ; CHECK-NEXT: v128.store 0($1), $pop[[V]]{{$}}
-<<<<<<< HEAD
-; CHECK-NEXT: return $[[E]]{{$}}
-=======
 ; CHECK-NEXT: return $[[R]]{{$}}
->>>>>>> e1acf65b
 define i8 @load_splat(ptr %p, ptr %out) {
   %e = load i8, ptr %p
   %v1 = insertelement <16 x i8> undef, i8 %e, i32 0
