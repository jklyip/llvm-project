--- conflicted
+++ resolved
@@ -9,23 +9,15 @@
 ; CHECK-NEXT: ;       Double-precision floating point
 ; CHECK-NEXT: ;       Double-precision extensions for 11.1
 ; CHECK-NEXT: ; Note: extra DXIL module flags:
-<<<<<<< HEAD
-; CHECK-NEXT: {{^;$}}
-define double @div(double %a, double %b) #0 {
-=======
 ; CHECK-NEXT: ;
 ; CHECK-NEXT: ; Shader Flags for Module Functions
 
 ; CHECK: ; Function test_fdiv_double : 0x00000044
 define double @test_fdiv_double(double %a, double %b) #0 {
->>>>>>> ce7c17d5
   %res = fdiv double %a, %b
   ret double %res
 }
 
-<<<<<<< HEAD
-attributes #0 = { convergent norecurse nounwind "hlsl.export"}
-=======
 ; CHECK: ; Function test_uitofp_i64 : 0x00000044
 define double @test_uitofp_i64(i64 %a) #0 {
   %r = uitofp i64 %a to double
@@ -49,6 +41,5 @@
   %r = fptosi double %a to i64
   ret i64 %r
 }
->>>>>>> ce7c17d5
 
 attributes #0 = { convergent norecurse nounwind "hlsl.export"}