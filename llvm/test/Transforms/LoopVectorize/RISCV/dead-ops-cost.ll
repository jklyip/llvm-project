--- conflicted
+++ resolved
@@ -431,31 +431,6 @@
 ; CHECK-NEXT:    br label %[[VECTOR_BODY:.*]]
 ; CHECK:       [[VECTOR_BODY]]:
 ; CHECK-NEXT:    [[INDEX:%.*]] = phi i64 [ 0, %[[VECTOR_PH]] ], [ [[INDEX_NEXT:%.*]], %[[VECTOR_BODY]] ]
-<<<<<<< HEAD
-; CHECK-NEXT:    [[VEC_IND:%.*]] = phi <8 x i64> [ <i64 0, i64 4, i64 8, i64 12, i64 16, i64 20, i64 24, i64 28>, %[[VECTOR_PH]] ], [ [[VEC_IND_NEXT:%.*]], %[[VECTOR_BODY]] ]
-; CHECK-NEXT:    [[STEP_ADD:%.*]] = add <8 x i64> [[VEC_IND]], <i64 32, i64 32, i64 32, i64 32, i64 32, i64 32, i64 32, i64 32>
-; CHECK-NEXT:    [[OFFSET_IDX:%.*]] = mul i64 [[INDEX]], 4
-; CHECK-NEXT:    [[TMP5:%.*]] = add i64 [[OFFSET_IDX]], 0
-; CHECK-NEXT:    [[TMP6:%.*]] = add i64 [[OFFSET_IDX]], 32
-; CHECK-NEXT:    [[TMP7:%.*]] = getelementptr i8, ptr [[SRC]], i64 [[TMP5]]
-; CHECK-NEXT:    [[TMP8:%.*]] = getelementptr i8, ptr [[SRC]], i64 [[TMP6]]
-; CHECK-NEXT:    [[WIDE_VEC:%.*]] = load <32 x i8>, ptr [[TMP7]], align 1
-; CHECK-NEXT:    [[STRIDED_VEC:%.*]] = shufflevector <32 x i8> [[WIDE_VEC]], <32 x i8> poison, <8 x i32> <i32 0, i32 4, i32 8, i32 12, i32 16, i32 20, i32 24, i32 28>
-; CHECK-NEXT:    [[STRIDED_VEC4:%.*]] = shufflevector <32 x i8> [[WIDE_VEC]], <32 x i8> poison, <8 x i32> <i32 1, i32 5, i32 9, i32 13, i32 17, i32 21, i32 25, i32 29>
-; CHECK-NEXT:    [[WIDE_VEC2:%.*]] = load <32 x i8>, ptr [[TMP8]], align 1
-; CHECK-NEXT:    [[STRIDED_VEC3:%.*]] = shufflevector <32 x i8> [[WIDE_VEC2]], <32 x i8> poison, <8 x i32> <i32 0, i32 4, i32 8, i32 12, i32 16, i32 20, i32 24, i32 28>
-; CHECK-NEXT:    [[STRIDED_VEC5:%.*]] = shufflevector <32 x i8> [[WIDE_VEC2]], <32 x i8> poison, <8 x i32> <i32 1, i32 5, i32 9, i32 13, i32 17, i32 21, i32 25, i32 29>
-; CHECK-NEXT:    [[TMP11:%.*]] = zext <8 x i8> [[STRIDED_VEC4]] to <8 x i32>
-; CHECK-NEXT:    [[TMP12:%.*]] = zext <8 x i8> [[STRIDED_VEC5]] to <8 x i32>
-; CHECK-NEXT:    [[TMP13:%.*]] = getelementptr i32, ptr [[DST]], <8 x i64> [[VEC_IND]]
-; CHECK-NEXT:    [[TMP14:%.*]] = getelementptr i32, ptr [[DST]], <8 x i64> [[STEP_ADD]]
-; CHECK-NEXT:    call void @llvm.masked.scatter.v8i32.v8p0(<8 x i32> [[TMP11]], <8 x ptr> [[TMP13]], i32 4, <8 x i1> <i1 true, i1 true, i1 true, i1 true, i1 true, i1 true, i1 true, i1 true>)
-; CHECK-NEXT:    call void @llvm.masked.scatter.v8i32.v8p0(<8 x i32> [[TMP12]], <8 x ptr> [[TMP14]], i32 4, <8 x i1> <i1 true, i1 true, i1 true, i1 true, i1 true, i1 true, i1 true, i1 true>)
-; CHECK-NEXT:    [[INDEX_NEXT]] = add nuw i64 [[INDEX]], 16
-; CHECK-NEXT:    [[VEC_IND_NEXT]] = add <8 x i64> [[STEP_ADD]], <i64 32, i64 32, i64 32, i64 32, i64 32, i64 32, i64 32, i64 32>
-; CHECK-NEXT:    [[TMP15:%.*]] = icmp eq i64 [[INDEX_NEXT]], [[N_VEC]]
-; CHECK-NEXT:    br i1 [[TMP15]], label %[[MIDDLE_BLOCK:.*]], label %[[VECTOR_BODY]], !llvm.loop [[LOOP20:![0-9]+]]
-=======
 ; CHECK-NEXT:    [[VEC_IND:%.*]] = phi <vscale x 4 x i64> [ [[INDUCTION]], %[[VECTOR_PH]] ], [ [[VEC_IND_NEXT:%.*]], %[[VECTOR_BODY]] ]
 ; CHECK-NEXT:    [[OFFSET_IDX:%.*]] = mul i64 [[INDEX]], 2
 ; CHECK-NEXT:    [[TMP13:%.*]] = add i64 [[OFFSET_IDX]], 0
@@ -471,7 +446,6 @@
 ; CHECK-NEXT:    [[VEC_IND_NEXT]] = add <vscale x 4 x i64> [[VEC_IND]], [[DOTSPLAT]]
 ; CHECK-NEXT:    [[TMP19:%.*]] = icmp eq i64 [[INDEX_NEXT]], [[N_VEC]]
 ; CHECK-NEXT:    br i1 [[TMP19]], label %[[MIDDLE_BLOCK:.*]], label %[[VECTOR_BODY]], !llvm.loop [[LOOP20:![0-9]+]]
->>>>>>> ce7c17d5
 ; CHECK:       [[MIDDLE_BLOCK]]:
 ; CHECK-NEXT:    [[CMP_N:%.*]] = icmp eq i64 [[TMP2]], [[N_VEC]]
 ; CHECK-NEXT:    br i1 [[CMP_N]], label %[[EXIT:.*]], label %[[SCALAR_PH]]
