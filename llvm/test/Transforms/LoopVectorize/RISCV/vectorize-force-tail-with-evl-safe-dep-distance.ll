; NOTE: Assertions have been autogenerated by utils/update_test_checks.py
; RUN: opt -passes=loop-vectorize \
; RUN: -force-tail-folding-style=data-with-evl \
; RUN: -prefer-predicate-over-epilogue=predicate-dont-vectorize \
; RUN: -mtriple=riscv64 -mattr=+v -S < %s | FileCheck %s --check-prefix=IF-EVL

; RUN: opt -passes=loop-vectorize \
; RUN: -force-tail-folding-style=none \
; RUN: -prefer-predicate-over-epilogue=predicate-dont-vectorize \
; RUN: -mtriple=riscv64 -mattr=+v -S < %s | FileCheck %s --check-prefix=NO-VP

; Dependence distance between read and write is greater than the trip
; count of the loop.  Thus, values written are never read for any
; valid vectorization of the loop.
define void @test(ptr %p) {
; IF-EVL-LABEL: @test(
; IF-EVL-NEXT:  entry:
; IF-EVL-NEXT:    br i1 false, label [[SCALAR_PH:%.*]], label [[VECTOR_PH:%.*]]
; IF-EVL:       vector.ph:
; IF-EVL-NEXT:    [[TMP0:%.*]] = call i64 @llvm.vscale.i64()
; IF-EVL-NEXT:    [[TMP1:%.*]] = mul i64 [[TMP0]], 2
; IF-EVL-NEXT:    [[TMP2:%.*]] = sub i64 [[TMP1]], 1
; IF-EVL-NEXT:    [[N_RND_UP:%.*]] = add i64 200, [[TMP2]]
; IF-EVL-NEXT:    [[N_MOD_VF:%.*]] = urem i64 [[N_RND_UP]], [[TMP1]]
; IF-EVL-NEXT:    [[N_VEC:%.*]] = sub i64 [[N_RND_UP]], [[N_MOD_VF]]
; IF-EVL-NEXT:    [[TMP3:%.*]] = call i64 @llvm.vscale.i64()
; IF-EVL-NEXT:    [[TMP4:%.*]] = mul i64 [[TMP3]], 2
; IF-EVL-NEXT:    br label [[VECTOR_BODY:%.*]]
; IF-EVL:       vector.body:
; IF-EVL-NEXT:    [[INDEX:%.*]] = phi i64 [ 0, [[VECTOR_PH]] ], [ [[INDEX_NEXT:%.*]], [[VECTOR_BODY]] ]
; IF-EVL-NEXT:    [[EVL_BASED_IV:%.*]] = phi i64 [ 0, [[VECTOR_PH]] ], [ [[INDEX_EVL_NEXT:%.*]], [[VECTOR_BODY]] ]
; IF-EVL-NEXT:    [[TMP5:%.*]] = sub i64 200, [[EVL_BASED_IV]]
; IF-EVL-NEXT:    [[TMP6:%.*]] = call i32 @llvm.experimental.get.vector.length.i64(i64 [[TMP5]], i32 2, i1 true)
; IF-EVL-NEXT:    [[TMP7:%.*]] = add i64 [[EVL_BASED_IV]], 0
; IF-EVL-NEXT:    [[TMP8:%.*]] = getelementptr i64, ptr [[P:%.*]], i64 [[TMP7]]
; IF-EVL-NEXT:    [[TMP9:%.*]] = getelementptr i64, ptr [[TMP8]], i32 0
; IF-EVL-NEXT:    [[VP_OP_LOAD:%.*]] = call <vscale x 2 x i64> @llvm.vp.load.nxv2i64.p0(ptr align 8 [[TMP9]], <vscale x 2 x i1> splat (i1 true), i32 [[TMP6]])
; IF-EVL-NEXT:    [[TMP10:%.*]] = add i64 [[TMP7]], 200
; IF-EVL-NEXT:    [[TMP11:%.*]] = getelementptr i64, ptr [[P]], i64 [[TMP10]]
; IF-EVL-NEXT:    [[TMP12:%.*]] = getelementptr i64, ptr [[TMP11]], i32 0
; IF-EVL-NEXT:    call void @llvm.vp.store.nxv2i64.p0(<vscale x 2 x i64> [[VP_OP_LOAD]], ptr align 8 [[TMP12]], <vscale x 2 x i1> splat (i1 true), i32 [[TMP6]])
; IF-EVL-NEXT:    [[TMP13:%.*]] = zext i32 [[TMP6]] to i64
; IF-EVL-NEXT:    [[INDEX_EVL_NEXT]] = add nuw i64 [[TMP13]], [[EVL_BASED_IV]]
; IF-EVL-NEXT:    [[INDEX_NEXT]] = add nuw i64 [[INDEX]], [[TMP4]]
; IF-EVL-NEXT:    [[TMP14:%.*]] = icmp eq i64 [[INDEX_NEXT]], [[N_VEC]]
; IF-EVL-NEXT:    br i1 [[TMP14]], label [[MIDDLE_BLOCK:%.*]], label [[VECTOR_BODY]], !llvm.loop [[LOOP0:![0-9]+]]
; IF-EVL:       middle.block:
; IF-EVL-NEXT:    br i1 true, label [[EXIT:%.*]], label [[SCALAR_PH]]
; IF-EVL:       scalar.ph:
; IF-EVL-NEXT:    [[BC_RESUME_VAL:%.*]] = phi i64 [ [[N_VEC]], [[MIDDLE_BLOCK]] ], [ 0, [[ENTRY:%.*]] ]
; IF-EVL-NEXT:    br label [[LOOP:%.*]]
; IF-EVL:       loop:
; IF-EVL-NEXT:    [[IV:%.*]] = phi i64 [ [[BC_RESUME_VAL]], [[SCALAR_PH]] ], [ [[IV_NEXT:%.*]], [[LOOP]] ]
; IF-EVL-NEXT:    [[A1:%.*]] = getelementptr i64, ptr [[P]], i64 [[IV]]
; IF-EVL-NEXT:    [[V:%.*]] = load i64, ptr [[A1]], align 8
; IF-EVL-NEXT:    [[OFFSET:%.*]] = add i64 [[IV]], 200
; IF-EVL-NEXT:    [[A2:%.*]] = getelementptr i64, ptr [[P]], i64 [[OFFSET]]
; IF-EVL-NEXT:    store i64 [[V]], ptr [[A2]], align 8
; IF-EVL-NEXT:    [[IV_NEXT]] = add i64 [[IV]], 1
; IF-EVL-NEXT:    [[CMP:%.*]] = icmp ne i64 [[IV]], 199
; IF-EVL-NEXT:    br i1 [[CMP]], label [[LOOP]], label [[EXIT]], !llvm.loop [[LOOP3:![0-9]+]]
; IF-EVL:       exit:
; IF-EVL-NEXT:    ret void
;
; NO-VP-LABEL: @test(
; NO-VP-NEXT:  entry:
; NO-VP-NEXT:    br label [[LOOP:%.*]]
; NO-VP:       loop:
; NO-VP-NEXT:    [[IV:%.*]] = phi i64 [ 0, [[ENTRY:%.*]] ], [ [[IV_NEXT:%.*]], [[LOOP]] ]
; NO-VP-NEXT:    [[A1:%.*]] = getelementptr i64, ptr [[P:%.*]], i64 [[IV]]
; NO-VP-NEXT:    [[V:%.*]] = load i64, ptr [[A1]], align 8
; NO-VP-NEXT:    [[OFFSET:%.*]] = add i64 [[IV]], 200
; NO-VP-NEXT:    [[A2:%.*]] = getelementptr i64, ptr [[P]], i64 [[OFFSET]]
; NO-VP-NEXT:    store i64 [[V]], ptr [[A2]], align 8
; NO-VP-NEXT:    [[IV_NEXT]] = add i64 [[IV]], 1
; NO-VP-NEXT:    [[CMP:%.*]] = icmp ne i64 [[IV]], 199
; NO-VP-NEXT:    br i1 [[CMP]], label [[LOOP]], label [[EXIT:%.*]]
; NO-VP:       exit:
; NO-VP-NEXT:    ret void
;
entry:
  br label %loop

loop:
  %iv = phi i64 [0, %entry], [%iv.next, %loop]
  %a1 = getelementptr i64, ptr %p, i64 %iv
  %v = load i64, ptr %a1, align 8
  %offset = add i64 %iv, 200
  %a2 = getelementptr i64, ptr %p, i64 %offset
  store i64 %v, ptr %a2, align 8
  %iv.next = add i64 %iv, 1
  %cmp = icmp ne i64 %iv, 199
  br i1 %cmp, label %loop, label %exit

exit:
  ret void
}

; Dependence distance is less than trip count, thus we must prove that
; chosen VF guaranteed to be less than dependence distance.
define void @test_may_clobber1(ptr %p) {
; IF-EVL-LABEL: @test_may_clobber1(
; IF-EVL-NEXT:  entry:
; IF-EVL-NEXT:    br i1 false, label [[SCALAR_PH:%.*]], label [[VECTOR_PH:%.*]]
; IF-EVL:       vector.ph:
; IF-EVL-NEXT:    [[TMP7:%.*]] = call i64 @llvm.vscale.i64()
; IF-EVL-NEXT:    [[TMP8:%.*]] = mul i64 [[TMP7]], 2
; IF-EVL-NEXT:    [[TMP9:%.*]] = sub i64 [[TMP8]], 1
; IF-EVL-NEXT:    [[N_RND_UP:%.*]] = add i64 200, [[TMP9]]
; IF-EVL-NEXT:    [[N_MOD_VF:%.*]] = urem i64 [[N_RND_UP]], [[TMP8]]
; IF-EVL-NEXT:    [[N_VEC:%.*]] = sub i64 [[N_RND_UP]], [[N_MOD_VF]]
; IF-EVL-NEXT:    [[TMP10:%.*]] = call i64 @llvm.vscale.i64()
; IF-EVL-NEXT:    [[TMP11:%.*]] = mul i64 [[TMP10]], 2
; IF-EVL-NEXT:    br label [[VECTOR_BODY:%.*]]
; IF-EVL:       vector.body:
; IF-EVL-NEXT:    [[INDEX:%.*]] = phi i64 [ 0, [[VECTOR_PH]] ], [ [[INDEX_NEXT:%.*]], [[VECTOR_BODY]] ]
; IF-EVL-NEXT:    [[EVL_BASED_IV:%.*]] = phi i64 [ 0, [[VECTOR_PH]] ], [ [[INDEX_EVL_NEXT:%.*]], [[VECTOR_BODY]] ]
; IF-EVL-NEXT:    [[AVL:%.*]] = sub i64 200, [[EVL_BASED_IV]]
; IF-EVL-NEXT:    [[TMP12:%.*]] = icmp ult i64 [[AVL]], 100
; IF-EVL-NEXT:    [[SAFE_AVL:%.*]] = select i1 [[TMP12]], i64 [[AVL]], i64 100
; IF-EVL-NEXT:    [[TMP6:%.*]] = call i32 @llvm.experimental.get.vector.length.i64(i64 [[SAFE_AVL]], i32 2, i1 true)
; IF-EVL-NEXT:    [[TMP0:%.*]] = add i64 [[EVL_BASED_IV]], 0
; IF-EVL-NEXT:    [[TMP1:%.*]] = getelementptr i64, ptr [[P:%.*]], i64 [[TMP0]]
; IF-EVL-NEXT:    [[TMP2:%.*]] = getelementptr i64, ptr [[TMP1]], i32 0
; IF-EVL-NEXT:    [[VP_OP_LOAD:%.*]] = call <vscale x 2 x i64> @llvm.vp.load.nxv2i64.p0(ptr align 32 [[TMP2]], <vscale x 2 x i1> splat (i1 true), i32 [[TMP6]])
; IF-EVL-NEXT:    [[TMP3:%.*]] = add i64 [[TMP0]], 100
; IF-EVL-NEXT:    [[TMP4:%.*]] = getelementptr i64, ptr [[P]], i64 [[TMP3]]
; IF-EVL-NEXT:    [[TMP5:%.*]] = getelementptr i64, ptr [[TMP4]], i32 0
; IF-EVL-NEXT:    call void @llvm.vp.store.nxv2i64.p0(<vscale x 2 x i64> [[VP_OP_LOAD]], ptr align 32 [[TMP5]], <vscale x 2 x i1> splat (i1 true), i32 [[TMP6]])
; IF-EVL-NEXT:    [[TMP13:%.*]] = zext i32 [[TMP6]] to i64
; IF-EVL-NEXT:    [[INDEX_EVL_NEXT]] = add i64 [[TMP13]], [[EVL_BASED_IV]]
; IF-EVL-NEXT:    [[INDEX_NEXT]] = add i64 [[INDEX]], [[TMP11]]
; IF-EVL-NEXT:    [[TMP14:%.*]] = icmp eq i64 [[INDEX_NEXT]], [[N_VEC]]
; IF-EVL-NEXT:    br i1 [[TMP14]], label [[MIDDLE_BLOCK:%.*]], label [[VECTOR_BODY]], !llvm.loop [[LOOP4:![0-9]+]]
; IF-EVL:       middle.block:
; IF-EVL-NEXT:    br i1 true, label [[EXIT:%.*]], label [[SCALAR_PH]]
; IF-EVL:       scalar.ph:
; IF-EVL-NEXT:    [[BC_RESUME_VAL:%.*]] = phi i64 [ [[N_VEC]], [[MIDDLE_BLOCK]] ], [ 0, [[ENTRY:%.*]] ]
; IF-EVL-NEXT:    br label [[LOOP:%.*]]
; IF-EVL:       loop:
; IF-EVL-NEXT:    [[IV:%.*]] = phi i64 [ [[BC_RESUME_VAL]], [[SCALAR_PH]] ], [ [[IV_NEXT:%.*]], [[LOOP]] ]
; IF-EVL-NEXT:    [[A1:%.*]] = getelementptr i64, ptr [[P]], i64 [[IV]]
; IF-EVL-NEXT:    [[V:%.*]] = load i64, ptr [[A1]], align 32
; IF-EVL-NEXT:    [[OFFSET:%.*]] = add i64 [[IV]], 100
; IF-EVL-NEXT:    [[A2:%.*]] = getelementptr i64, ptr [[P]], i64 [[OFFSET]]
; IF-EVL-NEXT:    store i64 [[V]], ptr [[A2]], align 32
; IF-EVL-NEXT:    [[IV_NEXT]] = add i64 [[IV]], 1
; IF-EVL-NEXT:    [[CMP:%.*]] = icmp ne i64 [[IV]], 199
; IF-EVL-NEXT:    br i1 [[CMP]], label [[LOOP]], label [[EXIT]], !llvm.loop [[LOOP5:![0-9]+]]
; IF-EVL:       exit:
; IF-EVL-NEXT:    ret void
;
; NO-VP-LABEL: @test_may_clobber1(
; NO-VP-NEXT:  entry:
; NO-VP-NEXT:    br i1 false, label [[SCALAR_PH:%.*]], label [[VECTOR_PH:%.*]]
; NO-VP:       vector.ph:
; NO-VP-NEXT:    br label [[VECTOR_BODY:%.*]]
; NO-VP:       vector.body:
; NO-VP-NEXT:    [[INDEX:%.*]] = phi i64 [ 0, [[VECTOR_PH]] ], [ [[INDEX_NEXT:%.*]], [[VECTOR_BODY]] ]
; NO-VP-NEXT:    [[TMP0:%.*]] = add i64 [[INDEX]], 0
; NO-VP-NEXT:    [[TMP1:%.*]] = getelementptr i64, ptr [[P:%.*]], i64 [[TMP0]]
; NO-VP-NEXT:    [[TMP2:%.*]] = getelementptr i64, ptr [[TMP1]], i32 0
; NO-VP-NEXT:    [[WIDE_LOAD:%.*]] = load <4 x i64>, ptr [[TMP2]], align 32
; NO-VP-NEXT:    [[TMP3:%.*]] = add i64 [[TMP0]], 100
; NO-VP-NEXT:    [[TMP4:%.*]] = getelementptr i64, ptr [[P]], i64 [[TMP3]]
; NO-VP-NEXT:    [[TMP5:%.*]] = getelementptr i64, ptr [[TMP4]], i32 0
; NO-VP-NEXT:    store <4 x i64> [[WIDE_LOAD]], ptr [[TMP5]], align 32
; NO-VP-NEXT:    [[INDEX_NEXT]] = add nuw i64 [[INDEX]], 4
; NO-VP-NEXT:    [[TMP6:%.*]] = icmp eq i64 [[INDEX_NEXT]], 200
; NO-VP-NEXT:    br i1 [[TMP6]], label [[MIDDLE_BLOCK:%.*]], label [[VECTOR_BODY]], !llvm.loop [[LOOP0:![0-9]+]]
; NO-VP:       middle.block:
; NO-VP-NEXT:    br i1 true, label [[EXIT:%.*]], label [[SCALAR_PH]]
; NO-VP:       scalar.ph:
; NO-VP-NEXT:    [[BC_RESUME_VAL:%.*]] = phi i64 [ 200, [[MIDDLE_BLOCK]] ], [ 0, [[ENTRY:%.*]] ]
; NO-VP-NEXT:    br label [[LOOP:%.*]]
; NO-VP:       loop:
; NO-VP-NEXT:    [[IV:%.*]] = phi i64 [ [[BC_RESUME_VAL]], [[SCALAR_PH]] ], [ [[IV_NEXT:%.*]], [[LOOP]] ]
; NO-VP-NEXT:    [[A1:%.*]] = getelementptr i64, ptr [[P]], i64 [[IV]]
; NO-VP-NEXT:    [[V:%.*]] = load i64, ptr [[A1]], align 32
; NO-VP-NEXT:    [[OFFSET:%.*]] = add i64 [[IV]], 100
; NO-VP-NEXT:    [[A2:%.*]] = getelementptr i64, ptr [[P]], i64 [[OFFSET]]
; NO-VP-NEXT:    store i64 [[V]], ptr [[A2]], align 32
; NO-VP-NEXT:    [[IV_NEXT]] = add i64 [[IV]], 1
; NO-VP-NEXT:    [[CMP:%.*]] = icmp ne i64 [[IV]], 199
; NO-VP-NEXT:    br i1 [[CMP]], label [[LOOP]], label [[EXIT]], !llvm.loop [[LOOP3:![0-9]+]]
; NO-VP:       exit:
; NO-VP-NEXT:    ret void
;
entry:
  br label %loop

loop:
  %iv = phi i64 [0, %entry], [%iv.next, %loop]
  %a1 = getelementptr i64, ptr %p, i64 %iv
  %v = load i64, ptr %a1, align 32
  %offset = add i64 %iv, 100
  %a2 = getelementptr i64, ptr %p, i64 %offset
  store i64 %v, ptr %a2, align 32
  %iv.next = add i64 %iv, 1
  %cmp = icmp ne i64 %iv, 199
  br i1 %cmp, label %loop, label %exit

exit:
  ret void
}

define void @test_may_clobber2(ptr %p) {
; IF-EVL-LABEL: @test_may_clobber2(
; IF-EVL-NEXT:  entry:
; IF-EVL-NEXT:    br i1 false, label [[SCALAR_PH:%.*]], label [[ENTRY:%.*]]
; IF-EVL:       vector.ph:
; IF-EVL-NEXT:    [[TMP0:%.*]] = call i64 @llvm.vscale.i64()
; IF-EVL-NEXT:    [[TMP1:%.*]] = mul i64 [[TMP0]], 2
; IF-EVL-NEXT:    [[TMP2:%.*]] = sub i64 [[TMP1]], 1
; IF-EVL-NEXT:    [[N_RND_UP:%.*]] = add i64 200, [[TMP2]]
; IF-EVL-NEXT:    [[N_MOD_VF:%.*]] = urem i64 [[N_RND_UP]], [[TMP1]]
; IF-EVL-NEXT:    [[N_VEC:%.*]] = sub i64 [[N_RND_UP]], [[N_MOD_VF]]
; IF-EVL-NEXT:    [[TMP3:%.*]] = call i64 @llvm.vscale.i64()
; IF-EVL-NEXT:    [[TMP4:%.*]] = mul i64 [[TMP3]], 2
; IF-EVL-NEXT:    br label [[LOOP:%.*]]
; IF-EVL:       vector.body:
; IF-EVL-NEXT:    [[IV:%.*]] = phi i64 [ 0, [[ENTRY]] ], [ [[IV_NEXT:%.*]], [[LOOP]] ]
; IF-EVL-NEXT:    [[EVL_BASED_IV:%.*]] = phi i64 [ 0, [[ENTRY]] ], [ [[INDEX_EVL_NEXT:%.*]], [[LOOP]] ]
; IF-EVL-NEXT:    [[AVL:%.*]] = sub i64 200, [[EVL_BASED_IV]]
; IF-EVL-NEXT:    [[TMP5:%.*]] = icmp ult i64 [[AVL]], 9
; IF-EVL-NEXT:    [[SAFE_AVL:%.*]] = select i1 [[TMP5]], i64 [[AVL]], i64 9
; IF-EVL-NEXT:    [[TMP6:%.*]] = call i32 @llvm.experimental.get.vector.length.i64(i64 [[SAFE_AVL]], i32 2, i1 true)
; IF-EVL-NEXT:    [[TMP7:%.*]] = add i64 [[EVL_BASED_IV]], 0
; IF-EVL-NEXT:    [[TMP8:%.*]] = getelementptr i64, ptr [[P:%.*]], i64 [[TMP7]]
; IF-EVL-NEXT:    [[TMP9:%.*]] = getelementptr i64, ptr [[TMP8]], i32 0
; IF-EVL-NEXT:    [[VP_OP_LOAD:%.*]] = call <vscale x 2 x i64> @llvm.vp.load.nxv2i64.p0(ptr align 32 [[TMP9]], <vscale x 2 x i1> splat (i1 true), i32 [[TMP6]])
; IF-EVL-NEXT:    [[TMP10:%.*]] = add i64 [[TMP7]], 9
; IF-EVL-NEXT:    [[TMP11:%.*]] = getelementptr i64, ptr [[P]], i64 [[TMP10]]
; IF-EVL-NEXT:    [[TMP12:%.*]] = getelementptr i64, ptr [[TMP11]], i32 0
; IF-EVL-NEXT:    call void @llvm.vp.store.nxv2i64.p0(<vscale x 2 x i64> [[VP_OP_LOAD]], ptr align 32 [[TMP12]], <vscale x 2 x i1> splat (i1 true), i32 [[TMP6]])
; IF-EVL-NEXT:    [[TMP13:%.*]] = zext i32 [[TMP6]] to i64
; IF-EVL-NEXT:    [[INDEX_EVL_NEXT]] = add i64 [[TMP13]], [[EVL_BASED_IV]]
; IF-EVL-NEXT:    [[IV_NEXT]] = add i64 [[IV]], [[TMP4]]
; IF-EVL-NEXT:    [[TMP14:%.*]] = icmp eq i64 [[IV_NEXT]], [[N_VEC]]
; IF-EVL-NEXT:    br i1 [[TMP14]], label [[MIDDLE_BLOCK:%.*]], label [[LOOP]], !llvm.loop [[LOOP6:![0-9]+]]
; IF-EVL:       middle.block:
; IF-EVL-NEXT:    br i1 true, label [[EXIT:%.*]], label [[SCALAR_PH]]
; IF-EVL:       scalar.ph:
; IF-EVL-NEXT:    [[BC_RESUME_VAL:%.*]] = phi i64 [ [[N_VEC]], [[MIDDLE_BLOCK]] ], [ 0, [[ENTRY1:%.*]] ]
; IF-EVL-NEXT:    br label [[LOOP1:%.*]]
; IF-EVL:       loop:
; IF-EVL-NEXT:    [[IV1:%.*]] = phi i64 [ [[BC_RESUME_VAL]], [[SCALAR_PH]] ], [ [[IV_NEXT1:%.*]], [[LOOP1]] ]
; IF-EVL-NEXT:    [[A1:%.*]] = getelementptr i64, ptr [[P]], i64 [[IV1]]
; IF-EVL-NEXT:    [[V:%.*]] = load i64, ptr [[A1]], align 32
; IF-EVL-NEXT:    [[OFFSET:%.*]] = add i64 [[IV1]], 9
; IF-EVL-NEXT:    [[A2:%.*]] = getelementptr i64, ptr [[P]], i64 [[OFFSET]]
; IF-EVL-NEXT:    store i64 [[V]], ptr [[A2]], align 32
; IF-EVL-NEXT:    [[IV_NEXT1]] = add i64 [[IV1]], 1
; IF-EVL-NEXT:    [[CMP:%.*]] = icmp ne i64 [[IV1]], 199
; IF-EVL-NEXT:    br i1 [[CMP]], label [[LOOP1]], label [[EXIT]], !llvm.loop [[LOOP7:![0-9]+]]
; IF-EVL:       exit:
; IF-EVL-NEXT:    ret void
;
; NO-VP-LABEL: @test_may_clobber2(
; NO-VP-NEXT:  entry:
; NO-VP-NEXT:    br label [[LOOP:%.*]]
; NO-VP:       loop:
; NO-VP-NEXT:    [[IV:%.*]] = phi i64 [ 0, [[ENTRY:%.*]] ], [ [[IV_NEXT:%.*]], [[LOOP]] ]
; NO-VP-NEXT:    [[A1:%.*]] = getelementptr i64, ptr [[P:%.*]], i64 [[IV]]
; NO-VP-NEXT:    [[V:%.*]] = load i64, ptr [[A1]], align 32
; NO-VP-NEXT:    [[OFFSET:%.*]] = add i64 [[IV]], 9
; NO-VP-NEXT:    [[A2:%.*]] = getelementptr i64, ptr [[P]], i64 [[OFFSET]]
; NO-VP-NEXT:    store i64 [[V]], ptr [[A2]], align 32
; NO-VP-NEXT:    [[IV_NEXT]] = add i64 [[IV]], 1
; NO-VP-NEXT:    [[CMP:%.*]] = icmp ne i64 [[IV]], 199
; NO-VP-NEXT:    br i1 [[CMP]], label [[LOOP]], label [[EXIT:%.*]]
; NO-VP:       exit:
; NO-VP-NEXT:    ret void
;
entry:
  br label %loop

loop:
  %iv = phi i64 [0, %entry], [%iv.next, %loop]
  %a1 = getelementptr i64, ptr %p, i64 %iv
  %v = load i64, ptr %a1, align 32
  %offset = add i64 %iv, 9
  %a2 = getelementptr i64, ptr %p, i64 %offset
  store i64 %v, ptr %a2, align 32
  %iv.next = add i64 %iv, 1
  %cmp = icmp ne i64 %iv, 199
  br i1 %cmp, label %loop, label %exit

exit:
  ret void
}

define void @test_may_clobber3(ptr %p) {
; IF-EVL-LABEL: @test_may_clobber3(
; IF-EVL-NEXT:  entry:
; IF-EVL-NEXT:    br i1 false, label [[SCALAR_PH:%.*]], label [[VECTOR_PH:%.*]]
; IF-EVL:       vector.ph:
; IF-EVL-NEXT:    [[TMP7:%.*]] = call i64 @llvm.vscale.i64()
; IF-EVL-NEXT:    [[TMP8:%.*]] = mul i64 [[TMP7]], 2
; IF-EVL-NEXT:    [[TMP9:%.*]] = sub i64 [[TMP8]], 1
; IF-EVL-NEXT:    [[N_RND_UP:%.*]] = add i64 200, [[TMP9]]
; IF-EVL-NEXT:    [[N_MOD_VF:%.*]] = urem i64 [[N_RND_UP]], [[TMP8]]
; IF-EVL-NEXT:    [[N_VEC:%.*]] = sub i64 [[N_RND_UP]], [[N_MOD_VF]]
; IF-EVL-NEXT:    [[TMP10:%.*]] = call i64 @llvm.vscale.i64()
; IF-EVL-NEXT:    [[TMP11:%.*]] = mul i64 [[TMP10]], 2
; IF-EVL-NEXT:    br label [[VECTOR_BODY:%.*]]
; IF-EVL:       vector.body:
; IF-EVL-NEXT:    [[INDEX:%.*]] = phi i64 [ 0, [[VECTOR_PH]] ], [ [[INDEX_NEXT:%.*]], [[VECTOR_BODY]] ]
; IF-EVL-NEXT:    [[EVL_BASED_IV:%.*]] = phi i64 [ 0, [[VECTOR_PH]] ], [ [[INDEX_EVL_NEXT:%.*]], [[VECTOR_BODY]] ]
; IF-EVL-NEXT:    [[AVL:%.*]] = sub i64 200, [[EVL_BASED_IV]]
; IF-EVL-NEXT:    [[TMP12:%.*]] = icmp ult i64 [[AVL]], 10
; IF-EVL-NEXT:    [[SAFE_AVL:%.*]] = select i1 [[TMP12]], i64 [[AVL]], i64 10
; IF-EVL-NEXT:    [[TMP6:%.*]] = call i32 @llvm.experimental.get.vector.length.i64(i64 [[SAFE_AVL]], i32 2, i1 true)
; IF-EVL-NEXT:    [[TMP0:%.*]] = add i64 [[EVL_BASED_IV]], 0
; IF-EVL-NEXT:    [[TMP1:%.*]] = getelementptr i64, ptr [[P:%.*]], i64 [[TMP0]]
; IF-EVL-NEXT:    [[TMP2:%.*]] = getelementptr i64, ptr [[TMP1]], i32 0
; IF-EVL-NEXT:    [[VP_OP_LOAD:%.*]] = call <vscale x 2 x i64> @llvm.vp.load.nxv2i64.p0(ptr align 32 [[TMP2]], <vscale x 2 x i1> splat (i1 true), i32 [[TMP6]])
; IF-EVL-NEXT:    [[TMP3:%.*]] = add i64 [[TMP0]], 10
; IF-EVL-NEXT:    [[TMP4:%.*]] = getelementptr i64, ptr [[P]], i64 [[TMP3]]
; IF-EVL-NEXT:    [[TMP5:%.*]] = getelementptr i64, ptr [[TMP4]], i32 0
; IF-EVL-NEXT:    call void @llvm.vp.store.nxv2i64.p0(<vscale x 2 x i64> [[VP_OP_LOAD]], ptr align 32 [[TMP5]], <vscale x 2 x i1> splat (i1 true), i32 [[TMP6]])
; IF-EVL-NEXT:    [[TMP13:%.*]] = zext i32 [[TMP6]] to i64
; IF-EVL-NEXT:    [[INDEX_EVL_NEXT]] = add i64 [[TMP13]], [[EVL_BASED_IV]]
; IF-EVL-NEXT:    [[INDEX_NEXT]] = add i64 [[INDEX]], [[TMP11]]
; IF-EVL-NEXT:    [[TMP14:%.*]] = icmp eq i64 [[INDEX_NEXT]], [[N_VEC]]
; IF-EVL-NEXT:    br i1 [[TMP14]], label [[MIDDLE_BLOCK:%.*]], label [[VECTOR_BODY]], !llvm.loop [[LOOP8:![0-9]+]]
; IF-EVL:       middle.block:
; IF-EVL-NEXT:    br i1 true, label [[EXIT:%.*]], label [[SCALAR_PH]]
; IF-EVL:       scalar.ph:
; IF-EVL-NEXT:    [[BC_RESUME_VAL:%.*]] = phi i64 [ [[N_VEC]], [[MIDDLE_BLOCK]] ], [ 0, [[ENTRY:%.*]] ]
; IF-EVL-NEXT:    br label [[LOOP:%.*]]
; IF-EVL:       loop:
; IF-EVL-NEXT:    [[IV:%.*]] = phi i64 [ [[BC_RESUME_VAL]], [[SCALAR_PH]] ], [ [[IV_NEXT:%.*]], [[LOOP]] ]
; IF-EVL-NEXT:    [[A1:%.*]] = getelementptr i64, ptr [[P]], i64 [[IV]]
; IF-EVL-NEXT:    [[V:%.*]] = load i64, ptr [[A1]], align 32
; IF-EVL-NEXT:    [[OFFSET:%.*]] = add i64 [[IV]], 10
; IF-EVL-NEXT:    [[A2:%.*]] = getelementptr i64, ptr [[P]], i64 [[OFFSET]]
; IF-EVL-NEXT:    store i64 [[V]], ptr [[A2]], align 32
; IF-EVL-NEXT:    [[IV_NEXT]] = add i64 [[IV]], 1
; IF-EVL-NEXT:    [[CMP:%.*]] = icmp ne i64 [[IV]], 199
; IF-EVL-NEXT:    br i1 [[CMP]], label [[LOOP]], label [[EXIT]], !llvm.loop [[LOOP9:![0-9]+]]
; IF-EVL:       exit:
; IF-EVL-NEXT:    ret void
;
; NO-VP-LABEL: @test_may_clobber3(
; NO-VP-NEXT:  entry:
; NO-VP-NEXT:    br i1 false, label [[SCALAR_PH:%.*]], label [[VECTOR_PH:%.*]]
; NO-VP:       vector.ph:
; NO-VP-NEXT:    br label [[VECTOR_BODY:%.*]]
; NO-VP:       vector.body:
; NO-VP-NEXT:    [[INDEX:%.*]] = phi i64 [ 0, [[VECTOR_PH]] ], [ [[INDEX_NEXT:%.*]], [[VECTOR_BODY]] ]
; NO-VP-NEXT:    [[TMP0:%.*]] = add i64 [[INDEX]], 0
; NO-VP-NEXT:    [[TMP1:%.*]] = getelementptr i64, ptr [[P:%.*]], i64 [[TMP0]]
; NO-VP-NEXT:    [[TMP2:%.*]] = getelementptr i64, ptr [[TMP1]], i32 0
; NO-VP-NEXT:    [[WIDE_LOAD:%.*]] = load <2 x i64>, ptr [[TMP2]], align 32
; NO-VP-NEXT:    [[TMP3:%.*]] = add i64 [[TMP0]], 10
; NO-VP-NEXT:    [[TMP4:%.*]] = getelementptr i64, ptr [[P]], i64 [[TMP3]]
; NO-VP-NEXT:    [[TMP5:%.*]] = getelementptr i64, ptr [[TMP4]], i32 0
; NO-VP-NEXT:    store <2 x i64> [[WIDE_LOAD]], ptr [[TMP5]], align 32
; NO-VP-NEXT:    [[INDEX_NEXT]] = add nuw i64 [[INDEX]], 2
; NO-VP-NEXT:    [[TMP6:%.*]] = icmp eq i64 [[INDEX_NEXT]], 200
; NO-VP-NEXT:    br i1 [[TMP6]], label [[MIDDLE_BLOCK:%.*]], label [[VECTOR_BODY]], !llvm.loop [[LOOP4:![0-9]+]]
; NO-VP:       middle.block:
; NO-VP-NEXT:    br i1 true, label [[EXIT:%.*]], label [[SCALAR_PH]]
; NO-VP:       scalar.ph:
; NO-VP-NEXT:    [[BC_RESUME_VAL:%.*]] = phi i64 [ 200, [[MIDDLE_BLOCK]] ], [ 0, [[ENTRY:%.*]] ]
; NO-VP-NEXT:    br label [[LOOP:%.*]]
; NO-VP:       loop:
; NO-VP-NEXT:    [[IV:%.*]] = phi i64 [ [[BC_RESUME_VAL]], [[SCALAR_PH]] ], [ [[IV_NEXT:%.*]], [[LOOP]] ]
; NO-VP-NEXT:    [[A1:%.*]] = getelementptr i64, ptr [[P]], i64 [[IV]]
; NO-VP-NEXT:    [[V:%.*]] = load i64, ptr [[A1]], align 32
; NO-VP-NEXT:    [[OFFSET:%.*]] = add i64 [[IV]], 10
; NO-VP-NEXT:    [[A2:%.*]] = getelementptr i64, ptr [[P]], i64 [[OFFSET]]
; NO-VP-NEXT:    store i64 [[V]], ptr [[A2]], align 32
; NO-VP-NEXT:    [[IV_NEXT]] = add i64 [[IV]], 1
; NO-VP-NEXT:    [[CMP:%.*]] = icmp ne i64 [[IV]], 199
; NO-VP-NEXT:    br i1 [[CMP]], label [[LOOP]], label [[EXIT]], !llvm.loop [[LOOP5:![0-9]+]]
; NO-VP:       exit:
; NO-VP-NEXT:    ret void
;
entry:
  br label %loop

loop:
  %iv = phi i64 [0, %entry], [%iv.next, %loop]
  %a1 = getelementptr i64, ptr %p, i64 %iv
  %v = load i64, ptr %a1, align 32
  %offset = add i64 %iv, 10
  %a2 = getelementptr i64, ptr %p, i64 %offset
  store i64 %v, ptr %a2, align 32
  %iv.next = add i64 %iv, 1
  %cmp = icmp ne i64 %iv, 199
  br i1 %cmp, label %loop, label %exit

exit:
  ret void
}

; Trviailly no overlap due to maximum possible value of VLEN and LMUL
define void @trivial_due_max_vscale(ptr %p) {
; IF-EVL-LABEL: @trivial_due_max_vscale(
; IF-EVL-NEXT:  entry:
; IF-EVL-NEXT:    br i1 false, label [[SCALAR_PH:%.*]], label [[VECTOR_PH:%.*]]
; IF-EVL:       vector.ph:
; IF-EVL-NEXT:    [[TMP0:%.*]] = call i64 @llvm.vscale.i64()
; IF-EVL-NEXT:    [[TMP1:%.*]] = mul i64 [[TMP0]], 2
; IF-EVL-NEXT:    [[TMP2:%.*]] = sub i64 [[TMP1]], 1
; IF-EVL-NEXT:    [[N_RND_UP:%.*]] = add i64 200, [[TMP2]]
; IF-EVL-NEXT:    [[N_MOD_VF:%.*]] = urem i64 [[N_RND_UP]], [[TMP1]]
; IF-EVL-NEXT:    [[N_VEC:%.*]] = sub i64 [[N_RND_UP]], [[N_MOD_VF]]
; IF-EVL-NEXT:    [[TMP3:%.*]] = call i64 @llvm.vscale.i64()
; IF-EVL-NEXT:    [[TMP4:%.*]] = mul i64 [[TMP3]], 2
; IF-EVL-NEXT:    br label [[VECTOR_BODY:%.*]]
; IF-EVL:       vector.body:
; IF-EVL-NEXT:    [[INDEX:%.*]] = phi i64 [ 0, [[VECTOR_PH]] ], [ [[INDEX_NEXT:%.*]], [[VECTOR_BODY]] ]
; IF-EVL-NEXT:    [[EVL_BASED_IV:%.*]] = phi i64 [ 0, [[VECTOR_PH]] ], [ [[INDEX_EVL_NEXT:%.*]], [[VECTOR_BODY]] ]
; IF-EVL-NEXT:    [[TMP5:%.*]] = sub i64 200, [[EVL_BASED_IV]]
; IF-EVL-NEXT:    [[TMP6:%.*]] = call i32 @llvm.experimental.get.vector.length.i64(i64 [[TMP5]], i32 2, i1 true)
; IF-EVL-NEXT:    [[TMP7:%.*]] = add i64 [[EVL_BASED_IV]], 0
; IF-EVL-NEXT:    [[TMP8:%.*]] = getelementptr i64, ptr [[P:%.*]], i64 [[TMP7]]
; IF-EVL-NEXT:    [[TMP9:%.*]] = getelementptr i64, ptr [[TMP8]], i32 0
; IF-EVL-NEXT:    [[VP_OP_LOAD:%.*]] = call <vscale x 2 x i64> @llvm.vp.load.nxv2i64.p0(ptr align 32 [[TMP9]], <vscale x 2 x i1> splat (i1 true), i32 [[TMP6]])
; IF-EVL-NEXT:    [[TMP10:%.*]] = add i64 [[TMP7]], 8192
; IF-EVL-NEXT:    [[TMP11:%.*]] = getelementptr i64, ptr [[P]], i64 [[TMP10]]
; IF-EVL-NEXT:    [[TMP12:%.*]] = getelementptr i64, ptr [[TMP11]], i32 0
; IF-EVL-NEXT:    call void @llvm.vp.store.nxv2i64.p0(<vscale x 2 x i64> [[VP_OP_LOAD]], ptr align 32 [[TMP12]], <vscale x 2 x i1> splat (i1 true), i32 [[TMP6]])
; IF-EVL-NEXT:    [[TMP13:%.*]] = zext i32 [[TMP6]] to i64
; IF-EVL-NEXT:    [[INDEX_EVL_NEXT]] = add nuw i64 [[TMP13]], [[EVL_BASED_IV]]
; IF-EVL-NEXT:    [[INDEX_NEXT]] = add nuw i64 [[INDEX]], [[TMP4]]
; IF-EVL-NEXT:    [[TMP14:%.*]] = icmp eq i64 [[INDEX_NEXT]], [[N_VEC]]
; IF-EVL-NEXT:    br i1 [[TMP14]], label [[MIDDLE_BLOCK:%.*]], label [[VECTOR_BODY]], !llvm.loop [[LOOP10:![0-9]+]]
; IF-EVL:       middle.block:
; IF-EVL-NEXT:    br i1 true, label [[EXIT:%.*]], label [[SCALAR_PH]]
; IF-EVL:       scalar.ph:
; IF-EVL-NEXT:    [[BC_RESUME_VAL:%.*]] = phi i64 [ [[N_VEC]], [[MIDDLE_BLOCK]] ], [ 0, [[ENTRY:%.*]] ]
; IF-EVL-NEXT:    br label [[LOOP:%.*]]
; IF-EVL:       loop:
; IF-EVL-NEXT:    [[IV:%.*]] = phi i64 [ [[BC_RESUME_VAL]], [[SCALAR_PH]] ], [ [[IV_NEXT:%.*]], [[LOOP]] ]
; IF-EVL-NEXT:    [[A1:%.*]] = getelementptr i64, ptr [[P]], i64 [[IV]]
; IF-EVL-NEXT:    [[V:%.*]] = load i64, ptr [[A1]], align 32
; IF-EVL-NEXT:    [[OFFSET:%.*]] = add i64 [[IV]], 8192
; IF-EVL-NEXT:    [[A2:%.*]] = getelementptr i64, ptr [[P]], i64 [[OFFSET]]
; IF-EVL-NEXT:    store i64 [[V]], ptr [[A2]], align 32
; IF-EVL-NEXT:    [[IV_NEXT]] = add i64 [[IV]], 1
; IF-EVL-NEXT:    [[CMP:%.*]] = icmp ne i64 [[IV]], 199
; IF-EVL-NEXT:    br i1 [[CMP]], label [[LOOP]], label [[EXIT]], !llvm.loop [[LOOP11:![0-9]+]]
; IF-EVL:       exit:
; IF-EVL-NEXT:    ret void
;
; NO-VP-LABEL: @trivial_due_max_vscale(
; NO-VP-NEXT:  entry:
; NO-VP-NEXT:    br label [[LOOP:%.*]]
; NO-VP:       loop:
; NO-VP-NEXT:    [[IV:%.*]] = phi i64 [ 0, [[ENTRY:%.*]] ], [ [[IV_NEXT:%.*]], [[LOOP]] ]
; NO-VP-NEXT:    [[A1:%.*]] = getelementptr i64, ptr [[P:%.*]], i64 [[IV]]
; NO-VP-NEXT:    [[V:%.*]] = load i64, ptr [[A1]], align 32
; NO-VP-NEXT:    [[OFFSET:%.*]] = add i64 [[IV]], 8192
; NO-VP-NEXT:    [[A2:%.*]] = getelementptr i64, ptr [[P]], i64 [[OFFSET]]
; NO-VP-NEXT:    store i64 [[V]], ptr [[A2]], align 32
; NO-VP-NEXT:    [[IV_NEXT]] = add i64 [[IV]], 1
; NO-VP-NEXT:    [[CMP:%.*]] = icmp ne i64 [[IV]], 199
; NO-VP-NEXT:    br i1 [[CMP]], label [[LOOP]], label [[EXIT:%.*]]
; NO-VP:       exit:
; NO-VP-NEXT:    ret void
;
entry:
  br label %loop

loop:
  %iv = phi i64 [0, %entry], [%iv.next, %loop]
  %a1 = getelementptr i64, ptr %p, i64 %iv
  %v = load i64, ptr %a1, align 32
  %offset = add i64 %iv, 8192
  %a2 = getelementptr i64, ptr %p, i64 %offset
  store i64 %v, ptr %a2, align 32
  %iv.next = add i64 %iv, 1
  %cmp = icmp ne i64 %iv, 199
  br i1 %cmp, label %loop, label %exit

exit:
  ret void
}

; Dependence distance could be violated via LMUL>=2 or interleaving
define void @no_high_lmul_or_interleave(ptr %p) {
; IF-EVL-LABEL: @no_high_lmul_or_interleave(
; IF-EVL-NEXT:  entry:
; IF-EVL-NEXT:    br i1 false, label [[SCALAR_PH:%.*]], label [[VECTOR_PH:%.*]]
; IF-EVL:       vector.ph:
; IF-EVL-NEXT:    [[TMP7:%.*]] = call i64 @llvm.vscale.i64()
; IF-EVL-NEXT:    [[TMP13:%.*]] = mul i64 [[TMP7]], 2
; IF-EVL-NEXT:    [[TMP1:%.*]] = sub i64 [[TMP13]], 1
; IF-EVL-NEXT:    [[N_RND_UP:%.*]] = add i64 3002, [[TMP1]]
; IF-EVL-NEXT:    [[N_MOD_VF:%.*]] = urem i64 [[N_RND_UP]], [[TMP13]]
; IF-EVL-NEXT:    [[N_VEC:%.*]] = sub i64 [[N_RND_UP]], [[N_MOD_VF]]
; IF-EVL-NEXT:    [[TMP8:%.*]] = call i64 @llvm.vscale.i64()
; IF-EVL-NEXT:    [[TMP14:%.*]] = mul i64 [[TMP8]], 2
; IF-EVL-NEXT:    br label [[VECTOR_BODY:%.*]]
; IF-EVL:       vector.body:
; IF-EVL-NEXT:    [[INDEX:%.*]] = phi i64 [ 0, [[VECTOR_PH]] ], [ [[INDEX_NEXT:%.*]], [[VECTOR_BODY]] ]
; IF-EVL-NEXT:    [[EVL_BASED_IV:%.*]] = phi i64 [ 0, [[VECTOR_PH]] ], [ [[INDEX_EVL_NEXT:%.*]], [[VECTOR_BODY]] ]
; IF-EVL-NEXT:    [[AVL:%.*]] = sub i64 3002, [[EVL_BASED_IV]]
; IF-EVL-NEXT:    [[TMP9:%.*]] = icmp ult i64 [[AVL]], 1024
; IF-EVL-NEXT:    [[SAFE_AVL:%.*]] = select i1 [[TMP9]], i64 [[AVL]], i64 1024
; IF-EVL-NEXT:    [[TMP10:%.*]] = call i32 @llvm.experimental.get.vector.length.i64(i64 [[SAFE_AVL]], i32 2, i1 true)
; IF-EVL-NEXT:    [[TMP0:%.*]] = add i64 [[EVL_BASED_IV]], 0
; IF-EVL-NEXT:    [[TMP2:%.*]] = getelementptr i64, ptr [[P:%.*]], i64 [[TMP0]]
; IF-EVL-NEXT:    [[TMP3:%.*]] = getelementptr i64, ptr [[TMP2]], i32 0
; IF-EVL-NEXT:    [[VP_OP_LOAD:%.*]] = call <vscale x 2 x i64> @llvm.vp.load.nxv2i64.p0(ptr align 32 [[TMP3]], <vscale x 2 x i1> splat (i1 true), i32 [[TMP10]])
; IF-EVL-NEXT:    [[TMP4:%.*]] = add i64 [[TMP0]], 1024
; IF-EVL-NEXT:    [[TMP5:%.*]] = getelementptr i64, ptr [[P]], i64 [[TMP4]]
; IF-EVL-NEXT:    [[TMP6:%.*]] = getelementptr i64, ptr [[TMP5]], i32 0
; IF-EVL-NEXT:    call void @llvm.vp.store.nxv2i64.p0(<vscale x 2 x i64> [[VP_OP_LOAD]], ptr align 32 [[TMP6]], <vscale x 2 x i1> splat (i1 true), i32 [[TMP10]])
; IF-EVL-NEXT:    [[TMP11:%.*]] = zext i32 [[TMP10]] to i64
<<<<<<< HEAD
; IF-EVL-NEXT:    [[INDEX_EVL_NEXT]] = add i64 [[TMP11]], [[EVL_BASED_IV]]
; IF-EVL-NEXT:    [[INDEX_NEXT]] = add i64 [[INDEX]], [[TMP14]]
=======
; IF-EVL-NEXT:    [[INDEX_EVL_NEXT]] = add nuw i64 [[TMP11]], [[EVL_BASED_IV]]
; IF-EVL-NEXT:    [[INDEX_NEXT]] = add nuw i64 [[INDEX]], [[TMP8]]
>>>>>>> 07d284d4
; IF-EVL-NEXT:    [[TMP12:%.*]] = icmp eq i64 [[INDEX_NEXT]], [[N_VEC]]
; IF-EVL-NEXT:    br i1 [[TMP12]], label [[MIDDLE_BLOCK:%.*]], label [[VECTOR_BODY]], !llvm.loop [[LOOP12:![0-9]+]]
; IF-EVL:       middle.block:
; IF-EVL-NEXT:    br i1 true, label [[EXIT:%.*]], label [[SCALAR_PH]]
; IF-EVL:       scalar.ph:
; IF-EVL-NEXT:    [[BC_RESUME_VAL:%.*]] = phi i64 [ [[N_VEC]], [[MIDDLE_BLOCK]] ], [ 0, [[ENTRY:%.*]] ]
; IF-EVL-NEXT:    br label [[LOOP:%.*]]
; IF-EVL:       loop:
; IF-EVL-NEXT:    [[IV:%.*]] = phi i64 [ [[BC_RESUME_VAL]], [[SCALAR_PH]] ], [ [[IV_NEXT:%.*]], [[LOOP]] ]
; IF-EVL-NEXT:    [[A1:%.*]] = getelementptr i64, ptr [[P]], i64 [[IV]]
; IF-EVL-NEXT:    [[V:%.*]] = load i64, ptr [[A1]], align 32
; IF-EVL-NEXT:    [[OFFSET:%.*]] = add i64 [[IV]], 1024
; IF-EVL-NEXT:    [[A2:%.*]] = getelementptr i64, ptr [[P]], i64 [[OFFSET]]
; IF-EVL-NEXT:    store i64 [[V]], ptr [[A2]], align 32
; IF-EVL-NEXT:    [[IV_NEXT]] = add i64 [[IV]], 1
; IF-EVL-NEXT:    [[CMP:%.*]] = icmp ne i64 [[IV]], 3001
; IF-EVL-NEXT:    br i1 [[CMP]], label [[LOOP]], label [[EXIT]], !llvm.loop [[LOOP13:![0-9]+]]
; IF-EVL:       exit:
; IF-EVL-NEXT:    ret void
;
; NO-VP-LABEL: @no_high_lmul_or_interleave(
; NO-VP-NEXT:  entry:
; NO-VP-NEXT:    br label [[LOOP:%.*]]
; NO-VP:       loop:
; NO-VP-NEXT:    [[IV:%.*]] = phi i64 [ 0, [[ENTRY:%.*]] ], [ [[IV_NEXT:%.*]], [[LOOP]] ]
; NO-VP-NEXT:    [[A1:%.*]] = getelementptr i64, ptr [[P:%.*]], i64 [[IV]]
; NO-VP-NEXT:    [[V:%.*]] = load i64, ptr [[A1]], align 32
; NO-VP-NEXT:    [[OFFSET:%.*]] = add i64 [[IV]], 1024
; NO-VP-NEXT:    [[A2:%.*]] = getelementptr i64, ptr [[P]], i64 [[OFFSET]]
; NO-VP-NEXT:    store i64 [[V]], ptr [[A2]], align 32
; NO-VP-NEXT:    [[IV_NEXT]] = add i64 [[IV]], 1
; NO-VP-NEXT:    [[CMP:%.*]] = icmp ne i64 [[IV]], 3001
; NO-VP-NEXT:    br i1 [[CMP]], label [[LOOP]], label [[EXIT:%.*]]
; NO-VP:       exit:
; NO-VP-NEXT:    ret void
;
entry:
  br label %loop

loop:
  %iv = phi i64 [0, %entry], [%iv.next, %loop]
  %a1 = getelementptr i64, ptr %p, i64 %iv
  %v = load i64, ptr %a1, align 32
  %offset = add i64 %iv, 1024
  %a2 = getelementptr i64, ptr %p, i64 %offset
  store i64 %v, ptr %a2, align 32
  %iv.next = add i64 %iv, 1
  %cmp = icmp ne i64 %iv, 3001
  br i1 %cmp, label %loop, label %exit

exit:
  ret void
}

define void @non-power-2-storeloadforward(ptr %A) {
; IF-EVL-LABEL: @non-power-2-storeloadforward(
; IF-EVL-NEXT:  entry:
; IF-EVL-NEXT:    br i1 false, label [[SCALAR_PH:%.*]], label [[VECTOR_PH:%.*]]
; IF-EVL:       vector.ph:
; IF-EVL-NEXT:    [[TMP18:%.*]] = call i64 @llvm.vscale.i64()
; IF-EVL-NEXT:    [[TMP19:%.*]] = mul i64 [[TMP18]], 4
; IF-EVL-NEXT:    [[TMP20:%.*]] = sub i64 [[TMP19]], 1
; IF-EVL-NEXT:    [[N_RND_UP:%.*]] = add i64 112, [[TMP20]]
; IF-EVL-NEXT:    [[N_MOD_VF:%.*]] = urem i64 [[N_RND_UP]], [[TMP19]]
; IF-EVL-NEXT:    [[N_VEC:%.*]] = sub i64 [[N_RND_UP]], [[N_MOD_VF]]
; IF-EVL-NEXT:    [[IND_END:%.*]] = add i64 16, [[N_VEC]]
; IF-EVL-NEXT:    [[TMP21:%.*]] = call i64 @llvm.vscale.i64()
; IF-EVL-NEXT:    [[TMP4:%.*]] = mul i64 [[TMP21]], 4
; IF-EVL-NEXT:    br label [[FOR_BODY:%.*]]
; IF-EVL:       vector.body:
; IF-EVL-NEXT:    [[INDEX:%.*]] = phi i64 [ 0, [[VECTOR_PH]] ], [ [[INDEX_NEXT:%.*]], [[FOR_BODY]] ]
; IF-EVL-NEXT:    [[EVL_BASED_IV:%.*]] = phi i64 [ 0, [[VECTOR_PH]] ], [ [[INDEX_EVL_NEXT:%.*]], [[FOR_BODY]] ]
; IF-EVL-NEXT:    [[AVL:%.*]] = sub i64 112, [[EVL_BASED_IV]]
; IF-EVL-NEXT:    [[TMP5:%.*]] = icmp ult i64 [[AVL]], 3
; IF-EVL-NEXT:    [[SAFE_AVL:%.*]] = select i1 [[TMP5]], i64 [[AVL]], i64 3
; IF-EVL-NEXT:    [[TMP6:%.*]] = call i32 @llvm.experimental.get.vector.length.i64(i64 [[SAFE_AVL]], i32 4, i1 true)
; IF-EVL-NEXT:    [[OFFSET_IDX:%.*]] = add i64 16, [[EVL_BASED_IV]]
; IF-EVL-NEXT:    [[TMP7:%.*]] = add i64 [[OFFSET_IDX]], 0
; IF-EVL-NEXT:    [[TMP8:%.*]] = add nsw i64 [[TMP7]], -3
; IF-EVL-NEXT:    [[TMP9:%.*]] = getelementptr inbounds i32, ptr [[A:%.*]], i64 [[TMP8]]
; IF-EVL-NEXT:    [[TMP10:%.*]] = getelementptr inbounds i32, ptr [[TMP9]], i32 0
; IF-EVL-NEXT:    [[VP_OP_LOAD:%.*]] = call <vscale x 4 x i32> @llvm.vp.load.nxv4i32.p0(ptr align 4 [[TMP10]], <vscale x 4 x i1> splat (i1 true), i32 [[TMP6]])
; IF-EVL-NEXT:    [[TMP11:%.*]] = add nsw i64 [[TMP7]], 4
; IF-EVL-NEXT:    [[TMP12:%.*]] = getelementptr inbounds i32, ptr [[A]], i64 [[TMP11]]
; IF-EVL-NEXT:    [[TMP13:%.*]] = getelementptr inbounds i32, ptr [[TMP12]], i32 0
; IF-EVL-NEXT:    [[VP_OP_LOAD1:%.*]] = call <vscale x 4 x i32> @llvm.vp.load.nxv4i32.p0(ptr align 4 [[TMP13]], <vscale x 4 x i1> splat (i1 true), i32 [[TMP6]])
; IF-EVL-NEXT:    [[VP_OP:%.*]] = call <vscale x 4 x i32> @llvm.vp.add.nxv4i32(<vscale x 4 x i32> [[VP_OP_LOAD1]], <vscale x 4 x i32> [[VP_OP_LOAD]], <vscale x 4 x i1> splat (i1 true), i32 [[TMP6]])
; IF-EVL-NEXT:    [[TMP14:%.*]] = getelementptr inbounds i32, ptr [[A]], i64 [[TMP7]]
; IF-EVL-NEXT:    [[TMP15:%.*]] = getelementptr inbounds i32, ptr [[TMP14]], i32 0
; IF-EVL-NEXT:    call void @llvm.vp.store.nxv4i32.p0(<vscale x 4 x i32> [[VP_OP]], ptr align 4 [[TMP15]], <vscale x 4 x i1> splat (i1 true), i32 [[TMP6]])
; IF-EVL-NEXT:    [[TMP16:%.*]] = zext i32 [[TMP6]] to i64
; IF-EVL-NEXT:    [[INDEX_EVL_NEXT]] = add i64 [[TMP16]], [[EVL_BASED_IV]]
; IF-EVL-NEXT:    [[INDEX_NEXT]] = add i64 [[INDEX]], [[TMP4]]
; IF-EVL-NEXT:    [[TMP17:%.*]] = icmp eq i64 [[INDEX_NEXT]], [[N_VEC]]
; IF-EVL-NEXT:    br i1 [[TMP17]], label [[MIDDLE_BLOCK:%.*]], label [[FOR_BODY]], !llvm.loop [[LOOP14:![0-9]+]]
; IF-EVL:       middle.block:
; IF-EVL-NEXT:    br i1 true, label [[FOR_END:%.*]], label [[SCALAR_PH]]
; IF-EVL:       scalar.ph:
; IF-EVL-NEXT:    [[BC_RESUME_VAL:%.*]] = phi i64 [ [[IND_END]], [[MIDDLE_BLOCK]] ], [ 16, [[ENTRY:%.*]] ]
; IF-EVL-NEXT:    br label [[FOR_BODY1:%.*]]
; IF-EVL:       for.body:
; IF-EVL-NEXT:    [[IV:%.*]] = phi i64 [ [[BC_RESUME_VAL]], [[SCALAR_PH]] ], [ [[IV_NEXT:%.*]], [[FOR_BODY1]] ]
; IF-EVL-NEXT:    [[TMP0:%.*]] = add nsw i64 [[IV]], -3
; IF-EVL-NEXT:    [[ARRAYIDX:%.*]] = getelementptr inbounds i32, ptr [[A]], i64 [[TMP0]]
; IF-EVL-NEXT:    [[TMP1:%.*]] = load i32, ptr [[ARRAYIDX]], align 4
; IF-EVL-NEXT:    [[TMP2:%.*]] = add nsw i64 [[IV]], 4
; IF-EVL-NEXT:    [[ARRAYIDX2:%.*]] = getelementptr inbounds i32, ptr [[A]], i64 [[TMP2]]
; IF-EVL-NEXT:    [[TMP3:%.*]] = load i32, ptr [[ARRAYIDX2]], align 4
; IF-EVL-NEXT:    [[ADD3:%.*]] = add nsw i32 [[TMP3]], [[TMP1]]
; IF-EVL-NEXT:    [[ARRAYIDX5:%.*]] = getelementptr inbounds i32, ptr [[A]], i64 [[IV]]
; IF-EVL-NEXT:    store i32 [[ADD3]], ptr [[ARRAYIDX5]], align 4
; IF-EVL-NEXT:    [[IV_NEXT]] = add i64 [[IV]], 1
; IF-EVL-NEXT:    [[LFTR_WIDEIV:%.*]] = trunc i64 [[IV_NEXT]] to i32
; IF-EVL-NEXT:    [[EXITCOND:%.*]] = icmp ne i32 [[LFTR_WIDEIV]], 128
; IF-EVL-NEXT:    br i1 [[EXITCOND]], label [[FOR_BODY1]], label [[FOR_END]], !llvm.loop [[LOOP15:![0-9]+]]
; IF-EVL:       for.end:
; IF-EVL-NEXT:    ret void
;
; NO-VP-LABEL: @non-power-2-storeloadforward(
; NO-VP-NEXT:  entry:
; NO-VP-NEXT:    br label [[FOR_BODY:%.*]]
; NO-VP:       for.body:
; NO-VP-NEXT:    [[IV:%.*]] = phi i64 [ 16, [[ENTRY:%.*]] ], [ [[IV_NEXT:%.*]], [[FOR_BODY]] ]
; NO-VP-NEXT:    [[TMP0:%.*]] = add nsw i64 [[IV]], -3
; NO-VP-NEXT:    [[ARRAYIDX:%.*]] = getelementptr inbounds i32, ptr [[A:%.*]], i64 [[TMP0]]
; NO-VP-NEXT:    [[TMP1:%.*]] = load i32, ptr [[ARRAYIDX]], align 4
; NO-VP-NEXT:    [[TMP2:%.*]] = add nsw i64 [[IV]], 4
; NO-VP-NEXT:    [[ARRAYIDX2:%.*]] = getelementptr inbounds i32, ptr [[A]], i64 [[TMP2]]
; NO-VP-NEXT:    [[TMP3:%.*]] = load i32, ptr [[ARRAYIDX2]], align 4
; NO-VP-NEXT:    [[ADD3:%.*]] = add nsw i32 [[TMP3]], [[TMP1]]
; NO-VP-NEXT:    [[ARRAYIDX5:%.*]] = getelementptr inbounds i32, ptr [[A]], i64 [[IV]]
; NO-VP-NEXT:    store i32 [[ADD3]], ptr [[ARRAYIDX5]], align 4
; NO-VP-NEXT:    [[IV_NEXT]] = add i64 [[IV]], 1
; NO-VP-NEXT:    [[LFTR_WIDEIV:%.*]] = trunc i64 [[IV_NEXT]] to i32
; NO-VP-NEXT:    [[EXITCOND:%.*]] = icmp ne i32 [[LFTR_WIDEIV]], 128
; NO-VP-NEXT:    br i1 [[EXITCOND]], label [[FOR_BODY]], label [[FOR_END:%.*]]
; NO-VP:       for.end:
; NO-VP-NEXT:    ret void
;
entry:
  br label %for.body

for.body:
  %iv = phi i64 [ 16, %entry ], [ %iv.next, %for.body ]
  %0 = add nsw i64 %iv, -3
  %arrayidx = getelementptr inbounds i32, ptr %A, i64 %0
  %1 = load i32, ptr %arrayidx, align 4
  %2 = add nsw i64 %iv, 4
  %arrayidx2 = getelementptr inbounds i32, ptr %A, i64 %2
  %3 = load i32, ptr %arrayidx2, align 4
  %add3 = add nsw i32 %3, %1
  %arrayidx5 = getelementptr inbounds i32, ptr %A, i64 %iv
  store i32 %add3, ptr %arrayidx5, align 4
  %iv.next = add i64 %iv, 1
  %lftr.wideiv = trunc i64 %iv.next to i32
  %exitcond = icmp ne i32 %lftr.wideiv, 128
  br i1 %exitcond, label %for.body, label %for.end

for.end:
  ret void
}
<|MERGE_RESOLUTION|>--- conflicted
+++ resolved
@@ -128,8 +128,8 @@
 ; IF-EVL-NEXT:    [[TMP5:%.*]] = getelementptr i64, ptr [[TMP4]], i32 0
 ; IF-EVL-NEXT:    call void @llvm.vp.store.nxv2i64.p0(<vscale x 2 x i64> [[VP_OP_LOAD]], ptr align 32 [[TMP5]], <vscale x 2 x i1> splat (i1 true), i32 [[TMP6]])
 ; IF-EVL-NEXT:    [[TMP13:%.*]] = zext i32 [[TMP6]] to i64
-; IF-EVL-NEXT:    [[INDEX_EVL_NEXT]] = add i64 [[TMP13]], [[EVL_BASED_IV]]
-; IF-EVL-NEXT:    [[INDEX_NEXT]] = add i64 [[INDEX]], [[TMP11]]
+; IF-EVL-NEXT:    [[INDEX_EVL_NEXT]] = add nuw i64 [[TMP13]], [[EVL_BASED_IV]]
+; IF-EVL-NEXT:    [[INDEX_NEXT]] = add nuw i64 [[INDEX]], [[TMP11]]
 ; IF-EVL-NEXT:    [[TMP14:%.*]] = icmp eq i64 [[INDEX_NEXT]], [[N_VEC]]
 ; IF-EVL-NEXT:    br i1 [[TMP14]], label [[MIDDLE_BLOCK:%.*]], label [[VECTOR_BODY]], !llvm.loop [[LOOP4:![0-9]+]]
 ; IF-EVL:       middle.block:
@@ -234,8 +234,8 @@
 ; IF-EVL-NEXT:    [[TMP12:%.*]] = getelementptr i64, ptr [[TMP11]], i32 0
 ; IF-EVL-NEXT:    call void @llvm.vp.store.nxv2i64.p0(<vscale x 2 x i64> [[VP_OP_LOAD]], ptr align 32 [[TMP12]], <vscale x 2 x i1> splat (i1 true), i32 [[TMP6]])
 ; IF-EVL-NEXT:    [[TMP13:%.*]] = zext i32 [[TMP6]] to i64
-; IF-EVL-NEXT:    [[INDEX_EVL_NEXT]] = add i64 [[TMP13]], [[EVL_BASED_IV]]
-; IF-EVL-NEXT:    [[IV_NEXT]] = add i64 [[IV]], [[TMP4]]
+; IF-EVL-NEXT:    [[INDEX_EVL_NEXT]] = add nuw i64 [[TMP13]], [[EVL_BASED_IV]]
+; IF-EVL-NEXT:    [[IV_NEXT]] = add nuw i64 [[IV]], [[TMP4]]
 ; IF-EVL-NEXT:    [[TMP14:%.*]] = icmp eq i64 [[IV_NEXT]], [[N_VEC]]
 ; IF-EVL-NEXT:    br i1 [[TMP14]], label [[MIDDLE_BLOCK:%.*]], label [[LOOP]], !llvm.loop [[LOOP6:![0-9]+]]
 ; IF-EVL:       middle.block:
@@ -320,8 +320,8 @@
 ; IF-EVL-NEXT:    [[TMP5:%.*]] = getelementptr i64, ptr [[TMP4]], i32 0
 ; IF-EVL-NEXT:    call void @llvm.vp.store.nxv2i64.p0(<vscale x 2 x i64> [[VP_OP_LOAD]], ptr align 32 [[TMP5]], <vscale x 2 x i1> splat (i1 true), i32 [[TMP6]])
 ; IF-EVL-NEXT:    [[TMP13:%.*]] = zext i32 [[TMP6]] to i64
-; IF-EVL-NEXT:    [[INDEX_EVL_NEXT]] = add i64 [[TMP13]], [[EVL_BASED_IV]]
-; IF-EVL-NEXT:    [[INDEX_NEXT]] = add i64 [[INDEX]], [[TMP11]]
+; IF-EVL-NEXT:    [[INDEX_EVL_NEXT]] = add nuw i64 [[TMP13]], [[EVL_BASED_IV]]
+; IF-EVL-NEXT:    [[INDEX_NEXT]] = add nuw i64 [[INDEX]], [[TMP11]]
 ; IF-EVL-NEXT:    [[TMP14:%.*]] = icmp eq i64 [[INDEX_NEXT]], [[N_VEC]]
 ; IF-EVL-NEXT:    br i1 [[TMP14]], label [[MIDDLE_BLOCK:%.*]], label [[VECTOR_BODY]], !llvm.loop [[LOOP8:![0-9]+]]
 ; IF-EVL:       middle.block:
@@ -512,13 +512,8 @@
 ; IF-EVL-NEXT:    [[TMP6:%.*]] = getelementptr i64, ptr [[TMP5]], i32 0
 ; IF-EVL-NEXT:    call void @llvm.vp.store.nxv2i64.p0(<vscale x 2 x i64> [[VP_OP_LOAD]], ptr align 32 [[TMP6]], <vscale x 2 x i1> splat (i1 true), i32 [[TMP10]])
 ; IF-EVL-NEXT:    [[TMP11:%.*]] = zext i32 [[TMP10]] to i64
-<<<<<<< HEAD
-; IF-EVL-NEXT:    [[INDEX_EVL_NEXT]] = add i64 [[TMP11]], [[EVL_BASED_IV]]
-; IF-EVL-NEXT:    [[INDEX_NEXT]] = add i64 [[INDEX]], [[TMP14]]
-=======
 ; IF-EVL-NEXT:    [[INDEX_EVL_NEXT]] = add nuw i64 [[TMP11]], [[EVL_BASED_IV]]
-; IF-EVL-NEXT:    [[INDEX_NEXT]] = add nuw i64 [[INDEX]], [[TMP8]]
->>>>>>> 07d284d4
+; IF-EVL-NEXT:    [[INDEX_NEXT]] = add nuw i64 [[INDEX]], [[TMP14]]
 ; IF-EVL-NEXT:    [[TMP12:%.*]] = icmp eq i64 [[INDEX_NEXT]], [[N_VEC]]
 ; IF-EVL-NEXT:    br i1 [[TMP12]], label [[MIDDLE_BLOCK:%.*]], label [[VECTOR_BODY]], !llvm.loop [[LOOP12:![0-9]+]]
 ; IF-EVL:       middle.block:
@@ -610,8 +605,8 @@
 ; IF-EVL-NEXT:    [[TMP15:%.*]] = getelementptr inbounds i32, ptr [[TMP14]], i32 0
 ; IF-EVL-NEXT:    call void @llvm.vp.store.nxv4i32.p0(<vscale x 4 x i32> [[VP_OP]], ptr align 4 [[TMP15]], <vscale x 4 x i1> splat (i1 true), i32 [[TMP6]])
 ; IF-EVL-NEXT:    [[TMP16:%.*]] = zext i32 [[TMP6]] to i64
-; IF-EVL-NEXT:    [[INDEX_EVL_NEXT]] = add i64 [[TMP16]], [[EVL_BASED_IV]]
-; IF-EVL-NEXT:    [[INDEX_NEXT]] = add i64 [[INDEX]], [[TMP4]]
+; IF-EVL-NEXT:    [[INDEX_EVL_NEXT]] = add nuw i64 [[TMP16]], [[EVL_BASED_IV]]
+; IF-EVL-NEXT:    [[INDEX_NEXT]] = add nuw i64 [[INDEX]], [[TMP4]]
 ; IF-EVL-NEXT:    [[TMP17:%.*]] = icmp eq i64 [[INDEX_NEXT]], [[N_VEC]]
 ; IF-EVL-NEXT:    br i1 [[TMP17]], label [[MIDDLE_BLOCK:%.*]], label [[FOR_BODY]], !llvm.loop [[LOOP14:![0-9]+]]
 ; IF-EVL:       middle.block:
