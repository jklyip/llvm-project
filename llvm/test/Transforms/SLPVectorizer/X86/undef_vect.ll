; NOTE: Assertions have been autogenerated by utils/update_test_checks.py
; RUN: opt -passes=slp-vectorizer -slp-vectorize-hor -slp-vectorize-hor-store -S < %s -mtriple=x86_64-unknown-linux-gnu -mcpu=bdver2 | FileCheck %s

%"struct.std::h.0.4.8.12.16.20.24.28.248.0.1.2.3.76" = type { i32, i32 }

define void @_Z2azv(ptr %p) local_unnamed_addr {
; CHECK-LABEL: @_Z2azv(
; CHECK-NEXT:  for.body.lr.ph:
; CHECK-NEXT:    [[DOTSROA_CAST_4:%.*]] = getelementptr inbounds %"struct.std::h.0.4.8.12.16.20.24.28.248.0.1.2.3.76", ptr [[P:%.*]], i64 4, i32 0
; CHECK-NEXT:    [[TMP1:%.*]] = load <8 x i32>, ptr [[DOTSROA_CAST_4]], align 4
; CHECK-NEXT:    [[TMP2:%.*]] = call i32 @llvm.vector.reduce.smax.v8i32(<8 x i32> [[TMP1]])
<<<<<<< HEAD
; CHECK-NEXT:    [[OP_RDX:%.*]] = icmp sgt i32 undef, [[TMP2]]
; CHECK-NEXT:    [[OP_RDX1:%.*]] = select i1 [[OP_RDX]], i32 undef, i32 [[TMP2]]
; CHECK-NEXT:    [[DOTSROA_SPECULATED_9:%.*]] = select i1 undef, i32 undef, i32 [[OP_RDX1]]
; CHECK-NEXT:    [[CMP_I1_10:%.*]] = icmp slt i32 [[DOTSROA_SPECULATED_9]], undef
=======
; CHECK-NEXT:    [[OP_RDX:%.*]] = icmp sgt i32 [[TMP2]], 0
; CHECK-NEXT:    [[OP_RDX1:%.*]] = select i1 [[OP_RDX]], i32 [[TMP2]], i32 0
; CHECK-NEXT:    [[DOTSROA_SPECULATED_9:%.*]] = select i1 false, i32 0, i32 [[OP_RDX1]]
; CHECK-NEXT:    [[CMP_I1_10:%.*]] = icmp slt i32 [[DOTSROA_SPECULATED_9]], 0
>>>>>>> 0e11e194
; CHECK-NEXT:    ret void
;
for.body.lr.ph:
  %.sroa_cast.4 = getelementptr inbounds %"struct.std::h.0.4.8.12.16.20.24.28.248.0.1.2.3.76", ptr %p, i64 4, i32 0
  %retval.sroa.0.0.copyload.i5.4 = load i32, ptr %.sroa_cast.4, align 4
  %.sroa_raw_idx.4 = getelementptr inbounds %"struct.std::h.0.4.8.12.16.20.24.28.248.0.1.2.3.76", ptr %p, i64 4, i32 1
  %retval.sroa.0.0.copyload.i7.4 = load i32, ptr %.sroa_raw_idx.4, align 4
  %cmp.i2.4 = icmp slt i32 %retval.sroa.0.0.copyload.i5.4, %retval.sroa.0.0.copyload.i7.4
  %0 = select i1 %cmp.i2.4, i32 %retval.sroa.0.0.copyload.i7.4, i32 %retval.sroa.0.0.copyload.i5.4
  %cmp.i1.4 = icmp slt i32 0, %0
  %.sroa.speculated.4 = select i1 %cmp.i1.4, i32 %0, i32 0
  %.sroa_cast.5 = getelementptr inbounds %"struct.std::h.0.4.8.12.16.20.24.28.248.0.1.2.3.76", ptr %p, i64 5, i32 0
  %retval.sroa.0.0.copyload.i5.5 = load i32, ptr %.sroa_cast.5, align 4
  %.sroa_raw_idx.5 = getelementptr inbounds %"struct.std::h.0.4.8.12.16.20.24.28.248.0.1.2.3.76", ptr %p, i64 5, i32 1
  %retval.sroa.0.0.copyload.i7.5 = load i32, ptr %.sroa_raw_idx.5, align 4
  %cmp.i2.5 = icmp slt i32 %retval.sroa.0.0.copyload.i5.5, %retval.sroa.0.0.copyload.i7.5
  %1 = select i1 %cmp.i2.5, i32 %retval.sroa.0.0.copyload.i7.5, i32 %retval.sroa.0.0.copyload.i5.5
  %cmp.i1.5 = icmp slt i32 %.sroa.speculated.4, %1
  %.sroa.speculated.5 = select i1 %cmp.i1.5, i32 %1, i32 %.sroa.speculated.4
  %.sroa_cast.6 = getelementptr inbounds %"struct.std::h.0.4.8.12.16.20.24.28.248.0.1.2.3.76", ptr %p, i64 6, i32 0
  %retval.sroa.0.0.copyload.i5.6 = load i32, ptr %.sroa_cast.6, align 4
  %.sroa_raw_idx.6 = getelementptr inbounds %"struct.std::h.0.4.8.12.16.20.24.28.248.0.1.2.3.76", ptr %p, i64 6, i32 1
  %retval.sroa.0.0.copyload.i7.6 = load i32, ptr %.sroa_raw_idx.6, align 4
  %cmp.i2.6 = icmp slt i32 %retval.sroa.0.0.copyload.i5.6, %retval.sroa.0.0.copyload.i7.6
  %2 = select i1 %cmp.i2.6, i32 %retval.sroa.0.0.copyload.i7.6, i32 %retval.sroa.0.0.copyload.i5.6
  %cmp.i1.6 = icmp slt i32 %.sroa.speculated.5, %2
  %.sroa.speculated.6 = select i1 %cmp.i1.6, i32 %2, i32 %.sroa.speculated.5
  %.sroa_cast.7 = getelementptr inbounds %"struct.std::h.0.4.8.12.16.20.24.28.248.0.1.2.3.76", ptr %p, i64 7, i32 0
  %retval.sroa.0.0.copyload.i5.7 = load i32, ptr %.sroa_cast.7, align 4
  %.sroa_raw_idx.7 = getelementptr inbounds %"struct.std::h.0.4.8.12.16.20.24.28.248.0.1.2.3.76", ptr %p, i64 7, i32 1
  %retval.sroa.0.0.copyload.i7.7 = load i32, ptr %.sroa_raw_idx.7, align 4
  %cmp.i2.7 = icmp slt i32 %retval.sroa.0.0.copyload.i5.7, %retval.sroa.0.0.copyload.i7.7
  %3 = select i1 %cmp.i2.7, i32 %retval.sroa.0.0.copyload.i7.7, i32 %retval.sroa.0.0.copyload.i5.7
  %cmp.i1.7 = icmp slt i32 %.sroa.speculated.6, %3
  %.sroa.speculated.7 = select i1 %cmp.i1.7, i32 %3, i32 %.sroa.speculated.6
  %cmp.i1.8 = icmp slt i32 %.sroa.speculated.7, 0
  %.sroa.speculated.8 = select i1 %cmp.i1.8, i32 0, i32 %.sroa.speculated.7
  %.sroa.speculated.9 = select i1 0, i32 0, i32 %.sroa.speculated.8
  %cmp.i1.10 = icmp slt i32 %.sroa.speculated.9, 0
  ret void
}
<|MERGE_RESOLUTION|>--- conflicted
+++ resolved
@@ -9,17 +9,10 @@
 ; CHECK-NEXT:    [[DOTSROA_CAST_4:%.*]] = getelementptr inbounds %"struct.std::h.0.4.8.12.16.20.24.28.248.0.1.2.3.76", ptr [[P:%.*]], i64 4, i32 0
 ; CHECK-NEXT:    [[TMP1:%.*]] = load <8 x i32>, ptr [[DOTSROA_CAST_4]], align 4
 ; CHECK-NEXT:    [[TMP2:%.*]] = call i32 @llvm.vector.reduce.smax.v8i32(<8 x i32> [[TMP1]])
-<<<<<<< HEAD
-; CHECK-NEXT:    [[OP_RDX:%.*]] = icmp sgt i32 undef, [[TMP2]]
-; CHECK-NEXT:    [[OP_RDX1:%.*]] = select i1 [[OP_RDX]], i32 undef, i32 [[TMP2]]
-; CHECK-NEXT:    [[DOTSROA_SPECULATED_9:%.*]] = select i1 undef, i32 undef, i32 [[OP_RDX1]]
-; CHECK-NEXT:    [[CMP_I1_10:%.*]] = icmp slt i32 [[DOTSROA_SPECULATED_9]], undef
-=======
-; CHECK-NEXT:    [[OP_RDX:%.*]] = icmp sgt i32 [[TMP2]], 0
-; CHECK-NEXT:    [[OP_RDX1:%.*]] = select i1 [[OP_RDX]], i32 [[TMP2]], i32 0
+; CHECK-NEXT:    [[OP_RDX:%.*]] = icmp sgt i32 0, [[TMP2]]
+; CHECK-NEXT:    [[OP_RDX1:%.*]] = select i1 [[OP_RDX]], i32 0, i32 [[TMP2]]
 ; CHECK-NEXT:    [[DOTSROA_SPECULATED_9:%.*]] = select i1 false, i32 0, i32 [[OP_RDX1]]
 ; CHECK-NEXT:    [[CMP_I1_10:%.*]] = icmp slt i32 [[DOTSROA_SPECULATED_9]], 0
->>>>>>> 0e11e194
 ; CHECK-NEXT:    ret void
 ;
 for.body.lr.ph:
