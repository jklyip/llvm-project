--- conflicted
+++ resolved
@@ -875,8 +875,6 @@
     # CHECK: f16x8.pmax # encoding: [0xfd,0xbb,0x02]
     f16x8.pmax
 
-<<<<<<< HEAD
-=======
     # CHECK: f16x8.eq # encoding: [0xfd,0xc0,0x02]
     f16x8.eq
 
@@ -895,5 +893,4 @@
     # CHECK: f16x8.ge # encoding: [0xfd,0xc5,0x02]
     f16x8.ge
 
->>>>>>> e9954ec0
     end_function