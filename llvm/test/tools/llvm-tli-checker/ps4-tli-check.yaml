# REQUIRES: x86-registered-target
#
## This produces a static object that matches expectations for PS4/PS5.
# RUN: yaml2obj %s -DTYPE=ET_REL -DLABEL=Symbols -DZDAPV=_ZdaPv -o=%t1
# RUN: llvm-tli-checker --triple=x86_64-scei-ps4 %t1 | FileCheck %s
# RUN: llvm-tli-checker --triple=x86_64-sie-ps5 %t1 | FileCheck %s
#
## This produces a dynamic object that has _ZdaPvj instead of _ZdaPv.
# RUN: yaml2obj %s -DTYPE=ET_DYN -DLABEL=DynamicSymbols -DZDAPV=_ZdaPvj -o=%t2
# RUN: llvm-tli-checker --triple x86_64-scei-ps4 %t2 | \
# RUN:     FileCheck %s --check-prefixes=WRONG_SUMMARY,WRONG_DETAIL \
# RUN:    --implicit-check-not="==" --implicit-check-not="<<" --implicit-check-not=">>"
#
## --report=discrepancy is the default, check we get the same output.
# RUN: llvm-tli-checker --triple x86_64-scei-ps4 %t2 --report=discrepancy | \
# RUN:     FileCheck %s --check-prefixes=WRONG_SUMMARY,WRONG_DETAIL \
# RUN:    --implicit-check-not="==" --implicit-check-not="<<" --implicit-check-not=">>"
#
## --report=summary should not print the details (checked by the
## implicit-check-not strings).
# RUN: llvm-tli-checker --triple x86_64-scei-ps4 %t2 --report=summary | \
# RUN:     FileCheck %s --check-prefix=WRONG_SUMMARY \
# RUN:     --implicit-check-not="==" --implicit-check-not="<<" --implicit-check-not=">>"
#
## --separate implies --report=summary.
# RUN: llvm-tli-checker --triple x86_64-scei-ps4 %t2 --separate | \
# RUN:     FileCheck %s --check-prefix=WRONG_SUMMARY \
# RUN:     --implicit-check-not="==" --implicit-check-not="<<" --implicit-check-not=">>"
#
## Verify --dump-tli reports the full set.
# RUN: llvm-tli-checker --triple x86_64-scei-ps4 --dump-tli > %t3.txt
# RUN: FileCheck %s --check-prefix=AVAIL --input-file %t3.txt
# RUN: FileCheck %s --check-prefix=UNAVAIL --input-file %t3.txt
#
# CHECK: << Total TLI yes SDK no:  18
# CHECK: >> Total TLI no  SDK yes: 0
<<<<<<< HEAD
# CHECK: == Total TLI yes SDK yes: 259
=======
# CHECK: == Total TLI yes SDK yes: 271
>>>>>>> ce7c17d5
#
# WRONG_DETAIL: << TLI yes SDK no : '_ZdaPv' aka operator delete[](void*)
# WRONG_DETAIL: >> TLI no  SDK yes: '_ZdaPvj' aka operator delete[](void*, unsigned int)
# WRONG_DETAIL-COUNT-8: << TLI yes SDK no : {{.*}}__hot_cold_t
# WRONG_DETAIL-COUNT-4: << TLI yes SDK no : '__size_returning_new{{.*}}
# WRONG_DETAIL: << TLI yes SDK no : 'fmaximum_num'
# WRONG_DETAIL: << TLI yes SDK no : 'fmaximum_numf'
# WRONG_DETAIL: << TLI yes SDK no : 'fmaximum_numl'
# WRONG_DETAIL: << TLI yes SDK no : 'fminimum_num'
# WRONG_DETAIL: << TLI yes SDK no : 'fminimum_numf'
# WRONG_DETAIL: << TLI yes SDK no : 'fminimum_numl'
# WRONG_SUMMARY: << Total TLI yes SDK no:  19{{$}}
# WRONG_SUMMARY: >> Total TLI no  SDK yes: 1{{$}}
<<<<<<< HEAD
# WRONG_SUMMARY: == Total TLI yes SDK yes: 258
=======
# WRONG_SUMMARY: == Total TLI yes SDK yes: 270
>>>>>>> ce7c17d5
#
## The -COUNT suffix doesn't care if there are too many matches, so check
## the exact count first; the two directives should add up to that.
## Yes, this means additions to TLI will fail this test, but the argument
## to -COUNT can't be an expression.
<<<<<<< HEAD
# AVAIL: TLI knows 510 symbols, 277 available
# AVAIL-COUNT-277: {{^}} available
=======
# AVAIL: TLI knows 523 symbols, 289 available
# AVAIL-COUNT-289: {{^}} available
>>>>>>> ce7c17d5
# AVAIL-NOT:       {{^}} available
# UNAVAIL-COUNT-234: not available
# UNAVAIL-NOT:       not available

## This is a large file so it's worth telling lit to stop here.
# END.

--- !ELF
FileHeader:
    Class:           ELFCLASS64
    Data:            ELFDATA2LSB
    OSABI:           ELFOSABI_FREEBSD
    Type:            ET_DYN
    Machine:         EM_X86_64
Sections:
  - Name:            .text
    Type:            SHT_PROGBITS
DynamicSymbols:
# This is an undefined symbol that is known to TLI but not in the
# available set for PS4, showing the tool will ignore undefined symbols.
# Omitting the Section attribute makes it undefined.
  - Name:            memcpy_chk
    Type:            STT_FUNC
    Binding:         STB_GLOBAL
# This will be either _ZdaPv or _ZdaPvj (see yaml2obj invocations above).
  - Name:            [[ZDAPV]]
    Type:            STT_FUNC
    Section:         .text
    Binding:         STB_GLOBAL
# The rest of these are the remaining symbols needed for PS4.
  - Name:            _ZdaPvRKSt9nothrow_t
    Type:            STT_FUNC
    Section:         .text
    Binding:         STB_GLOBAL
  - Name:            _ZdaPvSt11align_val_t
    Type:            STT_FUNC
    Section:         .text
    Binding:         STB_GLOBAL
  - Name:            _ZdaPvSt11align_val_tRKSt9nothrow_t
    Type:            STT_FUNC
    Section:         .text
    Binding:         STB_GLOBAL
  - Name:            _ZdaPvm
    Type:            STT_FUNC
    Section:         .text
    Binding:         STB_GLOBAL
  - Name:            _ZdaPvmSt11align_val_t
    Type:            STT_FUNC
    Section:         .text
    Binding:         STB_GLOBAL
  - Name:            _ZdlPv
    Type:            STT_FUNC
    Section:         .text
    Binding:         STB_GLOBAL
  - Name:            _ZdlPvRKSt9nothrow_t
    Type:            STT_FUNC
    Section:         .text
    Binding:         STB_GLOBAL
  - Name:            _ZdlPvSt11align_val_t
    Type:            STT_FUNC
    Section:         .text
    Binding:         STB_GLOBAL
  - Name:            _ZdlPvSt11align_val_tRKSt9nothrow_t
    Type:            STT_FUNC
    Section:         .text
    Binding:         STB_GLOBAL
  - Name:            _ZdlPvm
    Type:            STT_FUNC
    Section:         .text
    Binding:         STB_GLOBAL
  - Name:            _ZdlPvmSt11align_val_t
    Type:            STT_FUNC
    Section:         .text
    Binding:         STB_GLOBAL
  - Name:            _Znam
    Type:            STT_FUNC
    Section:         .text
    Binding:         STB_GLOBAL
  - Name:            _ZnamRKSt9nothrow_t
    Type:            STT_FUNC
    Section:         .text
    Binding:         STB_GLOBAL
  - Name:            _ZnamSt11align_val_t
    Type:            STT_FUNC
    Section:         .text
    Binding:         STB_GLOBAL
  - Name:            _ZnamSt11align_val_tRKSt9nothrow_t
    Type:            STT_FUNC
    Section:         .text
    Binding:         STB_GLOBAL
  - Name:            _Znwm
    Type:            STT_FUNC
    Section:         .text
    Binding:         STB_GLOBAL
  - Name:            _ZnwmRKSt9nothrow_t
    Type:            STT_FUNC
    Section:         .text
    Binding:         STB_GLOBAL
  - Name:            _ZnwmSt11align_val_t
    Type:            STT_FUNC
    Section:         .text
    Binding:         STB_GLOBAL
  - Name:            _ZnwmSt11align_val_tRKSt9nothrow_t
    Type:            STT_FUNC
    Section:         .text
    Binding:         STB_GLOBAL
  - Name:            __cxa_atexit
    Type:            STT_FUNC
    Section:         .text
    Binding:         STB_GLOBAL
  - Name:            __cxa_guard_abort
    Type:            STT_FUNC
    Section:         .text
    Binding:         STB_GLOBAL
  - Name:            __cxa_guard_acquire
    Type:            STT_FUNC
    Section:         .text
    Binding:         STB_GLOBAL
  - Name:            __cxa_throw
    Type:            STT_FUNC
    Section:         .text
    Binding:         STB_GLOBAL
  - Name:            __cxa_guard_release
    Type:            STT_FUNC
    Section:         .text
    Binding:         STB_GLOBAL
  - Name:            abs
    Type:            STT_FUNC
    Section:         .text
    Binding:         STB_GLOBAL
  - Name:            acos
    Type:            STT_FUNC
    Section:         .text
    Binding:         STB_GLOBAL
  - Name:            acosf
    Type:            STT_FUNC
    Section:         .text
    Binding:         STB_GLOBAL
  - Name:            acosh
    Type:            STT_FUNC
    Section:         .text
    Binding:         STB_GLOBAL
  - Name:            acoshf
    Type:            STT_FUNC
    Section:         .text
    Binding:         STB_GLOBAL
  - Name:            acoshl
    Type:            STT_FUNC
    Section:         .text
    Binding:         STB_GLOBAL
  - Name:            acosl
    Type:            STT_FUNC
    Section:         .text
    Binding:         STB_GLOBAL
  - Name:            aligned_alloc
    Type:            STT_FUNC
    Section:         .text
    Binding:         STB_GLOBAL
  - Name:            asin
    Type:            STT_FUNC
    Section:         .text
    Binding:         STB_GLOBAL
  - Name:            asinf
    Type:            STT_FUNC
    Section:         .text
    Binding:         STB_GLOBAL
  - Name:            asinh
    Type:            STT_FUNC
    Section:         .text
    Binding:         STB_GLOBAL
  - Name:            asinhf
    Type:            STT_FUNC
    Section:         .text
    Binding:         STB_GLOBAL
  - Name:            asinhl
    Type:            STT_FUNC
    Section:         .text
    Binding:         STB_GLOBAL
  - Name:            asinl
    Type:            STT_FUNC
    Section:         .text
    Binding:         STB_GLOBAL
  - Name:            atan
    Type:            STT_FUNC
    Section:         .text
    Binding:         STB_GLOBAL
  - Name:            atan2
    Type:            STT_FUNC
    Section:         .text
    Binding:         STB_GLOBAL
  - Name:            atan2f
    Type:            STT_FUNC
    Section:         .text
    Binding:         STB_GLOBAL
  - Name:            atan2l
    Type:            STT_FUNC
    Section:         .text
    Binding:         STB_GLOBAL
  - Name:            atanf
    Type:            STT_FUNC
    Section:         .text
    Binding:         STB_GLOBAL
  - Name:            atanh
    Type:            STT_FUNC
    Section:         .text
    Binding:         STB_GLOBAL
  - Name:            atanhf
    Type:            STT_FUNC
    Section:         .text
    Binding:         STB_GLOBAL
  - Name:            atanhl
    Type:            STT_FUNC
    Section:         .text
    Binding:         STB_GLOBAL
  - Name:            atanl
    Type:            STT_FUNC
    Section:         .text
    Binding:         STB_GLOBAL
  - Name:            atexit
    Type:            STT_FUNC
    Section:         .text
    Binding:         STB_GLOBAL
  - Name:            abort
    Type:            STT_FUNC
    Section:         .text
    Binding:         STB_GLOBAL
  - Name:            exit
    Type:            STT_FUNC
    Section:         .text
    Binding:         STB_GLOBAL
  - Name:            _Exit
    Type:            STT_FUNC
    Section:         .text
    Binding:         STB_GLOBAL
  - Name:            _ZSt9terminatev
    Type:            STT_FUNC
    Section:         .text
    Binding:         STB_GLOBAL
  - Name:            atof
    Type:            STT_FUNC
    Section:         .text
    Binding:         STB_GLOBAL
  - Name:            atoi
    Type:            STT_FUNC
    Section:         .text
    Binding:         STB_GLOBAL
  - Name:            atol
    Type:            STT_FUNC
    Section:         .text
    Binding:         STB_GLOBAL
  - Name:            atoll
    Type:            STT_FUNC
    Section:         .text
    Binding:         STB_GLOBAL
  - Name:            calloc
    Type:            STT_FUNC
    Section:         .text
    Binding:         STB_GLOBAL
  - Name:            cbrt
    Type:            STT_FUNC
    Section:         .text
    Binding:         STB_GLOBAL
  - Name:            cbrtf
    Type:            STT_FUNC
    Section:         .text
    Binding:         STB_GLOBAL
  - Name:            cbrtl
    Type:            STT_FUNC
    Section:         .text
    Binding:         STB_GLOBAL
  - Name:            ceil
    Type:            STT_FUNC
    Section:         .text
    Binding:         STB_GLOBAL
  - Name:            ceilf
    Type:            STT_FUNC
    Section:         .text
    Binding:         STB_GLOBAL
  - Name:            ceill
    Type:            STT_FUNC
    Section:         .text
    Binding:         STB_GLOBAL
  - Name:            clearerr
    Type:            STT_FUNC
    Section:         .text
    Binding:         STB_GLOBAL
  - Name:            copysign
    Type:            STT_FUNC
    Section:         .text
    Binding:         STB_GLOBAL
  - Name:            copysignf
    Type:            STT_FUNC
    Section:         .text
    Binding:         STB_GLOBAL
  - Name:            copysignl
    Type:            STT_FUNC
    Section:         .text
    Binding:         STB_GLOBAL
  - Name:            cos
    Type:            STT_FUNC
    Section:         .text
    Binding:         STB_GLOBAL
  - Name:            cosf
    Type:            STT_FUNC
    Section:         .text
    Binding:         STB_GLOBAL
  - Name:            cosh
    Type:            STT_FUNC
    Section:         .text
    Binding:         STB_GLOBAL
  - Name:            coshf
    Type:            STT_FUNC
    Section:         .text
    Binding:         STB_GLOBAL
  - Name:            coshl
    Type:            STT_FUNC
    Section:         .text
    Binding:         STB_GLOBAL
  - Name:            cosl
    Type:            STT_FUNC
    Section:         .text
    Binding:         STB_GLOBAL
  - Name:            erf
    Type:            STT_FUNC
    Section:         .text
    Binding:         STB_GLOBAL
  - Name:            erff
    Type:            STT_FUNC
    Section:         .text
    Binding:         STB_GLOBAL
  - Name:            erfl
    Type:            STT_FUNC
    Section:         .text
    Binding:         STB_GLOBAL
  - Name:            tgamma
    Type:            STT_FUNC
    Section:         .text
    Binding:         STB_GLOBAL
  - Name:            tgammaf
    Type:            STT_FUNC
    Section:         .text
    Binding:         STB_GLOBAL
  - Name:            tgammal
    Type:            STT_FUNC
    Section:         .text
    Binding:         STB_GLOBAL
  - Name:            exp
    Type:            STT_FUNC
    Section:         .text
    Binding:         STB_GLOBAL
  - Name:            exp2
    Type:            STT_FUNC
    Section:         .text
    Binding:         STB_GLOBAL
  - Name:            exp2f
    Type:            STT_FUNC
    Section:         .text
    Binding:         STB_GLOBAL
  - Name:            exp2l
    Type:            STT_FUNC
    Section:         .text
    Binding:         STB_GLOBAL
  - Name:            expf
    Type:            STT_FUNC
    Section:         .text
    Binding:         STB_GLOBAL
  - Name:            expl
    Type:            STT_FUNC
    Section:         .text
    Binding:         STB_GLOBAL
  - Name:            expm1
    Type:            STT_FUNC
    Section:         .text
    Binding:         STB_GLOBAL
  - Name:            expm1f
    Type:            STT_FUNC
    Section:         .text
    Binding:         STB_GLOBAL
  - Name:            expm1l
    Type:            STT_FUNC
    Section:         .text
    Binding:         STB_GLOBAL
  - Name:            fabs
    Type:            STT_FUNC
    Section:         .text
    Binding:         STB_GLOBAL
  - Name:            fabsf
    Type:            STT_FUNC
    Section:         .text
    Binding:         STB_GLOBAL
  - Name:            fabsl
    Type:            STT_FUNC
    Section:         .text
    Binding:         STB_GLOBAL
  - Name:            fclose
    Type:            STT_FUNC
    Section:         .text
    Binding:         STB_GLOBAL
  - Name:            fdopen
    Type:            STT_FUNC
    Section:         .text
    Binding:         STB_GLOBAL
  - Name:            feof
    Type:            STT_FUNC
    Section:         .text
    Binding:         STB_GLOBAL
  - Name:            ferror
    Type:            STT_FUNC
    Section:         .text
    Binding:         STB_GLOBAL
  - Name:            fflush
    Type:            STT_FUNC
    Section:         .text
    Binding:         STB_GLOBAL
  - Name:            fgetc
    Type:            STT_FUNC
    Section:         .text
    Binding:         STB_GLOBAL
  - Name:            fgetpos
    Type:            STT_FUNC
    Section:         .text
    Binding:         STB_GLOBAL
  - Name:            fgets
    Type:            STT_FUNC
    Section:         .text
    Binding:         STB_GLOBAL
  - Name:            fileno
    Type:            STT_FUNC
    Section:         .text
    Binding:         STB_GLOBAL
  - Name:            floor
    Type:            STT_FUNC
    Section:         .text
    Binding:         STB_GLOBAL
  - Name:            floorf
    Type:            STT_FUNC
    Section:         .text
    Binding:         STB_GLOBAL
  - Name:            floorl
    Type:            STT_FUNC
    Section:         .text
    Binding:         STB_GLOBAL
  - Name:            fmax
    Type:            STT_FUNC
    Section:         .text
    Binding:         STB_GLOBAL
  - Name:            fmaxf
    Type:            STT_FUNC
    Section:         .text
    Binding:         STB_GLOBAL
  - Name:            fmaxl
    Type:            STT_FUNC
    Section:         .text
    Binding:         STB_GLOBAL
  - Name:            fmin
    Type:            STT_FUNC
    Section:         .text
    Binding:         STB_GLOBAL
  - Name:            fminf
    Type:            STT_FUNC
    Section:         .text
    Binding:         STB_GLOBAL
  - Name:            fminl
    Type:            STT_FUNC
    Section:         .text
    Binding:         STB_GLOBAL
  - Name:            fmod
    Type:            STT_FUNC
    Section:         .text
    Binding:         STB_GLOBAL
  - Name:            fmodf
    Type:            STT_FUNC
    Section:         .text
    Binding:         STB_GLOBAL
  - Name:            fmodl
    Type:            STT_FUNC
    Section:         .text
    Binding:         STB_GLOBAL
  - Name:            fopen
    Type:            STT_FUNC
    Section:         .text
    Binding:         STB_GLOBAL
  - Name:            fprintf
    Type:            STT_FUNC
    Section:         .text
    Binding:         STB_GLOBAL
  - Name:            fputc
    Type:            STT_FUNC
    Section:         .text
    Binding:         STB_GLOBAL
  - Name:            fputs
    Type:            STT_FUNC
    Section:         .text
    Binding:         STB_GLOBAL
  - Name:            fread
    Type:            STT_FUNC
    Section:         .text
    Binding:         STB_GLOBAL
  - Name:            free
    Type:            STT_FUNC
    Section:         .text
    Binding:         STB_GLOBAL
  - Name:            frexp
    Type:            STT_FUNC
    Section:         .text
    Binding:         STB_GLOBAL
  - Name:            frexpf
    Type:            STT_FUNC
    Section:         .text
    Binding:         STB_GLOBAL
  - Name:            frexpl
    Type:            STT_FUNC
    Section:         .text
    Binding:         STB_GLOBAL
  - Name:            fscanf
    Type:            STT_FUNC
    Section:         .text
    Binding:         STB_GLOBAL
  - Name:            fseek
    Type:            STT_FUNC
    Section:         .text
    Binding:         STB_GLOBAL
  - Name:            fsetpos
    Type:            STT_FUNC
    Section:         .text
    Binding:         STB_GLOBAL
  - Name:            ftell
    Type:            STT_FUNC
    Section:         .text
    Binding:         STB_GLOBAL
  - Name:            fwrite
    Type:            STT_FUNC
    Section:         .text
    Binding:         STB_GLOBAL
  - Name:            getc
    Type:            STT_FUNC
    Section:         .text
    Binding:         STB_GLOBAL
  - Name:            getchar
    Type:            STT_FUNC
    Section:         .text
    Binding:         STB_GLOBAL
  - Name:            gets
    Type:            STT_FUNC
    Section:         .text
    Binding:         STB_GLOBAL
  - Name:            hypot
    Type:            STT_FUNC
    Section:         .text
    Binding:         STB_GLOBAL
  - Name:            hypotf
    Type:            STT_FUNC
    Section:         .text
    Binding:         STB_GLOBAL
  - Name:            hypotl
    Type:            STT_FUNC
    Section:         .text
    Binding:         STB_GLOBAL
  - Name:            isdigit
    Type:            STT_FUNC
    Section:         .text
    Binding:         STB_GLOBAL
  - Name:            labs
    Type:            STT_FUNC
    Section:         .text
    Binding:         STB_GLOBAL
  - Name:            ldexp
    Type:            STT_FUNC
    Section:         .text
    Binding:         STB_GLOBAL
  - Name:            ldexpf
    Type:            STT_FUNC
    Section:         .text
    Binding:         STB_GLOBAL
  - Name:            ldexpl
    Type:            STT_FUNC
    Section:         .text
    Binding:         STB_GLOBAL
  - Name:            llabs
    Type:            STT_FUNC
    Section:         .text
    Binding:         STB_GLOBAL
  - Name:            log
    Type:            STT_FUNC
    Section:         .text
    Binding:         STB_GLOBAL
  - Name:            log10
    Type:            STT_FUNC
    Section:         .text
    Binding:         STB_GLOBAL
  - Name:            log10f
    Type:            STT_FUNC
    Section:         .text
    Binding:         STB_GLOBAL
  - Name:            log10l
    Type:            STT_FUNC
    Section:         .text
    Binding:         STB_GLOBAL
  - Name:            log1p
    Type:            STT_FUNC
    Section:         .text
    Binding:         STB_GLOBAL
  - Name:            log1pf
    Type:            STT_FUNC
    Section:         .text
    Binding:         STB_GLOBAL
  - Name:            log1pl
    Type:            STT_FUNC
    Section:         .text
    Binding:         STB_GLOBAL
  - Name:            log2
    Type:            STT_FUNC
    Section:         .text
    Binding:         STB_GLOBAL
  - Name:            log2f
    Type:            STT_FUNC
    Section:         .text
    Binding:         STB_GLOBAL
  - Name:            log2l
    Type:            STT_FUNC
    Section:         .text
    Binding:         STB_GLOBAL
  - Name:            ilogb
    Type:            STT_FUNC
    Section:         .text
    Binding:         STB_GLOBAL
  - Name:            ilogbf
    Type:            STT_FUNC
    Section:         .text
    Binding:         STB_GLOBAL
  - Name:            ilogbl
    Type:            STT_FUNC
    Section:         .text
    Binding:         STB_GLOBAL
  - Name:            logb
    Type:            STT_FUNC
    Section:         .text
    Binding:         STB_GLOBAL
  - Name:            logbf
    Type:            STT_FUNC
    Section:         .text
    Binding:         STB_GLOBAL
  - Name:            logbl
    Type:            STT_FUNC
    Section:         .text
    Binding:         STB_GLOBAL
  - Name:            logf
    Type:            STT_FUNC
    Section:         .text
    Binding:         STB_GLOBAL
  - Name:            logl
    Type:            STT_FUNC
    Section:         .text
    Binding:         STB_GLOBAL
  - Name:            malloc
    Type:            STT_FUNC
    Section:         .text
    Binding:         STB_GLOBAL
  - Name:            memalign
    Type:            STT_FUNC
    Section:         .text
    Binding:         STB_GLOBAL
  - Name:            memchr
    Type:            STT_FUNC
    Section:         .text
    Binding:         STB_GLOBAL
  - Name:            memcmp
    Type:            STT_FUNC
    Section:         .text
    Binding:         STB_GLOBAL
  - Name:            memcpy
    Type:            STT_FUNC
    Section:         .text
    Binding:         STB_GLOBAL
  - Name:            memmove
    Type:            STT_FUNC
    Section:         .text
    Binding:         STB_GLOBAL
  - Name:            memset
    Type:            STT_FUNC
    Section:         .text
    Binding:         STB_GLOBAL
  - Name:            mktime
    Type:            STT_FUNC
    Section:         .text
    Binding:         STB_GLOBAL
  - Name:            modf
    Type:            STT_FUNC
    Section:         .text
    Binding:         STB_GLOBAL
  - Name:            modff
    Type:            STT_FUNC
    Section:         .text
    Binding:         STB_GLOBAL
  - Name:            modfl
    Type:            STT_FUNC
    Section:         .text
    Binding:         STB_GLOBAL
  - Name:            nan
    Type:            STT_FUNC
    Section:         .text
    Binding:         STB_GLOBAL
  - Name:            nanf
    Type:            STT_FUNC
    Section:         .text
    Binding:         STB_GLOBAL
  - Name:            nanl
    Type:            STT_FUNC
    Section:         .text
    Binding:         STB_GLOBAL
  - Name:            nearbyint
    Type:            STT_FUNC
    Section:         .text
    Binding:         STB_GLOBAL
  - Name:            nearbyintf
    Type:            STT_FUNC
    Section:         .text
    Binding:         STB_GLOBAL
  - Name:            nearbyintl
    Type:            STT_FUNC
    Section:         .text
    Binding:         STB_GLOBAL
  - Name:            perror
    Type:            STT_FUNC
    Section:         .text
    Binding:         STB_GLOBAL
  - Name:            posix_memalign
    Type:            STT_FUNC
    Section:         .text
    Binding:         STB_GLOBAL
  - Name:            pow
    Type:            STT_FUNC
    Section:         .text
    Binding:         STB_GLOBAL
  - Name:            powf
    Type:            STT_FUNC
    Section:         .text
    Binding:         STB_GLOBAL
  - Name:            powl
    Type:            STT_FUNC
    Section:         .text
    Binding:         STB_GLOBAL
  - Name:            printf
    Type:            STT_FUNC
    Section:         .text
    Binding:         STB_GLOBAL
  - Name:            putc
    Type:            STT_FUNC
    Section:         .text
    Binding:         STB_GLOBAL
  - Name:            putchar
    Type:            STT_FUNC
    Section:         .text
    Binding:         STB_GLOBAL
  - Name:            puts
    Type:            STT_FUNC
    Section:         .text
    Binding:         STB_GLOBAL
  - Name:            qsort
    Type:            STT_FUNC
    Section:         .text
    Binding:         STB_GLOBAL
  - Name:            realloc
    Type:            STT_FUNC
    Section:         .text
    Binding:         STB_GLOBAL
  - Name:            remainder
    Type:            STT_FUNC
    Section:         .text
    Binding:         STB_GLOBAL
  - Name:            remainderf
    Type:            STT_FUNC
    Section:         .text
    Binding:         STB_GLOBAL
  - Name:            remainderl
    Type:            STT_FUNC
    Section:         .text
    Binding:         STB_GLOBAL
  - Name:            remove
    Type:            STT_FUNC
    Section:         .text
    Binding:         STB_GLOBAL
  - Name:            remquo
    Type:            STT_FUNC
    Section:         .text
    Binding:         STB_GLOBAL
  - Name:            remquof
    Type:            STT_FUNC
    Section:         .text
    Binding:         STB_GLOBAL
  - Name:            remquol
    Type:            STT_FUNC
    Section:         .text
    Binding:         STB_GLOBAL
  - Name:            fdim
    Type:            STT_FUNC
    Section:         .text
    Binding:         STB_GLOBAL
  - Name:            fdimf
    Type:            STT_FUNC
    Section:         .text
    Binding:         STB_GLOBAL
  - Name:            fdiml
    Type:            STT_FUNC
    Section:         .text
    Binding:         STB_GLOBAL
  - Name:            rewind
    Type:            STT_FUNC
    Section:         .text
    Binding:         STB_GLOBAL
  - Name:            rint
    Type:            STT_FUNC
    Section:         .text
    Binding:         STB_GLOBAL
  - Name:            rintf
    Type:            STT_FUNC
    Section:         .text
    Binding:         STB_GLOBAL
  - Name:            rintl
    Type:            STT_FUNC
    Section:         .text
    Binding:         STB_GLOBAL
  - Name:            round
    Type:            STT_FUNC
    Section:         .text
    Binding:         STB_GLOBAL
  - Name:            roundf
    Type:            STT_FUNC
    Section:         .text
    Binding:         STB_GLOBAL
  - Name:            roundl
    Type:            STT_FUNC
    Section:         .text
    Binding:         STB_GLOBAL
  - Name:            scalbln
    Type:            STT_FUNC
    Section:         .text
    Binding:         STB_GLOBAL
  - Name:            scalblnf
    Type:            STT_FUNC
    Section:         .text
    Binding:         STB_GLOBAL
  - Name:            scalblnl
    Type:            STT_FUNC
    Section:         .text
    Binding:         STB_GLOBAL
  - Name:            scalbn
    Type:            STT_FUNC
    Section:         .text
    Binding:         STB_GLOBAL
  - Name:            scalbnf
    Type:            STT_FUNC
    Section:         .text
    Binding:         STB_GLOBAL
  - Name:            scalbnl
    Type:            STT_FUNC
    Section:         .text
    Binding:         STB_GLOBAL
  - Name:            scanf
    Type:            STT_FUNC
    Section:         .text
    Binding:         STB_GLOBAL
  - Name:            setbuf
    Type:            STT_FUNC
    Section:         .text
    Binding:         STB_GLOBAL
  - Name:            setvbuf
    Type:            STT_FUNC
    Section:         .text
    Binding:         STB_GLOBAL
  - Name:            sin
    Type:            STT_FUNC
    Section:         .text
    Binding:         STB_GLOBAL
  - Name:            sinf
    Type:            STT_FUNC
    Section:         .text
    Binding:         STB_GLOBAL
  - Name:            sincos
    Type:            STT_FUNC
    Section:         .text
    Binding:         STB_GLOBAL
  - Name:            sincosf
    Type:            STT_FUNC
    Section:         .text
    Binding:         STB_GLOBAL
  - Name:            sincosl
    Type:            STT_FUNC
    Section:         .text
    Binding:         STB_GLOBAL
  - Name:            sinh
    Type:            STT_FUNC
    Section:         .text
    Binding:         STB_GLOBAL
  - Name:            sinhf
    Type:            STT_FUNC
    Section:         .text
    Binding:         STB_GLOBAL
  - Name:            sinhl
    Type:            STT_FUNC
    Section:         .text
    Binding:         STB_GLOBAL
  - Name:            sinl
    Type:            STT_FUNC
    Section:         .text
    Binding:         STB_GLOBAL
  - Name:            snprintf
    Type:            STT_FUNC
    Section:         .text
    Binding:         STB_GLOBAL
  - Name:            sprintf
    Type:            STT_FUNC
    Section:         .text
    Binding:         STB_GLOBAL
  - Name:            sqrt
    Type:            STT_FUNC
    Section:         .text
    Binding:         STB_GLOBAL
  - Name:            sqrtf
    Type:            STT_FUNC
    Section:         .text
    Binding:         STB_GLOBAL
  - Name:            sqrtl
    Type:            STT_FUNC
    Section:         .text
    Binding:         STB_GLOBAL
  - Name:            sscanf
    Type:            STT_FUNC
    Section:         .text
    Binding:         STB_GLOBAL
  - Name:            strcasecmp
    Type:            STT_FUNC
    Section:         .text
    Binding:         STB_GLOBAL
  - Name:            strcat
    Type:            STT_FUNC
    Section:         .text
    Binding:         STB_GLOBAL
  - Name:            strchr
    Type:            STT_FUNC
    Section:         .text
    Binding:         STB_GLOBAL
  - Name:            strcmp
    Type:            STT_FUNC
    Section:         .text
    Binding:         STB_GLOBAL
  - Name:            strcoll
    Type:            STT_FUNC
    Section:         .text
    Binding:         STB_GLOBAL
  - Name:            strcpy
    Type:            STT_FUNC
    Section:         .text
    Binding:         STB_GLOBAL
  - Name:            strcspn
    Type:            STT_FUNC
    Section:         .text
    Binding:         STB_GLOBAL
  - Name:            strdup
    Type:            STT_FUNC
    Section:         .text
    Binding:         STB_GLOBAL
  - Name:            strlen
    Type:            STT_FUNC
    Section:         .text
    Binding:         STB_GLOBAL
  - Name:            strncasecmp
    Type:            STT_FUNC
    Section:         .text
    Binding:         STB_GLOBAL
  - Name:            strncat
    Type:            STT_FUNC
    Section:         .text
    Binding:         STB_GLOBAL
  - Name:            strncmp
    Type:            STT_FUNC
    Section:         .text
    Binding:         STB_GLOBAL
  - Name:            strncpy
    Type:            STT_FUNC
    Section:         .text
    Binding:         STB_GLOBAL
  - Name:            strpbrk
    Type:            STT_FUNC
    Section:         .text
    Binding:         STB_GLOBAL
  - Name:            strrchr
    Type:            STT_FUNC
    Section:         .text
    Binding:         STB_GLOBAL
  - Name:            strspn
    Type:            STT_FUNC
    Section:         .text
    Binding:         STB_GLOBAL
  - Name:            strstr
    Type:            STT_FUNC
    Section:         .text
    Binding:         STB_GLOBAL
  - Name:            strtod
    Type:            STT_FUNC
    Section:         .text
    Binding:         STB_GLOBAL
  - Name:            strtof
    Type:            STT_FUNC
    Section:         .text
    Binding:         STB_GLOBAL
  - Name:            strtok
    Type:            STT_FUNC
    Section:         .text
    Binding:         STB_GLOBAL
  - Name:            strtok_r
    Type:            STT_FUNC
    Section:         .text
    Binding:         STB_GLOBAL
  - Name:            strtol
    Type:            STT_FUNC
    Section:         .text
    Binding:         STB_GLOBAL
  - Name:            strtold
    Type:            STT_FUNC
    Section:         .text
    Binding:         STB_GLOBAL
  - Name:            strtoll
    Type:            STT_FUNC
    Section:         .text
    Binding:         STB_GLOBAL
  - Name:            strtoul
    Type:            STT_FUNC
    Section:         .text
    Binding:         STB_GLOBAL
  - Name:            strtoull
    Type:            STT_FUNC
    Section:         .text
    Binding:         STB_GLOBAL
  - Name:            strxfrm
    Type:            STT_FUNC
    Section:         .text
    Binding:         STB_GLOBAL
  - Name:            tan
    Type:            STT_FUNC
    Section:         .text
    Binding:         STB_GLOBAL
  - Name:            tanf
    Type:            STT_FUNC
    Section:         .text
    Binding:         STB_GLOBAL
  - Name:            tanh
    Type:            STT_FUNC
    Section:         .text
    Binding:         STB_GLOBAL
  - Name:            tanhf
    Type:            STT_FUNC
    Section:         .text
    Binding:         STB_GLOBAL
  - Name:            tanhl
    Type:            STT_FUNC
    Section:         .text
    Binding:         STB_GLOBAL
  - Name:            tanl
    Type:            STT_FUNC
    Section:         .text
    Binding:         STB_GLOBAL
  - Name:            trunc
    Type:            STT_FUNC
    Section:         .text
    Binding:         STB_GLOBAL
  - Name:            truncf
    Type:            STT_FUNC
    Section:         .text
    Binding:         STB_GLOBAL
  - Name:            truncl
    Type:            STT_FUNC
    Section:         .text
    Binding:         STB_GLOBAL
  - Name:            ungetc
    Type:            STT_FUNC
    Section:         .text
    Binding:         STB_GLOBAL
  - Name:            vfprintf
    Type:            STT_FUNC
    Section:         .text
    Binding:         STB_GLOBAL
  - Name:            vfscanf
    Type:            STT_FUNC
    Section:         .text
    Binding:         STB_GLOBAL
  - Name:            vprintf
    Type:            STT_FUNC
    Section:         .text
    Binding:         STB_GLOBAL
  - Name:            vscanf
    Type:            STT_FUNC
    Section:         .text
    Binding:         STB_GLOBAL
  - Name:            vsnprintf
    Type:            STT_FUNC
    Section:         .text
    Binding:         STB_GLOBAL
  - Name:            vsprintf
    Type:            STT_FUNC
    Section:         .text
    Binding:         STB_GLOBAL
  - Name:            vsscanf
    Type:            STT_FUNC
    Section:         .text
    Binding:         STB_GLOBAL
  - Name:            wcslen
    Type:            STT_FUNC
    Section:         .text
    Binding:         STB_GLOBAL
...<|MERGE_RESOLUTION|>--- conflicted
+++ resolved
@@ -34,11 +34,7 @@
 #
 # CHECK: << Total TLI yes SDK no:  18
 # CHECK: >> Total TLI no  SDK yes: 0
-<<<<<<< HEAD
-# CHECK: == Total TLI yes SDK yes: 259
-=======
 # CHECK: == Total TLI yes SDK yes: 271
->>>>>>> ce7c17d5
 #
 # WRONG_DETAIL: << TLI yes SDK no : '_ZdaPv' aka operator delete[](void*)
 # WRONG_DETAIL: >> TLI no  SDK yes: '_ZdaPvj' aka operator delete[](void*, unsigned int)
@@ -52,23 +48,14 @@
 # WRONG_DETAIL: << TLI yes SDK no : 'fminimum_numl'
 # WRONG_SUMMARY: << Total TLI yes SDK no:  19{{$}}
 # WRONG_SUMMARY: >> Total TLI no  SDK yes: 1{{$}}
-<<<<<<< HEAD
-# WRONG_SUMMARY: == Total TLI yes SDK yes: 258
-=======
 # WRONG_SUMMARY: == Total TLI yes SDK yes: 270
->>>>>>> ce7c17d5
 #
 ## The -COUNT suffix doesn't care if there are too many matches, so check
 ## the exact count first; the two directives should add up to that.
 ## Yes, this means additions to TLI will fail this test, but the argument
 ## to -COUNT can't be an expression.
-<<<<<<< HEAD
-# AVAIL: TLI knows 510 symbols, 277 available
-# AVAIL-COUNT-277: {{^}} available
-=======
 # AVAIL: TLI knows 523 symbols, 289 available
 # AVAIL-COUNT-289: {{^}} available
->>>>>>> ce7c17d5
 # AVAIL-NOT:       {{^}} available
 # UNAVAIL-COUNT-234: not available
 # UNAVAIL-NOT:       not available
