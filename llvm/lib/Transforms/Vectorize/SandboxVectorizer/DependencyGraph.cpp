//===- DependencyGraph.cpp ------------------------------------------===//
//
// Part of the LLVM Project, under the Apache License v2.0 with LLVM Exceptions.
// See https://llvm.org/LICENSE.txt for license information.
// SPDX-License-Identifier: Apache-2.0 WITH LLVM-exception
//
//===----------------------------------------------------------------------===//

#include "llvm/Transforms/Vectorize/SandboxVectorizer/DependencyGraph.h"
#include "llvm/ADT/ArrayRef.h"
#include "llvm/SandboxIR/Instruction.h"
#include "llvm/SandboxIR/Utils.h"

namespace llvm::sandboxir {

PredIterator::value_type PredIterator::operator*() {
  // If it's a DGNode then we dereference the operand iterator.
  if (!isa<MemDGNode>(N)) {
    assert(OpIt != OpItE && "Can't dereference end iterator!");
    return DAG->getNode(cast<Instruction>((Value *)*OpIt));
  }
  // It's a MemDGNode, so we check if we return either the use-def operand,
  // or a mem predecessor.
  if (OpIt != OpItE)
    return DAG->getNode(cast<Instruction>((Value *)*OpIt));
  // It's a MemDGNode with OpIt == end, so we need to use MemIt.
  assert(MemIt != cast<MemDGNode>(N)->MemPreds.end() &&
         "Cant' dereference end iterator!");
  return *MemIt;
}

PredIterator &PredIterator::operator++() {
  // If it's a DGNode then we increment the use-def iterator.
  if (!isa<MemDGNode>(N)) {
    assert(OpIt != OpItE && "Already at end!");
    ++OpIt;
    // Skip operands that are not instructions.
    OpIt = skipNonInstr(OpIt, OpItE);
    return *this;
  }
  // It's a MemDGNode, so if we are not at the end of the use-def iterator we
  // need to first increment that.
  if (OpIt != OpItE) {
    ++OpIt;
    // Skip operands that are not instructions.
    OpIt = skipNonInstr(OpIt, OpItE);
    return *this;
  }
  // It's a MemDGNode with OpIt == end, so we need to increment MemIt.
  assert(MemIt != cast<MemDGNode>(N)->MemPreds.end() && "Already at end!");
  ++MemIt;
  return *this;
}

bool PredIterator::operator==(const PredIterator &Other) const {
  assert(DAG == Other.DAG && "Iterators of different DAGs!");
  assert(N == Other.N && "Iterators of different nodes!");
  return OpIt == Other.OpIt && MemIt == Other.MemIt;
}

#ifndef NDEBUG
void DGNode::print(raw_ostream &OS, bool PrintDeps) const {
<<<<<<< HEAD
  OS << *I << " USuccs:" << UnscheduledSuccs << "\n";
=======
  OS << *I << " USuccs:" << UnscheduledSuccs << " Sched:" << Scheduled << "\n";
>>>>>>> f791cfc8
}
void DGNode::dump() const { print(dbgs()); }
void MemDGNode::print(raw_ostream &OS, bool PrintDeps) const {
  DGNode::print(OS, false);
  if (PrintDeps) {
    // Print memory preds.
    static constexpr const unsigned Indent = 4;
    for (auto *Pred : MemPreds)
      OS.indent(Indent) << "<-" << *Pred->getInstruction() << "\n";
  }
}
#endif // NDEBUG

MemDGNode *
MemDGNodeIntervalBuilder::getTopMemDGNode(const Interval<Instruction> &Intvl,
                                          const DependencyGraph &DAG) {
  Instruction *I = Intvl.top();
  Instruction *BeforeI = Intvl.bottom();
  // Walk down the chain looking for a mem-dep candidate instruction.
  while (!DGNode::isMemDepNodeCandidate(I) && I != BeforeI)
    I = I->getNextNode();
  if (!DGNode::isMemDepNodeCandidate(I))
    return nullptr;
  return cast<MemDGNode>(DAG.getNode(I));
}

MemDGNode *
MemDGNodeIntervalBuilder::getBotMemDGNode(const Interval<Instruction> &Intvl,
                                          const DependencyGraph &DAG) {
  Instruction *I = Intvl.bottom();
  Instruction *AfterI = Intvl.top();
  // Walk up the chain looking for a mem-dep candidate instruction.
  while (!DGNode::isMemDepNodeCandidate(I) && I != AfterI)
    I = I->getPrevNode();
  if (!DGNode::isMemDepNodeCandidate(I))
    return nullptr;
  return cast<MemDGNode>(DAG.getNode(I));
}

Interval<MemDGNode>
MemDGNodeIntervalBuilder::make(const Interval<Instruction> &Instrs,
                               DependencyGraph &DAG) {
  auto *TopMemN = getTopMemDGNode(Instrs, DAG);
  // If we couldn't find a mem node in range TopN - BotN then it's empty.
  if (TopMemN == nullptr)
    return {};
  auto *BotMemN = getBotMemDGNode(Instrs, DAG);
  assert(BotMemN != nullptr && "TopMemN should be null too!");
  // Now that we have the mem-dep nodes, create and return the range.
  return Interval<MemDGNode>(TopMemN, BotMemN);
}

DependencyGraph::DependencyType
DependencyGraph::getRoughDepType(Instruction *FromI, Instruction *ToI) {
  // TODO: Perhaps compile-time improvement by skipping if neither is mem?
  if (FromI->mayWriteToMemory()) {
    if (ToI->mayReadFromMemory())
      return DependencyType::ReadAfterWrite;
    if (ToI->mayWriteToMemory())
      return DependencyType::WriteAfterWrite;
  } else if (FromI->mayReadFromMemory()) {
    if (ToI->mayWriteToMemory())
      return DependencyType::WriteAfterRead;
  }
  if (isa<sandboxir::PHINode>(FromI) || isa<sandboxir::PHINode>(ToI))
    return DependencyType::Control;
  if (ToI->isTerminator())
    return DependencyType::Control;
  if (DGNode::isStackSaveOrRestoreIntrinsic(FromI) ||
      DGNode::isStackSaveOrRestoreIntrinsic(ToI))
    return DependencyType::Other;
  return DependencyType::None;
}

static bool isOrdered(Instruction *I) {
  auto IsOrdered = [](Instruction *I) {
    if (auto *LI = dyn_cast<LoadInst>(I))
      return !LI->isUnordered();
    if (auto *SI = dyn_cast<StoreInst>(I))
      return !SI->isUnordered();
    if (DGNode::isFenceLike(I))
      return true;
    return false;
  };
  bool Is = IsOrdered(I);
  assert((!Is || DGNode::isMemDepCandidate(I)) &&
         "An ordered instruction must be a MemDepCandidate!");
  return Is;
}

bool DependencyGraph::alias(Instruction *SrcI, Instruction *DstI,
                            DependencyType DepType) {
  std::optional<MemoryLocation> DstLocOpt =
      Utils::memoryLocationGetOrNone(DstI);
  if (!DstLocOpt)
    return true;
  // Check aliasing.
  assert((SrcI->mayReadFromMemory() || SrcI->mayWriteToMemory()) &&
         "Expected a mem instr");
  // TODO: Check AABudget
  ModRefInfo SrcModRef =
      isOrdered(SrcI)
          ? ModRefInfo::ModRef
          : Utils::aliasAnalysisGetModRefInfo(*BatchAA, SrcI, *DstLocOpt);
  switch (DepType) {
  case DependencyType::ReadAfterWrite:
  case DependencyType::WriteAfterWrite:
    return isModSet(SrcModRef);
  case DependencyType::WriteAfterRead:
    return isRefSet(SrcModRef);
  default:
    llvm_unreachable("Expected only RAW, WAW and WAR!");
  }
}

bool DependencyGraph::hasDep(Instruction *SrcI, Instruction *DstI) {
  DependencyType RoughDepType = getRoughDepType(SrcI, DstI);
  switch (RoughDepType) {
  case DependencyType::ReadAfterWrite:
  case DependencyType::WriteAfterWrite:
  case DependencyType::WriteAfterRead:
    return alias(SrcI, DstI, RoughDepType);
  case DependencyType::Control:
    // Adding actual dep edges from PHIs/to terminator would just create too
    // many edges, which would be bad for compile-time.
    // So we ignore them in the DAG formation but handle them in the
    // scheduler, while sorting the ready list.
    return false;
  case DependencyType::Other:
    return true;
  case DependencyType::None:
    return false;
  }
  llvm_unreachable("Unknown DependencyType enum");
}

void DependencyGraph::scanAndAddDeps(MemDGNode &DstN,
                                     const Interval<MemDGNode> &SrcScanRange) {
  assert(isa<MemDGNode>(DstN) &&
         "DstN is the mem dep destination, so it must be mem");
  Instruction *DstI = DstN.getInstruction();
  // Walk up the instruction chain from ScanRange bottom to top, looking for
  // memory instrs that may alias.
  for (MemDGNode &SrcN : reverse(SrcScanRange)) {
    Instruction *SrcI = SrcN.getInstruction();
    if (hasDep(SrcI, DstI))
      DstN.addMemPred(&SrcN);
  }
}

void DependencyGraph::setDefUseUnscheduledSuccs(
    const Interval<Instruction> &NewInterval) {
  // +---+
  // |   |  Def
  // |   |   |
  // |   |   v
  // |   |  Use
  // +---+
  // Set the intra-interval counters in NewInterval.
  for (Instruction &I : NewInterval) {
    for (Value *Op : I.operands()) {
      auto *OpI = dyn_cast<Instruction>(Op);
      if (OpI == nullptr)
        continue;
      if (!NewInterval.contains(OpI))
        continue;
      auto *OpN = getNode(OpI);
      if (OpN == nullptr)
        continue;
      ++OpN->UnscheduledSuccs;
    }
  }

  // Now handle the cross-interval edges.
  bool NewIsAbove = DAGInterval.empty() || NewInterval.comesBefore(DAGInterval);
  const auto &TopInterval = NewIsAbove ? NewInterval : DAGInterval;
  const auto &BotInterval = NewIsAbove ? DAGInterval : NewInterval;
  // +---+
  // |Top|
  // |   |  Def
  // +---+   |
  // |   |   v
  // |Bot|  Use
  // |   |
  // +---+
  // Walk over all instructions in "BotInterval" and update the counter
  // of operands that are in "TopInterval".
  for (Instruction &BotI : BotInterval) {
<<<<<<< HEAD
=======
    auto *BotN = getNode(&BotI);
    // Skip scheduled nodes.
    if (BotN->scheduled())
      continue;
>>>>>>> f791cfc8
    for (Value *Op : BotI.operands()) {
      auto *OpI = dyn_cast<Instruction>(Op);
      if (OpI == nullptr)
        continue;
      if (!TopInterval.contains(OpI))
        continue;
      auto *OpN = getNode(OpI);
      if (OpN == nullptr)
        continue;
      ++OpN->UnscheduledSuccs;
    }
  }
}

void DependencyGraph::createNewNodes(const Interval<Instruction> &NewInterval) {
  // Create Nodes only for the new sections of the DAG.
  DGNode *LastN = getOrCreateNode(NewInterval.top());
  MemDGNode *LastMemN = dyn_cast<MemDGNode>(LastN);
  for (Instruction &I : drop_begin(NewInterval)) {
    auto *N = getOrCreateNode(&I);
    // Build the Mem node chain.
    if (auto *MemN = dyn_cast<MemDGNode>(N)) {
      MemN->setPrevNode(LastMemN);
      if (LastMemN != nullptr)
        LastMemN->setNextNode(MemN);
      LastMemN = MemN;
    }
  }
  // Link new MemDGNode chain with the old one, if any.
  if (!DAGInterval.empty()) {
    bool NewIsAbove = NewInterval.comesBefore(DAGInterval);
    const auto &TopInterval = NewIsAbove ? NewInterval : DAGInterval;
    const auto &BotInterval = NewIsAbove ? DAGInterval : NewInterval;
    MemDGNode *LinkTopN =
        MemDGNodeIntervalBuilder::getBotMemDGNode(TopInterval, *this);
    MemDGNode *LinkBotN =
        MemDGNodeIntervalBuilder::getTopMemDGNode(BotInterval, *this);
    assert((LinkTopN == nullptr || LinkBotN == nullptr ||
            LinkTopN->comesBefore(LinkBotN)) &&
           "Wrong order!");
    if (LinkTopN != nullptr && LinkBotN != nullptr) {
      LinkTopN->setNextNode(LinkBotN);
      LinkBotN->setPrevNode(LinkTopN);
    }
#ifndef NDEBUG
    // TODO: Remove this once we've done enough testing.
    // Check that the chain is well formed.
    auto UnionIntvl = DAGInterval.getUnionInterval(NewInterval);
    MemDGNode *ChainTopN =
        MemDGNodeIntervalBuilder::getTopMemDGNode(UnionIntvl, *this);
    MemDGNode *ChainBotN =
        MemDGNodeIntervalBuilder::getBotMemDGNode(UnionIntvl, *this);
    if (ChainTopN != nullptr && ChainBotN != nullptr) {
      for (auto *N = ChainTopN->getNextNode(), *LastN = ChainTopN; N != nullptr;
           LastN = N, N = N->getNextNode()) {
        assert(N == LastN->getNextNode() && "Bad chain!");
        assert(N->getPrevNode() == LastN && "Bad chain!");
      }
    }
#endif // NDEBUG
  }

  setDefUseUnscheduledSuccs(NewInterval);
}

Interval<Instruction> DependencyGraph::extend(ArrayRef<Instruction *> Instrs) {
  if (Instrs.empty())
    return {};

  Interval<Instruction> InstrsInterval(Instrs);
  Interval<Instruction> Union = DAGInterval.getUnionInterval(InstrsInterval);
  auto NewInterval = Union.getSingleDiff(DAGInterval);
  if (NewInterval.empty())
    return {};

  createNewNodes(NewInterval);

  // Create the dependencies.
  //
  // 1. This is a new DAG, DAGInterval is empty. Fully scan the whole interval.
  // +---+       -             -
  // |   | SrcN  |             |
  // |   |  |    | SrcRange    |
  // |New|  v    |             | DstRange
  // |   | DstN  -             |
  // |   |                     |
  // +---+                     -
  // We are scanning for deps with destination in NewInterval and sources in
  // NewInterval until DstN, for each DstN.
  auto FullScan = [this](const Interval<Instruction> Intvl) {
    auto DstRange = MemDGNodeIntervalBuilder::make(Intvl, *this);
    if (!DstRange.empty()) {
      for (MemDGNode &DstN : drop_begin(DstRange)) {
        auto SrcRange = Interval<MemDGNode>(DstRange.top(), DstN.getPrevNode());
        scanAndAddDeps(DstN, SrcRange);
      }
    }
  };
  if (DAGInterval.empty()) {
    assert(NewInterval == InstrsInterval && "Expected empty DAGInterval!");
    FullScan(NewInterval);
  }
  // 2. The new section is below the old section.
  // +---+       -
  // |   |       |
  // |Old| SrcN  |
  // |   |  |    |
  // +---+  |    | SrcRange
  // +---+  |    |             -
  // |   |  |    |             |
  // |New|  v    |             | DstRange
  // |   | DstN  -             |
  // |   |                     |
  // +---+                     -
  // We are scanning for deps with destination in NewInterval because the deps
  // in DAGInterval have already been computed. We consider sources in the whole
  // range including both NewInterval and DAGInterval until DstN, for each DstN.
  else if (DAGInterval.bottom()->comesBefore(NewInterval.top())) {
    auto DstRange = MemDGNodeIntervalBuilder::make(NewInterval, *this);
    auto SrcRangeFull = MemDGNodeIntervalBuilder::make(
        DAGInterval.getUnionInterval(NewInterval), *this);
    for (MemDGNode &DstN : DstRange) {
      auto SrcRange =
          Interval<MemDGNode>(SrcRangeFull.top(), DstN.getPrevNode());
      scanAndAddDeps(DstN, SrcRange);
    }
  }
  // 3. The new section is above the old section.
  else if (NewInterval.bottom()->comesBefore(DAGInterval.top())) {
    // +---+       -             -
    // |   | SrcN  |             |
    // |New|  |    | SrcRange    | DstRange
    // |   |  v    |             |
    // |   | DstN  -             |
    // |   |                     |
    // +---+                     -
    // +---+
    // |Old|
    // |   |
    // +---+
    // When scanning for deps with destination in NewInterval we need to fully
    // scan the interval. This is the same as the scanning for a new DAG.
    FullScan(NewInterval);

    // +---+       -
    // |   |       |
    // |New| SrcN  | SrcRange
    // |   |  |    |
    // |   |  |    |
    // |   |  |    |
    // +---+  |    -
    // +---+  |                  -
    // |Old|  v                  | DstRange
    // |   | DstN                |
    // +---+                     -
    // When scanning for deps with destination in DAGInterval we need to
    // consider sources from the NewInterval only, because all intra-DAGInterval
    // dependencies have already been created.
    auto DstRangeOld = MemDGNodeIntervalBuilder::make(DAGInterval, *this);
    auto SrcRange = MemDGNodeIntervalBuilder::make(NewInterval, *this);
    for (MemDGNode &DstN : DstRangeOld)
      scanAndAddDeps(DstN, SrcRange);
  } else {
    llvm_unreachable("We don't expect extending in both directions!");
  }

  DAGInterval = Union;
  return NewInterval;
}

#ifndef NDEBUG
void DependencyGraph::print(raw_ostream &OS) const {
  // InstrToNodeMap is unordered so we need to create an ordered vector.
  SmallVector<DGNode *> Nodes;
  Nodes.reserve(InstrToNodeMap.size());
  for (const auto &Pair : InstrToNodeMap)
    Nodes.push_back(Pair.second.get());
  // Sort them based on which one comes first in the BB.
  sort(Nodes, [](DGNode *N1, DGNode *N2) {
    return N1->getInstruction()->comesBefore(N2->getInstruction());
  });
  for (auto *N : Nodes)
    N->print(OS, /*PrintDeps=*/true);
}

void DependencyGraph::dump() const {
  print(dbgs());
  dbgs() << "\n";
}
#endif // NDEBUG

} // namespace llvm::sandboxir<|MERGE_RESOLUTION|>--- conflicted
+++ resolved
@@ -60,11 +60,7 @@
 
 #ifndef NDEBUG
 void DGNode::print(raw_ostream &OS, bool PrintDeps) const {
-<<<<<<< HEAD
-  OS << *I << " USuccs:" << UnscheduledSuccs << "\n";
-=======
   OS << *I << " USuccs:" << UnscheduledSuccs << " Sched:" << Scheduled << "\n";
->>>>>>> f791cfc8
 }
 void DGNode::dump() const { print(dbgs()); }
 void MemDGNode::print(raw_ostream &OS, bool PrintDeps) const {
@@ -253,13 +249,10 @@
   // Walk over all instructions in "BotInterval" and update the counter
   // of operands that are in "TopInterval".
   for (Instruction &BotI : BotInterval) {
-<<<<<<< HEAD
-=======
     auto *BotN = getNode(&BotI);
     // Skip scheduled nodes.
     if (BotN->scheduled())
       continue;
->>>>>>> f791cfc8
     for (Value *Op : BotI.operands()) {
       auto *OpI = dyn_cast<Instruction>(Op);
       if (OpI == nullptr)
