--- conflicted
+++ resolved
@@ -1049,11 +1049,7 @@
         {Ptr, ConstantInt::get(Int32Ty, AccessInfo),
          ConstantInt::get(Int64Ty, Mapping.offset())});
   } else {
-<<<<<<< HEAD
-    IRB.CreateCall(Intrinsic::getDeclaration(
-=======
     IRB.CreateCall(Intrinsic::getOrInsertDeclaration(
->>>>>>> dd326b12
                        M, UseShortGranules
                               ? Intrinsic::hwasan_check_memaccess_shortgranules
                               : Intrinsic::hwasan_check_memaccess),
