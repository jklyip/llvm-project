//===- InstCombineShifts.cpp ----------------------------------------------===//
//
// Part of the LLVM Project, under the Apache License v2.0 with LLVM Exceptions.
// See https://llvm.org/LICENSE.txt for license information.
// SPDX-License-Identifier: Apache-2.0 WITH LLVM-exception
//
//===----------------------------------------------------------------------===//
//
// This file implements the visitShl, visitLShr, and visitAShr functions.
//
//===----------------------------------------------------------------------===//

#include "InstCombineInternal.h"
#include "llvm/Analysis/InstructionSimplify.h"
#include "llvm/IR/IntrinsicInst.h"
#include "llvm/IR/PatternMatch.h"
#include "llvm/Transforms/InstCombine/InstCombiner.h"
using namespace llvm;
using namespace PatternMatch;

#define DEBUG_TYPE "instcombine"

bool canTryToConstantAddTwoShiftAmounts(Value *Sh0, Value *ShAmt0, Value *Sh1,
                                        Value *ShAmt1) {
  // We have two shift amounts from two different shifts. The types of those
  // shift amounts may not match. If that's the case let's bailout now..
  if (ShAmt0->getType() != ShAmt1->getType())
    return false;

  // As input, we have the following pattern:
  //   Sh0 (Sh1 X, Q), K
  // We want to rewrite that as:
  //   Sh x, (Q+K)  iff (Q+K) u< bitwidth(x)
  // While we know that originally (Q+K) would not overflow
  // (because  2 * (N-1) u<= iN -1), we have looked past extensions of
  // shift amounts. so it may now overflow in smaller bitwidth.
  // To ensure that does not happen, we need to ensure that the total maximal
  // shift amount is still representable in that smaller bit width.
  unsigned MaximalPossibleTotalShiftAmount =
      (Sh0->getType()->getScalarSizeInBits() - 1) +
      (Sh1->getType()->getScalarSizeInBits() - 1);
  APInt MaximalRepresentableShiftAmount =
      APInt::getAllOnes(ShAmt0->getType()->getScalarSizeInBits());
  return MaximalRepresentableShiftAmount.uge(MaximalPossibleTotalShiftAmount);
}

// Given pattern:
//   (x shiftopcode Q) shiftopcode K
// we should rewrite it as
//   x shiftopcode (Q+K)  iff (Q+K) u< bitwidth(x) and
//
// This is valid for any shift, but they must be identical, and we must be
// careful in case we have (zext(Q)+zext(K)) and look past extensions,
// (Q+K) must not overflow or else (Q+K) u< bitwidth(x) is bogus.
//
// AnalyzeForSignBitExtraction indicates that we will only analyze whether this
// pattern has any 2 right-shifts that sum to 1 less than original bit width.
Value *InstCombinerImpl::reassociateShiftAmtsOfTwoSameDirectionShifts(
    BinaryOperator *Sh0, const SimplifyQuery &SQ,
    bool AnalyzeForSignBitExtraction) {
  // Look for a shift of some instruction, ignore zext of shift amount if any.
  Instruction *Sh0Op0;
  Value *ShAmt0;
  if (!match(Sh0,
             m_Shift(m_Instruction(Sh0Op0), m_ZExtOrSelf(m_Value(ShAmt0)))))
    return nullptr;

  // If there is a truncation between the two shifts, we must make note of it
  // and look through it. The truncation imposes additional constraints on the
  // transform.
  Instruction *Sh1;
  Value *Trunc = nullptr;
  match(Sh0Op0,
        m_CombineOr(m_CombineAnd(m_Trunc(m_Instruction(Sh1)), m_Value(Trunc)),
                    m_Instruction(Sh1)));

  // Inner shift: (x shiftopcode ShAmt1)
  // Like with other shift, ignore zext of shift amount if any.
  Value *X, *ShAmt1;
  if (!match(Sh1, m_Shift(m_Value(X), m_ZExtOrSelf(m_Value(ShAmt1)))))
    return nullptr;

  // Verify that it would be safe to try to add those two shift amounts.
  if (!canTryToConstantAddTwoShiftAmounts(Sh0, ShAmt0, Sh1, ShAmt1))
    return nullptr;

  // We are only looking for signbit extraction if we have two right shifts.
  bool HadTwoRightShifts = match(Sh0, m_Shr(m_Value(), m_Value())) &&
                           match(Sh1, m_Shr(m_Value(), m_Value()));
  // ... and if it's not two right-shifts, we know the answer already.
  if (AnalyzeForSignBitExtraction && !HadTwoRightShifts)
    return nullptr;

  // The shift opcodes must be identical, unless we are just checking whether
  // this pattern can be interpreted as a sign-bit-extraction.
  Instruction::BinaryOps ShiftOpcode = Sh0->getOpcode();
  bool IdenticalShOpcodes = Sh0->getOpcode() == Sh1->getOpcode();
  if (!IdenticalShOpcodes && !AnalyzeForSignBitExtraction)
    return nullptr;

  // If we saw truncation, we'll need to produce extra instruction,
  // and for that one of the operands of the shift must be one-use,
  // unless of course we don't actually plan to produce any instructions here.
  if (Trunc && !AnalyzeForSignBitExtraction &&
      !match(Sh0, m_c_BinOp(m_OneUse(m_Value()), m_Value())))
    return nullptr;

  // Can we fold (ShAmt0+ShAmt1) ?
  auto *NewShAmt = dyn_cast_or_null<Constant>(
      simplifyAddInst(ShAmt0, ShAmt1, /*isNSW=*/false, /*isNUW=*/false,
                      SQ.getWithInstruction(Sh0)));
  if (!NewShAmt)
    return nullptr; // Did not simplify.
  unsigned NewShAmtBitWidth = NewShAmt->getType()->getScalarSizeInBits();
  unsigned XBitWidth = X->getType()->getScalarSizeInBits();
  // Is the new shift amount smaller than the bit width of inner/new shift?
  if (!match(NewShAmt, m_SpecificInt_ICMP(ICmpInst::Predicate::ICMP_ULT,
                                          APInt(NewShAmtBitWidth, XBitWidth))))
    return nullptr; // FIXME: could perform constant-folding.

  // If there was a truncation, and we have a right-shift, we can only fold if
  // we are left with the original sign bit. Likewise, if we were just checking
  // that this is a sighbit extraction, this is the place to check it.
  // FIXME: zero shift amount is also legal here, but we can't *easily* check
  // more than one predicate so it's not really worth it.
  if (HadTwoRightShifts && (Trunc || AnalyzeForSignBitExtraction)) {
    // If it's not a sign bit extraction, then we're done.
    if (!match(NewShAmt,
               m_SpecificInt_ICMP(ICmpInst::Predicate::ICMP_EQ,
                                  APInt(NewShAmtBitWidth, XBitWidth - 1))))
      return nullptr;
    // If it is, and that was the question, return the base value.
    if (AnalyzeForSignBitExtraction)
      return X;
  }

  assert(IdenticalShOpcodes && "Should not get here with different shifts.");

  if (NewShAmt->getType() != X->getType()) {
    NewShAmt = ConstantFoldCastOperand(Instruction::ZExt, NewShAmt,
                                       X->getType(), SQ.DL);
    if (!NewShAmt)
      return nullptr;
  }

  // All good, we can do this fold.
  BinaryOperator *NewShift = BinaryOperator::Create(ShiftOpcode, X, NewShAmt);

  // The flags can only be propagated if there wasn't a trunc.
  if (!Trunc) {
    // If the pattern did not involve trunc, and both of the original shifts
    // had the same flag set, preserve the flag.
    if (ShiftOpcode == Instruction::BinaryOps::Shl) {
      NewShift->setHasNoUnsignedWrap(Sh0->hasNoUnsignedWrap() &&
                                     Sh1->hasNoUnsignedWrap());
      NewShift->setHasNoSignedWrap(Sh0->hasNoSignedWrap() &&
                                   Sh1->hasNoSignedWrap());
    } else {
      NewShift->setIsExact(Sh0->isExact() && Sh1->isExact());
    }
  }

  Instruction *Ret = NewShift;
  if (Trunc) {
    Builder.Insert(NewShift);
    Ret = CastInst::Create(Instruction::Trunc, NewShift, Sh0->getType());
  }

  return Ret;
}

// If we have some pattern that leaves only some low bits set, and then performs
// left-shift of those bits, if none of the bits that are left after the final
// shift are modified by the mask, we can omit the mask.
//
// There are many variants to this pattern:
//   a)  (x & ((1 << MaskShAmt) - 1)) << ShiftShAmt
//   b)  (x & (~(-1 << MaskShAmt))) << ShiftShAmt
//   c)  (x & (-1 l>> MaskShAmt)) << ShiftShAmt
//   d)  (x & ((-1 << MaskShAmt) l>> MaskShAmt)) << ShiftShAmt
//   e)  ((x << MaskShAmt) l>> MaskShAmt) << ShiftShAmt
//   f)  ((x << MaskShAmt) a>> MaskShAmt) << ShiftShAmt
// All these patterns can be simplified to just:
//   x << ShiftShAmt
// iff:
//   a,b)     (MaskShAmt+ShiftShAmt) u>= bitwidth(x)
//   c,d,e,f) (ShiftShAmt-MaskShAmt) s>= 0 (i.e. ShiftShAmt u>= MaskShAmt)
static Instruction *
dropRedundantMaskingOfLeftShiftInput(BinaryOperator *OuterShift,
                                     const SimplifyQuery &Q,
                                     InstCombiner::BuilderTy &Builder) {
  assert(OuterShift->getOpcode() == Instruction::BinaryOps::Shl &&
         "The input must be 'shl'!");

  Value *Masked, *ShiftShAmt;
  match(OuterShift,
        m_Shift(m_Value(Masked), m_ZExtOrSelf(m_Value(ShiftShAmt))));

  // *If* there is a truncation between an outer shift and a possibly-mask,
  // then said truncation *must* be one-use, else we can't perform the fold.
  Value *Trunc;
  if (match(Masked, m_CombineAnd(m_Trunc(m_Value(Masked)), m_Value(Trunc))) &&
      !Trunc->hasOneUse())
    return nullptr;

  Type *NarrowestTy = OuterShift->getType();
  Type *WidestTy = Masked->getType();
  bool HadTrunc = WidestTy != NarrowestTy;

  // The mask must be computed in a type twice as wide to ensure
  // that no bits are lost if the sum-of-shifts is wider than the base type.
  Type *ExtendedTy = WidestTy->getExtendedType();

  Value *MaskShAmt;

  // ((1 << MaskShAmt) - 1)
  auto MaskA = m_Add(m_Shl(m_One(), m_Value(MaskShAmt)), m_AllOnes());
  // (~(-1 << maskNbits))
  auto MaskB = m_Xor(m_Shl(m_AllOnes(), m_Value(MaskShAmt)), m_AllOnes());
  // (-1 l>> MaskShAmt)
  auto MaskC = m_LShr(m_AllOnes(), m_Value(MaskShAmt));
  // ((-1 << MaskShAmt) l>> MaskShAmt)
  auto MaskD =
      m_LShr(m_Shl(m_AllOnes(), m_Value(MaskShAmt)), m_Deferred(MaskShAmt));

  Value *X;
  Constant *NewMask;

  if (match(Masked, m_c_And(m_CombineOr(MaskA, MaskB), m_Value(X)))) {
    // Peek through an optional zext of the shift amount.
    match(MaskShAmt, m_ZExtOrSelf(m_Value(MaskShAmt)));

    // Verify that it would be safe to try to add those two shift amounts.
    if (!canTryToConstantAddTwoShiftAmounts(OuterShift, ShiftShAmt, Masked,
                                            MaskShAmt))
      return nullptr;

    // Can we simplify (MaskShAmt+ShiftShAmt) ?
    auto *SumOfShAmts = dyn_cast_or_null<Constant>(simplifyAddInst(
        MaskShAmt, ShiftShAmt, /*IsNSW=*/false, /*IsNUW=*/false, Q));
    if (!SumOfShAmts)
      return nullptr; // Did not simplify.
    // In this pattern SumOfShAmts correlates with the number of low bits
    // that shall remain in the root value (OuterShift).

    // An extend of an undef value becomes zero because the high bits are never
    // completely unknown. Replace the `undef` shift amounts with final
    // shift bitwidth to ensure that the value remains undef when creating the
    // subsequent shift op.
    SumOfShAmts = Constant::replaceUndefsWith(
        SumOfShAmts, ConstantInt::get(SumOfShAmts->getType()->getScalarType(),
                                      ExtendedTy->getScalarSizeInBits()));
    auto *ExtendedSumOfShAmts = ConstantFoldCastOperand(
        Instruction::ZExt, SumOfShAmts, ExtendedTy, Q.DL);
    if (!ExtendedSumOfShAmts)
      return nullptr;

    // And compute the mask as usual: ~(-1 << (SumOfShAmts))
    auto *ExtendedAllOnes = ConstantExpr::getAllOnesValue(ExtendedTy);
    auto *ExtendedInvertedMask =
        ConstantExpr::getShl(ExtendedAllOnes, ExtendedSumOfShAmts);
    NewMask = ConstantExpr::getNot(ExtendedInvertedMask);
  } else if (match(Masked, m_c_And(m_CombineOr(MaskC, MaskD), m_Value(X))) ||
             match(Masked, m_Shr(m_Shl(m_Value(X), m_Value(MaskShAmt)),
                                 m_Deferred(MaskShAmt)))) {
    // Peek through an optional zext of the shift amount.
    match(MaskShAmt, m_ZExtOrSelf(m_Value(MaskShAmt)));

    // Verify that it would be safe to try to add those two shift amounts.
    if (!canTryToConstantAddTwoShiftAmounts(OuterShift, ShiftShAmt, Masked,
                                            MaskShAmt))
      return nullptr;

    // Can we simplify (ShiftShAmt-MaskShAmt) ?
    auto *ShAmtsDiff = dyn_cast_or_null<Constant>(simplifySubInst(
        ShiftShAmt, MaskShAmt, /*IsNSW=*/false, /*IsNUW=*/false, Q));
    if (!ShAmtsDiff)
      return nullptr; // Did not simplify.
    // In this pattern ShAmtsDiff correlates with the number of high bits that
    // shall be unset in the root value (OuterShift).

    // An extend of an undef value becomes zero because the high bits are never
    // completely unknown. Replace the `undef` shift amounts with negated
    // bitwidth of innermost shift to ensure that the value remains undef when
    // creating the subsequent shift op.
    unsigned WidestTyBitWidth = WidestTy->getScalarSizeInBits();
    ShAmtsDiff = Constant::replaceUndefsWith(
        ShAmtsDiff, ConstantInt::get(ShAmtsDiff->getType()->getScalarType(),
                                     -WidestTyBitWidth));
    auto *ExtendedNumHighBitsToClear = ConstantFoldCastOperand(
        Instruction::ZExt,
        ConstantExpr::getSub(ConstantInt::get(ShAmtsDiff->getType(),
                                              WidestTyBitWidth,
                                              /*isSigned=*/false),
                             ShAmtsDiff),
        ExtendedTy, Q.DL);
    if (!ExtendedNumHighBitsToClear)
      return nullptr;

    // And compute the mask as usual: (-1 l>> (NumHighBitsToClear))
    auto *ExtendedAllOnes = ConstantExpr::getAllOnesValue(ExtendedTy);
    NewMask = ConstantFoldBinaryOpOperands(Instruction::LShr, ExtendedAllOnes,
                                           ExtendedNumHighBitsToClear, Q.DL);
    if (!NewMask)
      return nullptr;
  } else
    return nullptr; // Don't know anything about this pattern.

  NewMask = ConstantExpr::getTrunc(NewMask, NarrowestTy);

  // Does this mask has any unset bits? If not then we can just not apply it.
  bool NeedMask = !match(NewMask, m_AllOnes());

  // If we need to apply a mask, there are several more restrictions we have.
  if (NeedMask) {
    // The old masking instruction must go away.
    if (!Masked->hasOneUse())
      return nullptr;
    // The original "masking" instruction must not have been`ashr`.
    if (match(Masked, m_AShr(m_Value(), m_Value())))
      return nullptr;
  }

  // If we need to apply truncation, let's do it first, since we can.
  // We have already ensured that the old truncation will go away.
  if (HadTrunc)
    X = Builder.CreateTrunc(X, NarrowestTy);

  // No 'NUW'/'NSW'! We no longer know that we won't shift-out non-0 bits.
  // We didn't change the Type of this outermost shift, so we can just do it.
  auto *NewShift = BinaryOperator::Create(OuterShift->getOpcode(), X,
                                          OuterShift->getOperand(1));
  if (!NeedMask)
    return NewShift;

  Builder.Insert(NewShift);
  return BinaryOperator::Create(Instruction::And, NewShift, NewMask);
}

/// If we have a shift-by-constant of a bin op (bitwise logic op or add/sub w/
/// shl) that itself has a shift-by-constant operand with identical opcode, we
/// may be able to convert that into 2 independent shifts followed by the logic
/// op. This eliminates a use of an intermediate value (reduces dependency
/// chain).
static Instruction *foldShiftOfShiftedBinOp(BinaryOperator &I,
                                            InstCombiner::BuilderTy &Builder) {
  assert(I.isShift() && "Expected a shift as input");
  auto *BinInst = dyn_cast<BinaryOperator>(I.getOperand(0));
  if (!BinInst ||
      (!BinInst->isBitwiseLogicOp() &&
       BinInst->getOpcode() != Instruction::Add &&
       BinInst->getOpcode() != Instruction::Sub) ||
      !BinInst->hasOneUse())
    return nullptr;

  Constant *C0, *C1;
  if (!match(I.getOperand(1), m_Constant(C1)))
    return nullptr;

  Instruction::BinaryOps ShiftOpcode = I.getOpcode();
  // Transform for add/sub only works with shl.
  if ((BinInst->getOpcode() == Instruction::Add ||
       BinInst->getOpcode() == Instruction::Sub) &&
      ShiftOpcode != Instruction::Shl)
    return nullptr;

  Type *Ty = I.getType();

  // Find a matching shift by constant. The fold is not valid if the sum
  // of the shift values equals or exceeds bitwidth.
  Value *X, *Y;
  auto matchFirstShift = [&](Value *V, Value *W) {
    unsigned Size = Ty->getScalarSizeInBits();
    APInt Threshold(Size, Size);
    return match(V, m_BinOp(ShiftOpcode, m_Value(X), m_Constant(C0))) &&
           (V->hasOneUse() || match(W, m_ImmConstant())) &&
           match(ConstantExpr::getAdd(C0, C1),
                 m_SpecificInt_ICMP(ICmpInst::ICMP_ULT, Threshold));
  };

  // Logic ops and Add are commutative, so check each operand for a match. Sub
  // is not so we cannot reoder if we match operand(1) and need to keep the
  // operands in their original positions.
  bool FirstShiftIsOp1 = false;
  if (matchFirstShift(BinInst->getOperand(0), BinInst->getOperand(1)))
    Y = BinInst->getOperand(1);
  else if (matchFirstShift(BinInst->getOperand(1), BinInst->getOperand(0))) {
    Y = BinInst->getOperand(0);
    FirstShiftIsOp1 = BinInst->getOpcode() == Instruction::Sub;
  } else
    return nullptr;

  // shift (binop (shift X, C0), Y), C1 -> binop (shift X, C0+C1), (shift Y, C1)
  Constant *ShiftSumC = ConstantExpr::getAdd(C0, C1);
  Value *NewShift1 = Builder.CreateBinOp(ShiftOpcode, X, ShiftSumC);
  Value *NewShift2 = Builder.CreateBinOp(ShiftOpcode, Y, C1);
  Value *Op1 = FirstShiftIsOp1 ? NewShift2 : NewShift1;
  Value *Op2 = FirstShiftIsOp1 ? NewShift1 : NewShift2;
  return BinaryOperator::Create(BinInst->getOpcode(), Op1, Op2);
}

Instruction *InstCombinerImpl::commonShiftTransforms(BinaryOperator &I) {
  if (Instruction *Phi = foldBinopWithPhiOperands(I))
    return Phi;

  Value *Op0 = I.getOperand(0), *Op1 = I.getOperand(1);
  assert(Op0->getType() == Op1->getType());
  Type *Ty = I.getType();

  // If the shift amount is a one-use `sext`, we can demote it to `zext`.
  Value *Y;
  if (match(Op1, m_OneUse(m_SExt(m_Value(Y))))) {
    Value *NewExt = Builder.CreateZExt(Y, Ty, Op1->getName());
    return BinaryOperator::Create(I.getOpcode(), Op0, NewExt);
  }

  // See if we can fold away this shift.
  if (SimplifyDemandedInstructionBits(I))
    return &I;

  // Try to fold constant and into select arguments.
  if (isa<Constant>(Op0))
    if (SelectInst *SI = dyn_cast<SelectInst>(Op1))
      if (Instruction *R = FoldOpIntoSelect(I, SI))
        return R;

  if (Constant *CUI = dyn_cast<Constant>(Op1))
    if (Instruction *Res = FoldShiftByConstant(Op0, CUI, I))
      return Res;

  if (auto *NewShift = cast_or_null<Instruction>(
          reassociateShiftAmtsOfTwoSameDirectionShifts(&I, SQ)))
    return NewShift;

  // Pre-shift a constant shifted by a variable amount with constant offset:
  // C shift (A add nuw C1) --> (C shift C1) shift A
  Value *A;
  Constant *C, *C1;
  if (match(Op0, m_Constant(C)) &&
      match(Op1, m_NUWAddLike(m_Value(A), m_Constant(C1)))) {
    Value *NewC = Builder.CreateBinOp(I.getOpcode(), C, C1);
    BinaryOperator *NewShiftOp = BinaryOperator::Create(I.getOpcode(), NewC, A);
    if (I.getOpcode() == Instruction::Shl) {
      NewShiftOp->setHasNoSignedWrap(I.hasNoSignedWrap());
      NewShiftOp->setHasNoUnsignedWrap(I.hasNoUnsignedWrap());
    } else {
      NewShiftOp->setIsExact(I.isExact());
    }
    return NewShiftOp;
  }

  unsigned BitWidth = Ty->getScalarSizeInBits();

  const APInt *AC, *AddC;
  // Try to pre-shift a constant shifted by a variable amount added with a
  // negative number:
  // C << (X - AddC) --> (C >> AddC) << X
  // and
  // C >> (X - AddC) --> (C << AddC) >> X
  if (match(Op0, m_APInt(AC)) && match(Op1, m_Add(m_Value(A), m_APInt(AddC))) &&
      AddC->isNegative() && (-*AddC).ult(BitWidth)) {
    assert(!AC->isZero() && "Expected simplify of shifted zero");
    unsigned PosOffset = (-*AddC).getZExtValue();

    auto isSuitableForPreShift = [PosOffset, &I, AC]() {
      switch (I.getOpcode()) {
      default:
        return false;
      case Instruction::Shl:
        return (I.hasNoSignedWrap() || I.hasNoUnsignedWrap()) &&
               AC->eq(AC->lshr(PosOffset).shl(PosOffset));
      case Instruction::LShr:
        return I.isExact() && AC->eq(AC->shl(PosOffset).lshr(PosOffset));
      case Instruction::AShr:
        return I.isExact() && AC->eq(AC->shl(PosOffset).ashr(PosOffset));
      }
    };
    if (isSuitableForPreShift()) {
      Constant *NewC = ConstantInt::get(Ty, I.getOpcode() == Instruction::Shl
                                                ? AC->lshr(PosOffset)
                                                : AC->shl(PosOffset));
      BinaryOperator *NewShiftOp =
          BinaryOperator::Create(I.getOpcode(), NewC, A);
      if (I.getOpcode() == Instruction::Shl) {
        NewShiftOp->setHasNoUnsignedWrap(I.hasNoUnsignedWrap());
      } else {
        NewShiftOp->setIsExact();
      }
      return NewShiftOp;
    }
  }

  // X shift (A srem C) -> X shift (A and (C - 1)) iff C is a power of 2.
  // Because shifts by negative values (which could occur if A were negative)
  // are undefined.
  if (Op1->hasOneUse() && match(Op1, m_SRem(m_Value(A), m_Constant(C))) &&
      match(C, m_Power2())) {
    // FIXME: Should this get moved into SimplifyDemandedBits by saying we don't
    // demand the sign bit (and many others) here??
    Constant *Mask = ConstantExpr::getSub(C, ConstantInt::get(Ty, 1));
    Value *Rem = Builder.CreateAnd(A, Mask, Op1->getName());
    return replaceOperand(I, 1, Rem);
  }

  if (Instruction *Logic = foldShiftOfShiftedBinOp(I, Builder))
    return Logic;

  if (match(Op1, m_Or(m_Value(), m_SpecificInt(BitWidth - 1))))
    return replaceOperand(I, 1, ConstantInt::get(Ty, BitWidth - 1));

  return nullptr;
}

/// Return true if we can simplify two logical (either left or right) shifts
/// that have constant shift amounts: OuterShift (InnerShift X, C1), C2.
static bool canEvaluateShiftedShift(unsigned OuterShAmt, bool IsOuterShl,
                                    Instruction *InnerShift,
                                    InstCombinerImpl &IC, Instruction *CxtI) {
  assert(InnerShift->isLogicalShift() && "Unexpected instruction type");

  // We need constant scalar or constant splat shifts.
  const APInt *InnerShiftConst;
  if (!match(InnerShift->getOperand(1), m_APInt(InnerShiftConst)))
    return false;

  // Two logical shifts in the same direction:
  // shl (shl X, C1), C2 -->  shl X, C1 + C2
  // lshr (lshr X, C1), C2 --> lshr X, C1 + C2
  bool IsInnerShl = InnerShift->getOpcode() == Instruction::Shl;
  if (IsInnerShl == IsOuterShl)
    return true;

  // Equal shift amounts in opposite directions become bitwise 'and':
  // lshr (shl X, C), C --> and X, C'
  // shl (lshr X, C), C --> and X, C'
  if (*InnerShiftConst == OuterShAmt)
    return true;

  // If the 2nd shift is bigger than the 1st, we can fold:
  // lshr (shl X, C1), C2 -->  and (shl X, C1 - C2), C3
  // shl (lshr X, C1), C2 --> and (lshr X, C1 - C2), C3
  // but it isn't profitable unless we know the and'd out bits are already zero.
  // Also, check that the inner shift is valid (less than the type width) or
  // we'll crash trying to produce the bit mask for the 'and'.
  unsigned TypeWidth = InnerShift->getType()->getScalarSizeInBits();
  if (InnerShiftConst->ugt(OuterShAmt) && InnerShiftConst->ult(TypeWidth)) {
    unsigned InnerShAmt = InnerShiftConst->getZExtValue();
    unsigned MaskShift =
        IsInnerShl ? TypeWidth - InnerShAmt : InnerShAmt - OuterShAmt;
    APInt Mask = APInt::getLowBitsSet(TypeWidth, OuterShAmt) << MaskShift;
    if (IC.MaskedValueIsZero(InnerShift->getOperand(0), Mask, 0, CxtI))
      return true;
  }

  return false;
}

/// See if we can compute the specified value, but shifted logically to the left
/// or right by some number of bits. This should return true if the expression
/// can be computed for the same cost as the current expression tree. This is
/// used to eliminate extraneous shifting from things like:
///      %C = shl i128 %A, 64
///      %D = shl i128 %B, 96
///      %E = or i128 %C, %D
///      %F = lshr i128 %E, 64
/// where the client will ask if E can be computed shifted right by 64-bits. If
/// this succeeds, getShiftedValue() will be called to produce the value.
static bool canEvaluateShifted(Value *V, unsigned NumBits, bool IsLeftShift,
                               InstCombinerImpl &IC, Instruction *CxtI) {
  // We can always evaluate immediate constants.
  if (match(V, m_ImmConstant()))
    return true;

  Instruction *I = dyn_cast<Instruction>(V);
  if (!I) return false;

  // We can't mutate something that has multiple uses: doing so would
  // require duplicating the instruction in general, which isn't profitable.
  if (!I->hasOneUse()) return false;

  switch (I->getOpcode()) {
  default: return false;
  case Instruction::And:
  case Instruction::Or:
  case Instruction::Xor:
    // Bitwise operators can all arbitrarily be arbitrarily evaluated shifted.
    return canEvaluateShifted(I->getOperand(0), NumBits, IsLeftShift, IC, I) &&
           canEvaluateShifted(I->getOperand(1), NumBits, IsLeftShift, IC, I);

  case Instruction::Shl:
  case Instruction::LShr:
    return canEvaluateShiftedShift(NumBits, IsLeftShift, I, IC, CxtI);

  case Instruction::Select: {
    SelectInst *SI = cast<SelectInst>(I);
    Value *TrueVal = SI->getTrueValue();
    Value *FalseVal = SI->getFalseValue();
    return canEvaluateShifted(TrueVal, NumBits, IsLeftShift, IC, SI) &&
           canEvaluateShifted(FalseVal, NumBits, IsLeftShift, IC, SI);
  }
  case Instruction::PHI: {
    // We can change a phi if we can change all operands.  Note that we never
    // get into trouble with cyclic PHIs here because we only consider
    // instructions with a single use.
    PHINode *PN = cast<PHINode>(I);
    for (Value *IncValue : PN->incoming_values())
      if (!canEvaluateShifted(IncValue, NumBits, IsLeftShift, IC, PN))
        return false;
    return true;
  }
  case Instruction::Mul: {
    const APInt *MulConst;
    // We can fold (shr (mul X, -(1 << C)), C) -> (and (neg X), C`)
    return !IsLeftShift && match(I->getOperand(1), m_APInt(MulConst)) &&
           MulConst->isNegatedPowerOf2() && MulConst->countr_zero() == NumBits;
  }
  }
}

/// Fold OuterShift (InnerShift X, C1), C2.
/// See canEvaluateShiftedShift() for the constraints on these instructions.
static Value *foldShiftedShift(BinaryOperator *InnerShift, unsigned OuterShAmt,
                               bool IsOuterShl,
                               InstCombiner::BuilderTy &Builder) {
  bool IsInnerShl = InnerShift->getOpcode() == Instruction::Shl;
  Type *ShType = InnerShift->getType();
  unsigned TypeWidth = ShType->getScalarSizeInBits();

  // We only accept shifts-by-a-constant in canEvaluateShifted().
  const APInt *C1;
  match(InnerShift->getOperand(1), m_APInt(C1));
  unsigned InnerShAmt = C1->getZExtValue();

  // Change the shift amount and clear the appropriate IR flags.
  auto NewInnerShift = [&](unsigned ShAmt) {
    InnerShift->setOperand(1, ConstantInt::get(ShType, ShAmt));
    if (IsInnerShl) {
      InnerShift->setHasNoUnsignedWrap(false);
      InnerShift->setHasNoSignedWrap(false);
    } else {
      InnerShift->setIsExact(false);
    }
    return InnerShift;
  };

  // Two logical shifts in the same direction:
  // shl (shl X, C1), C2 -->  shl X, C1 + C2
  // lshr (lshr X, C1), C2 --> lshr X, C1 + C2
  if (IsInnerShl == IsOuterShl) {
    // If this is an oversized composite shift, then unsigned shifts get 0.
    if (InnerShAmt + OuterShAmt >= TypeWidth)
      return Constant::getNullValue(ShType);

    return NewInnerShift(InnerShAmt + OuterShAmt);
  }

  // Equal shift amounts in opposite directions become bitwise 'and':
  // lshr (shl X, C), C --> and X, C'
  // shl (lshr X, C), C --> and X, C'
  if (InnerShAmt == OuterShAmt) {
    APInt Mask = IsInnerShl
                     ? APInt::getLowBitsSet(TypeWidth, TypeWidth - OuterShAmt)
                     : APInt::getHighBitsSet(TypeWidth, TypeWidth - OuterShAmt);
    Value *And = Builder.CreateAnd(InnerShift->getOperand(0),
                                   ConstantInt::get(ShType, Mask));
    if (auto *AndI = dyn_cast<Instruction>(And)) {
      AndI->moveBefore(InnerShift);
      AndI->takeName(InnerShift);
    }
    return And;
  }

  assert(InnerShAmt > OuterShAmt &&
         "Unexpected opposite direction logical shift pair");

  // In general, we would need an 'and' for this transform, but
  // canEvaluateShiftedShift() guarantees that the masked-off bits are not used.
  // lshr (shl X, C1), C2 -->  shl X, C1 - C2
  // shl (lshr X, C1), C2 --> lshr X, C1 - C2
  return NewInnerShift(InnerShAmt - OuterShAmt);
}

/// When canEvaluateShifted() returns true for an expression, this function
/// inserts the new computation that produces the shifted value.
static Value *getShiftedValue(Value *V, unsigned NumBits, bool isLeftShift,
                              InstCombinerImpl &IC, const DataLayout &DL) {
  // We can always evaluate constants shifted.
  if (Constant *C = dyn_cast<Constant>(V)) {
    if (isLeftShift)
      return IC.Builder.CreateShl(C, NumBits);
    else
      return IC.Builder.CreateLShr(C, NumBits);
  }

  Instruction *I = cast<Instruction>(V);
  IC.addToWorklist(I);

  switch (I->getOpcode()) {
  default: llvm_unreachable("Inconsistency with CanEvaluateShifted");
  case Instruction::And:
  case Instruction::Or:
  case Instruction::Xor:
    // Bitwise operators can all arbitrarily be arbitrarily evaluated shifted.
    I->setOperand(
        0, getShiftedValue(I->getOperand(0), NumBits, isLeftShift, IC, DL));
    I->setOperand(
        1, getShiftedValue(I->getOperand(1), NumBits, isLeftShift, IC, DL));
    return I;

  case Instruction::Shl:
  case Instruction::LShr:
    return foldShiftedShift(cast<BinaryOperator>(I), NumBits, isLeftShift,
                            IC.Builder);

  case Instruction::Select:
    I->setOperand(
        1, getShiftedValue(I->getOperand(1), NumBits, isLeftShift, IC, DL));
    I->setOperand(
        2, getShiftedValue(I->getOperand(2), NumBits, isLeftShift, IC, DL));
    return I;
  case Instruction::PHI: {
    // We can change a phi if we can change all operands.  Note that we never
    // get into trouble with cyclic PHIs here because we only consider
    // instructions with a single use.
    PHINode *PN = cast<PHINode>(I);
    for (unsigned i = 0, e = PN->getNumIncomingValues(); i != e; ++i)
      PN->setIncomingValue(i, getShiftedValue(PN->getIncomingValue(i), NumBits,
                                              isLeftShift, IC, DL));
    return PN;
  }
  case Instruction::Mul: {
    assert(!isLeftShift && "Unexpected shift direction!");
    auto *Neg = BinaryOperator::CreateNeg(I->getOperand(0));
    IC.InsertNewInstWith(Neg, I->getIterator());
    unsigned TypeWidth = I->getType()->getScalarSizeInBits();
    APInt Mask = APInt::getLowBitsSet(TypeWidth, TypeWidth - NumBits);
    auto *And = BinaryOperator::CreateAnd(Neg,
                                          ConstantInt::get(I->getType(), Mask));
    And->takeName(I);
    return IC.InsertNewInstWith(And, I->getIterator());
  }
  }
}

// If this is a bitwise operator or add with a constant RHS we might be able
// to pull it through a shift.
static bool canShiftBinOpWithConstantRHS(BinaryOperator &Shift,
                                         BinaryOperator *BO) {
  switch (BO->getOpcode()) {
  default:
    return false; // Do not perform transform!
  case Instruction::Add:
    return Shift.getOpcode() == Instruction::Shl;
  case Instruction::Or:
  case Instruction::And:
    return true;
  case Instruction::Xor:
    // Do not change a 'not' of logical shift because that would create a normal
    // 'xor'. The 'not' is likely better for analysis, SCEV, and codegen.
    return !(Shift.isLogicalShift() && match(BO, m_Not(m_Value())));
  }
}

Instruction *InstCombinerImpl::FoldShiftByConstant(Value *Op0, Constant *C1,
                                                   BinaryOperator &I) {
  // (C2 << X) << C1 --> (C2 << C1) << X
  // (C2 >> X) >> C1 --> (C2 >> C1) >> X
  Constant *C2;
  Value *X;
  if (match(Op0, m_BinOp(I.getOpcode(), m_ImmConstant(C2), m_Value(X))))
    return BinaryOperator::Create(
        I.getOpcode(), Builder.CreateBinOp(I.getOpcode(), C2, C1), X);

  bool IsLeftShift = I.getOpcode() == Instruction::Shl;
  Type *Ty = I.getType();
  unsigned TypeBits = Ty->getScalarSizeInBits();

  // (X / +DivC) >> (Width - 1) --> ext (X <= -DivC)
  // (X / -DivC) >> (Width - 1) --> ext (X >= +DivC)
  const APInt *DivC;
  if (!IsLeftShift && match(C1, m_SpecificIntAllowPoison(TypeBits - 1)) &&
      match(Op0, m_SDiv(m_Value(X), m_APInt(DivC))) && !DivC->isZero() &&
      !DivC->isMinSignedValue()) {
    Constant *NegDivC = ConstantInt::get(Ty, -(*DivC));
    ICmpInst::Predicate Pred =
        DivC->isNegative() ? ICmpInst::ICMP_SGE : ICmpInst::ICMP_SLE;
    Value *Cmp = Builder.CreateICmp(Pred, X, NegDivC);
    auto ExtOpcode = (I.getOpcode() == Instruction::AShr) ? Instruction::SExt
                                                          : Instruction::ZExt;
    return CastInst::Create(ExtOpcode, Cmp, Ty);
  }

  const APInt *Op1C;
  if (!match(C1, m_APInt(Op1C)))
    return nullptr;

  assert(!Op1C->uge(TypeBits) &&
         "Shift over the type width should have been removed already");

  // See if we can propagate this shift into the input, this covers the trivial
  // cast of lshr(shl(x,c1),c2) as well as other more complex cases.
  if (I.getOpcode() != Instruction::AShr &&
      canEvaluateShifted(Op0, Op1C->getZExtValue(), IsLeftShift, *this, &I)) {
    LLVM_DEBUG(
        dbgs() << "ICE: GetShiftedValue propagating shift through expression"
                  " to eliminate shift:\n  IN: "
               << *Op0 << "\n  SH: " << I << "\n");

    return replaceInstUsesWith(
        I, getShiftedValue(Op0, Op1C->getZExtValue(), IsLeftShift, *this, DL));
  }

  if (Instruction *FoldedShift = foldBinOpIntoSelectOrPhi(I))
    return FoldedShift;

  if (!Op0->hasOneUse())
    return nullptr;

  if (auto *Op0BO = dyn_cast<BinaryOperator>(Op0)) {
    // If the operand is a bitwise operator with a constant RHS, and the
    // shift is the only use, we can pull it out of the shift.
    const APInt *Op0C;
    if (match(Op0BO->getOperand(1), m_APInt(Op0C))) {
      if (canShiftBinOpWithConstantRHS(I, Op0BO)) {
        Value *NewRHS =
            Builder.CreateBinOp(I.getOpcode(), Op0BO->getOperand(1), C1);

        Value *NewShift =
            Builder.CreateBinOp(I.getOpcode(), Op0BO->getOperand(0), C1);
        NewShift->takeName(Op0BO);

        return BinaryOperator::Create(Op0BO->getOpcode(), NewShift, NewRHS);
      }
    }
  }

  // If we have a select that conditionally executes some binary operator,
  // see if we can pull it the select and operator through the shift.
  //
  // For example, turning:
  //   shl (select C, (add X, C1), X), C2
  // Into:
  //   Y = shl X, C2
  //   select C, (add Y, C1 << C2), Y
  Value *Cond;
  BinaryOperator *TBO;
  Value *FalseVal;
  if (match(Op0, m_Select(m_Value(Cond), m_OneUse(m_BinOp(TBO)),
                          m_Value(FalseVal)))) {
    const APInt *C;
    if (!isa<Constant>(FalseVal) && TBO->getOperand(0) == FalseVal &&
        match(TBO->getOperand(1), m_APInt(C)) &&
        canShiftBinOpWithConstantRHS(I, TBO)) {
      Value *NewRHS =
          Builder.CreateBinOp(I.getOpcode(), TBO->getOperand(1), C1);

      Value *NewShift = Builder.CreateBinOp(I.getOpcode(), FalseVal, C1);
      Value *NewOp = Builder.CreateBinOp(TBO->getOpcode(), NewShift, NewRHS);
      return SelectInst::Create(Cond, NewOp, NewShift);
    }
  }

  BinaryOperator *FBO;
  Value *TrueVal;
  if (match(Op0, m_Select(m_Value(Cond), m_Value(TrueVal),
                          m_OneUse(m_BinOp(FBO))))) {
    const APInt *C;
    if (!isa<Constant>(TrueVal) && FBO->getOperand(0) == TrueVal &&
        match(FBO->getOperand(1), m_APInt(C)) &&
        canShiftBinOpWithConstantRHS(I, FBO)) {
      Value *NewRHS =
          Builder.CreateBinOp(I.getOpcode(), FBO->getOperand(1), C1);

      Value *NewShift = Builder.CreateBinOp(I.getOpcode(), TrueVal, C1);
      Value *NewOp = Builder.CreateBinOp(FBO->getOpcode(), NewShift, NewRHS);
      return SelectInst::Create(Cond, NewShift, NewOp);
    }
  }

  return nullptr;
}

// Tries to perform
//    (lshr (add (zext X), (zext Y)), K)
//      -> (icmp ult (add X, Y), X)
//    where
//      - The add's operands are zexts from a K-bits integer to a bigger type.
//      - The add is only used by the shr, or by iK (or narrower) truncates.
//      - The lshr type has more than 2 bits (other types are boolean math).
//      - K > 1
//    note that
//      - The resulting add cannot have nuw/nsw, else on overflow we get a
//        poison value and the transform isn't legal anymore.
Instruction *InstCombinerImpl::foldLShrOverflowBit(BinaryOperator &I) {
  assert(I.getOpcode() == Instruction::LShr);

  Value *Add = I.getOperand(0);
  Value *ShiftAmt = I.getOperand(1);
  Type *Ty = I.getType();

  if (Ty->getScalarSizeInBits() < 3)
    return nullptr;

  const APInt *ShAmtAPInt = nullptr;
  Value *X = nullptr, *Y = nullptr;
  if (!match(ShiftAmt, m_APInt(ShAmtAPInt)) ||
      !match(Add,
             m_Add(m_OneUse(m_ZExt(m_Value(X))), m_OneUse(m_ZExt(m_Value(Y))))))
    return nullptr;

  const unsigned ShAmt = ShAmtAPInt->getZExtValue();
  if (ShAmt == 1)
    return nullptr;

  // X/Y are zexts from `ShAmt`-sized ints.
  if (X->getType()->getScalarSizeInBits() != ShAmt ||
      Y->getType()->getScalarSizeInBits() != ShAmt)
    return nullptr;

  // Make sure that `Add` is only used by `I` and `ShAmt`-truncates.
  if (!Add->hasOneUse()) {
    for (User *U : Add->users()) {
      if (U == &I)
        continue;

      TruncInst *Trunc = dyn_cast<TruncInst>(U);
      if (!Trunc || Trunc->getType()->getScalarSizeInBits() > ShAmt)
        return nullptr;
    }
  }

  // Insert at Add so that the newly created `NarrowAdd` will dominate it's
  // users (i.e. `Add`'s users).
  Instruction *AddInst = cast<Instruction>(Add);
  Builder.SetInsertPoint(AddInst);

  Value *NarrowAdd = Builder.CreateAdd(X, Y, "add.narrowed");
  Value *Overflow =
      Builder.CreateICmpULT(NarrowAdd, X, "add.narrowed.overflow");

  // Replace the uses of the original add with a zext of the
  // NarrowAdd's result. Note that all users at this stage are known to
  // be ShAmt-sized truncs, or the lshr itself.
  if (!Add->hasOneUse()) {
    replaceInstUsesWith(*AddInst, Builder.CreateZExt(NarrowAdd, Ty));
    eraseInstFromFunction(*AddInst);
  }

  // Replace the LShr with a zext of the overflow check.
  return new ZExtInst(Overflow, Ty);
}

// Try to set nuw/nsw flags on shl or exact flag on lshr/ashr using knownbits.
static bool setShiftFlags(BinaryOperator &I, const SimplifyQuery &Q) {
  assert(I.isShift() && "Expected a shift as input");
  // We already have all the flags.
  if (I.getOpcode() == Instruction::Shl) {
    if (I.hasNoUnsignedWrap() && I.hasNoSignedWrap())
      return false;
  } else {
    if (I.isExact())
      return false;

    // shr (shl X, Y), Y
    if (match(I.getOperand(0), m_Shl(m_Value(), m_Specific(I.getOperand(1))))) {
      I.setIsExact();
      return true;
    }
  }

  // Compute what we know about shift count.
  KnownBits KnownCnt = computeKnownBits(I.getOperand(1), /* Depth */ 0, Q);
  unsigned BitWidth = KnownCnt.getBitWidth();
  // Since shift produces a poison value if RHS is equal to or larger than the
  // bit width, we can safely assume that RHS is less than the bit width.
  uint64_t MaxCnt = KnownCnt.getMaxValue().getLimitedValue(BitWidth - 1);

  KnownBits KnownAmt = computeKnownBits(I.getOperand(0), /* Depth */ 0, Q);
  bool Changed = false;

  if (I.getOpcode() == Instruction::Shl) {
    // If we have as many leading zeros than maximum shift cnt we have nuw.
    if (!I.hasNoUnsignedWrap() && MaxCnt <= KnownAmt.countMinLeadingZeros()) {
      I.setHasNoUnsignedWrap();
      Changed = true;
    }
    // If we have more sign bits than maximum shift cnt we have nsw.
    if (!I.hasNoSignedWrap()) {
      if (MaxCnt < KnownAmt.countMinSignBits() ||
          MaxCnt < ComputeNumSignBits(I.getOperand(0), Q.DL, /*Depth*/ 0, Q.AC,
                                      Q.CxtI, Q.DT)) {
        I.setHasNoSignedWrap();
        Changed = true;
      }
    }
    return Changed;
  }

  // If we have at least as many trailing zeros as maximum count then we have
  // exact.
  Changed = MaxCnt <= KnownAmt.countMinTrailingZeros();
  I.setIsExact(Changed);

  return Changed;
}

Instruction *InstCombinerImpl::visitShl(BinaryOperator &I) {
  const SimplifyQuery Q = SQ.getWithInstruction(&I);

  if (Value *V = simplifyShlInst(I.getOperand(0), I.getOperand(1),
                                 I.hasNoSignedWrap(), I.hasNoUnsignedWrap(), Q))
    return replaceInstUsesWith(I, V);

  if (Instruction *X = foldVectorBinop(I))
    return X;

  if (Instruction *V = commonShiftTransforms(I))
    return V;

  if (Instruction *V = dropRedundantMaskingOfLeftShiftInput(&I, Q, Builder))
    return V;

  Value *Op0 = I.getOperand(0), *Op1 = I.getOperand(1);
  Type *Ty = I.getType();
  unsigned BitWidth = Ty->getScalarSizeInBits();

  const APInt *C;
  if (match(Op1, m_APInt(C))) {
    unsigned ShAmtC = C->getZExtValue();

    // shl (zext X), C --> zext (shl X, C)
    // This is only valid if X would have zeros shifted out.
    Value *X;
    if (match(Op0, m_OneUse(m_ZExt(m_Value(X))))) {
      unsigned SrcWidth = X->getType()->getScalarSizeInBits();
      if (ShAmtC < SrcWidth &&
          MaskedValueIsZero(X, APInt::getHighBitsSet(SrcWidth, ShAmtC), 0, &I))
        return new ZExtInst(Builder.CreateShl(X, ShAmtC), Ty);
    }

    // (X >> C) << C --> X & (-1 << C)
    if (match(Op0, m_Shr(m_Value(X), m_Specific(Op1)))) {
      APInt Mask(APInt::getHighBitsSet(BitWidth, BitWidth - ShAmtC));
      return BinaryOperator::CreateAnd(X, ConstantInt::get(Ty, Mask));
    }

    const APInt *C1;
    if (match(Op0, m_Exact(m_Shr(m_Value(X), m_APInt(C1)))) &&
        C1->ult(BitWidth)) {
      unsigned ShrAmt = C1->getZExtValue();
      if (ShrAmt < ShAmtC) {
        // If C1 < C: (X >>?,exact C1) << C --> X << (C - C1)
        Constant *ShiftDiff = ConstantInt::get(Ty, ShAmtC - ShrAmt);
        auto *NewShl = BinaryOperator::CreateShl(X, ShiftDiff);
        NewShl->setHasNoUnsignedWrap(
            I.hasNoUnsignedWrap() ||
            (ShrAmt &&
             cast<Instruction>(Op0)->getOpcode() == Instruction::LShr &&
             I.hasNoSignedWrap()));
        NewShl->setHasNoSignedWrap(I.hasNoSignedWrap());
        return NewShl;
      }
      if (ShrAmt > ShAmtC) {
        // If C1 > C: (X >>?exact C1) << C --> X >>?exact (C1 - C)
        Constant *ShiftDiff = ConstantInt::get(Ty, ShrAmt - ShAmtC);
        auto *NewShr = BinaryOperator::Create(
            cast<BinaryOperator>(Op0)->getOpcode(), X, ShiftDiff);
        NewShr->setIsExact(true);
        return NewShr;
      }
    }

    if (match(Op0, m_OneUse(m_Shr(m_Value(X), m_APInt(C1)))) &&
        C1->ult(BitWidth)) {
      unsigned ShrAmt = C1->getZExtValue();
      if (ShrAmt < ShAmtC) {
        // If C1 < C: (X >>? C1) << C --> (X << (C - C1)) & (-1 << C)
        Constant *ShiftDiff = ConstantInt::get(Ty, ShAmtC - ShrAmt);
        auto *NewShl = BinaryOperator::CreateShl(X, ShiftDiff);
        NewShl->setHasNoUnsignedWrap(
            I.hasNoUnsignedWrap() ||
            (ShrAmt &&
             cast<Instruction>(Op0)->getOpcode() == Instruction::LShr &&
             I.hasNoSignedWrap()));
        NewShl->setHasNoSignedWrap(I.hasNoSignedWrap());
        Builder.Insert(NewShl);
        APInt Mask(APInt::getHighBitsSet(BitWidth, BitWidth - ShAmtC));
        return BinaryOperator::CreateAnd(NewShl, ConstantInt::get(Ty, Mask));
      }
      if (ShrAmt > ShAmtC) {
        // If C1 > C: (X >>? C1) << C --> (X >>? (C1 - C)) & (-1 << C)
        Constant *ShiftDiff = ConstantInt::get(Ty, ShrAmt - ShAmtC);
        auto *OldShr = cast<BinaryOperator>(Op0);
        auto *NewShr =
            BinaryOperator::Create(OldShr->getOpcode(), X, ShiftDiff);
        NewShr->setIsExact(OldShr->isExact());
        Builder.Insert(NewShr);
        APInt Mask(APInt::getHighBitsSet(BitWidth, BitWidth - ShAmtC));
        return BinaryOperator::CreateAnd(NewShr, ConstantInt::get(Ty, Mask));
      }
    }

    // Similar to above, but look through an intermediate trunc instruction.
    BinaryOperator *Shr;
    if (match(Op0, m_OneUse(m_Trunc(m_OneUse(m_BinOp(Shr))))) &&
        match(Shr, m_Shr(m_Value(X), m_APInt(C1)))) {
      // The larger shift direction survives through the transform.
      unsigned ShrAmtC = C1->getZExtValue();
      unsigned ShDiff = ShrAmtC > ShAmtC ? ShrAmtC - ShAmtC : ShAmtC - ShrAmtC;
      Constant *ShiftDiffC = ConstantInt::get(X->getType(), ShDiff);
      auto ShiftOpc = ShrAmtC > ShAmtC ? Shr->getOpcode() : Instruction::Shl;

      // If C1 > C:
      // (trunc (X >> C1)) << C --> (trunc (X >> (C1 - C))) && (-1 << C)
      // If C > C1:
      // (trunc (X >> C1)) << C --> (trunc (X << (C - C1))) && (-1 << C)
      Value *NewShift = Builder.CreateBinOp(ShiftOpc, X, ShiftDiffC, "sh.diff");
      Value *Trunc = Builder.CreateTrunc(NewShift, Ty, "tr.sh.diff");
      APInt Mask(APInt::getHighBitsSet(BitWidth, BitWidth - ShAmtC));
      return BinaryOperator::CreateAnd(Trunc, ConstantInt::get(Ty, Mask));
    }

    // If we have an opposite shift by the same amount, we may be able to
    // reorder binops and shifts to eliminate math/logic.
    auto isSuitableBinOpcode = [](Instruction::BinaryOps BinOpcode) {
      switch (BinOpcode) {
      default:
        return false;
      case Instruction::Add:
      case Instruction::And:
      case Instruction::Or:
      case Instruction::Xor:
      case Instruction::Sub:
        // NOTE: Sub is not commutable and the tranforms below may not be valid
        //       when the shift-right is operand 1 (RHS) of the sub.
        return true;
      }
    };
    BinaryOperator *Op0BO;
    if (match(Op0, m_OneUse(m_BinOp(Op0BO))) &&
        isSuitableBinOpcode(Op0BO->getOpcode())) {
      // Commute so shift-right is on LHS of the binop.
      // (Y bop (X >> C)) << C         ->  ((X >> C) bop Y) << C
      // (Y bop ((X >> C) & CC)) << C  ->  (((X >> C) & CC) bop Y) << C
      Value *Shr = Op0BO->getOperand(0);
      Value *Y = Op0BO->getOperand(1);
      Value *X;
      const APInt *CC;
      if (Op0BO->isCommutative() && Y->hasOneUse() &&
          (match(Y, m_Shr(m_Value(), m_Specific(Op1))) ||
           match(Y, m_And(m_OneUse(m_Shr(m_Value(), m_Specific(Op1))),
                          m_APInt(CC)))))
        std::swap(Shr, Y);

      // ((X >> C) bop Y) << C  ->  (X bop (Y << C)) & (~0 << C)
      if (match(Shr, m_OneUse(m_Shr(m_Value(X), m_Specific(Op1))))) {
        // Y << C
        Value *YS = Builder.CreateShl(Y, Op1, Op0BO->getName());
        // (X bop (Y << C))
        Value *B =
            Builder.CreateBinOp(Op0BO->getOpcode(), X, YS, Shr->getName());
        unsigned Op1Val = C->getLimitedValue(BitWidth);
        APInt Bits = APInt::getHighBitsSet(BitWidth, BitWidth - Op1Val);
        Constant *Mask = ConstantInt::get(Ty, Bits);
        return BinaryOperator::CreateAnd(B, Mask);
      }

      // (((X >> C) & CC) bop Y) << C  ->  (X & (CC << C)) bop (Y << C)
      if (match(Shr,
                m_OneUse(m_And(m_OneUse(m_Shr(m_Value(X), m_Specific(Op1))),
                               m_APInt(CC))))) {
        // Y << C
        Value *YS = Builder.CreateShl(Y, Op1, Op0BO->getName());
        // X & (CC << C)
        Value *M = Builder.CreateAnd(X, ConstantInt::get(Ty, CC->shl(*C)),
                                     X->getName() + ".mask");
        auto *NewOp = BinaryOperator::Create(Op0BO->getOpcode(), M, YS);
        if (auto *Disjoint = dyn_cast<PossiblyDisjointInst>(Op0BO);
            Disjoint && Disjoint->isDisjoint())
          cast<PossiblyDisjointInst>(NewOp)->setIsDisjoint(true);
        return NewOp;
      }
    }

    // (C1 - X) << C --> (C1 << C) - (X << C)
    if (match(Op0, m_OneUse(m_Sub(m_APInt(C1), m_Value(X))))) {
      Constant *NewLHS = ConstantInt::get(Ty, C1->shl(*C));
      Value *NewShift = Builder.CreateShl(X, Op1);
      return BinaryOperator::CreateSub(NewLHS, NewShift);
    }
  }

  if (setShiftFlags(I, Q))
    return &I;

  // Transform  (x >> y) << y  to  x & (-1 << y)
  // Valid for any type of right-shift.
  Value *X;
  if (match(Op0, m_OneUse(m_Shr(m_Value(X), m_Specific(Op1))))) {
    Constant *AllOnes = ConstantInt::getAllOnesValue(Ty);
    Value *Mask = Builder.CreateShl(AllOnes, Op1);
    return BinaryOperator::CreateAnd(Mask, X);
  }

  // Transform  (-1 >> y) << y  to -1 << y
  if (match(Op0, m_LShr(m_AllOnes(), m_Specific(Op1)))) {
    Constant *AllOnes = ConstantInt::getAllOnesValue(Ty);
    return BinaryOperator::CreateShl(AllOnes, Op1);
  }

  Constant *C1;
  if (match(Op1, m_Constant(C1))) {
    Constant *C2;
    Value *X;
    // (X * C2) << C1 --> X * (C2 << C1)
    if (match(Op0, m_Mul(m_Value(X), m_Constant(C2))))
      return BinaryOperator::CreateMul(X, ConstantExpr::getShl(C2, C1));

    // shl (zext i1 X), C1 --> select (X, 1 << C1, 0)
    if (match(Op0, m_ZExt(m_Value(X))) && X->getType()->isIntOrIntVectorTy(1)) {
      auto *NewC = ConstantExpr::getShl(ConstantInt::get(Ty, 1), C1);
      return SelectInst::Create(X, NewC, ConstantInt::getNullValue(Ty));
    }
  }

  if (match(Op0, m_One())) {
    // (1 << (C - x)) -> ((1 << C) >> x) if C is bitwidth - 1
    if (match(Op1, m_Sub(m_SpecificInt(BitWidth - 1), m_Value(X))))
      return BinaryOperator::CreateLShr(
          ConstantInt::get(Ty, APInt::getSignMask(BitWidth)), X);

    // Canonicalize "extract lowest set bit" using cttz to and-with-negate:
    // 1 << (cttz X) --> -X & X
    if (match(Op1,
              m_OneUse(m_Intrinsic<Intrinsic::cttz>(m_Value(X), m_Value())))) {
      Value *NegX = Builder.CreateNeg(X, "neg");
      return BinaryOperator::CreateAnd(NegX, X);
    }
  }

  return nullptr;
}

Instruction *InstCombinerImpl::visitLShr(BinaryOperator &I) {
  if (Value *V = simplifyLShrInst(I.getOperand(0), I.getOperand(1), I.isExact(),
                                  SQ.getWithInstruction(&I)))
    return replaceInstUsesWith(I, V);

  if (Instruction *X = foldVectorBinop(I))
    return X;

  if (Instruction *R = commonShiftTransforms(I))
    return R;

  Value *Op0 = I.getOperand(0), *Op1 = I.getOperand(1);
  Type *Ty = I.getType();
  Value *X;
  const APInt *C;
  unsigned BitWidth = Ty->getScalarSizeInBits();

  // (iN (~X) u>> (N - 1)) --> zext (X > -1)
  if (match(Op0, m_OneUse(m_Not(m_Value(X)))) &&
      match(Op1, m_SpecificIntAllowPoison(BitWidth - 1)))
    return new ZExtInst(Builder.CreateIsNotNeg(X, "isnotneg"), Ty);

  // ((X << nuw Z) sub nuw Y) >>u exact Z --> X sub nuw (Y >>u exact Z)
  Value *Y;
  if (I.isExact() &&
      match(Op0, m_OneUse(m_NUWSub(m_NUWShl(m_Value(X), m_Specific(Op1)),
                                   m_Value(Y))))) {
    Value *NewLshr = Builder.CreateLShr(Y, Op1, "", /*isExact=*/true);
    auto *NewSub = BinaryOperator::CreateNUWSub(X, NewLshr);
    NewSub->setHasNoSignedWrap(
        cast<OverflowingBinaryOperator>(Op0)->hasNoSignedWrap());
    return NewSub;
  }

  auto isSuitableBinOpcode = [](Instruction::BinaryOps BinOpcode) {
    switch (BinOpcode) {
    default:
      return false;
    case Instruction::Add:
    case Instruction::And:
    case Instruction::Or:
    case Instruction::Xor:
      // Sub is handled separately.
      return true;
    }
  };

  // If both the binop and the shift are nuw, then:
  // ((X << nuw Z) binop nuw Y) >>u Z --> X binop nuw (Y >>u Z)
  if (match(Op0, m_OneUse(m_c_BinOp(m_NUWShl(m_Value(X), m_Specific(Op1)),
                                    m_Value(Y))))) {
    BinaryOperator *Op0OB = cast<BinaryOperator>(Op0);
    if (isSuitableBinOpcode(Op0OB->getOpcode())) {
      if (auto *OBO = dyn_cast<OverflowingBinaryOperator>(Op0);
          !OBO || OBO->hasNoUnsignedWrap()) {
        Value *NewLshr = Builder.CreateLShr(
            Y, Op1, "", I.isExact() && Op0OB->getOpcode() != Instruction::And);
        auto *NewBinOp = BinaryOperator::Create(Op0OB->getOpcode(), NewLshr, X);
        if (OBO) {
          NewBinOp->setHasNoUnsignedWrap(true);
          NewBinOp->setHasNoSignedWrap(OBO->hasNoSignedWrap());
        } else if (auto *Disjoint = dyn_cast<PossiblyDisjointInst>(Op0)) {
          cast<PossiblyDisjointInst>(NewBinOp)->setIsDisjoint(
              Disjoint->isDisjoint());
        }
        return NewBinOp;
      }
    }
  }

  if (match(Op1, m_APInt(C))) {
    unsigned ShAmtC = C->getZExtValue();
    auto *II = dyn_cast<IntrinsicInst>(Op0);
    if (II && isPowerOf2_32(BitWidth) && Log2_32(BitWidth) == ShAmtC &&
        (II->getIntrinsicID() == Intrinsic::ctlz ||
         II->getIntrinsicID() == Intrinsic::cttz ||
         II->getIntrinsicID() == Intrinsic::ctpop)) {
      // ctlz.i32(x)>>5  --> zext(x == 0)
      // cttz.i32(x)>>5  --> zext(x == 0)
      // ctpop.i32(x)>>5 --> zext(x == -1)
      bool IsPop = II->getIntrinsicID() == Intrinsic::ctpop;
      Constant *RHS = ConstantInt::getSigned(Ty, IsPop ? -1 : 0);
      Value *Cmp = Builder.CreateICmpEQ(II->getArgOperand(0), RHS);
      return new ZExtInst(Cmp, Ty);
    }

    const APInt *C1;
    if (match(Op0, m_Shl(m_Value(X), m_APInt(C1))) && C1->ult(BitWidth)) {
      if (C1->ult(ShAmtC)) {
        unsigned ShlAmtC = C1->getZExtValue();
        Constant *ShiftDiff = ConstantInt::get(Ty, ShAmtC - ShlAmtC);
        if (cast<BinaryOperator>(Op0)->hasNoUnsignedWrap()) {
          // (X <<nuw C1) >>u C --> X >>u (C - C1)
          auto *NewLShr = BinaryOperator::CreateLShr(X, ShiftDiff);
          NewLShr->setIsExact(I.isExact());
          return NewLShr;
        }
        if (Op0->hasOneUse()) {
          // (X << C1) >>u C  --> (X >>u (C - C1)) & (-1 >> C)
          Value *NewLShr = Builder.CreateLShr(X, ShiftDiff, "", I.isExact());
          APInt Mask(APInt::getLowBitsSet(BitWidth, BitWidth - ShAmtC));
          return BinaryOperator::CreateAnd(NewLShr, ConstantInt::get(Ty, Mask));
        }
      } else if (C1->ugt(ShAmtC)) {
        unsigned ShlAmtC = C1->getZExtValue();
        Constant *ShiftDiff = ConstantInt::get(Ty, ShlAmtC - ShAmtC);
        if (cast<BinaryOperator>(Op0)->hasNoUnsignedWrap()) {
          // (X <<nuw C1) >>u C --> X <<nuw/nsw (C1 - C)
          auto *NewShl = BinaryOperator::CreateShl(X, ShiftDiff);
          NewShl->setHasNoUnsignedWrap(true);
          NewShl->setHasNoSignedWrap(ShAmtC > 0);
          return NewShl;
        }
        if (Op0->hasOneUse()) {
          // (X << C1) >>u C  --> X << (C1 - C) & (-1 >> C)
          Value *NewShl = Builder.CreateShl(X, ShiftDiff);
          APInt Mask(APInt::getLowBitsSet(BitWidth, BitWidth - ShAmtC));
          return BinaryOperator::CreateAnd(NewShl, ConstantInt::get(Ty, Mask));
        }
      } else {
        assert(*C1 == ShAmtC);
        // (X << C) >>u C --> X & (-1 >>u C)
        APInt Mask(APInt::getLowBitsSet(BitWidth, BitWidth - ShAmtC));
        return BinaryOperator::CreateAnd(X, ConstantInt::get(Ty, Mask));
      }
    }

    // ((X << C) + Y) >>u C --> (X + (Y >>u C)) & (-1 >>u C)
    // TODO: Consolidate with the more general transform that starts from shl
    //       (the shifts are in the opposite order).
    if (match(Op0,
              m_OneUse(m_c_Add(m_OneUse(m_Shl(m_Value(X), m_Specific(Op1))),
                               m_Value(Y))))) {
      Value *NewLshr = Builder.CreateLShr(Y, Op1);
      Value *NewAdd = Builder.CreateAdd(NewLshr, X);
      unsigned Op1Val = C->getLimitedValue(BitWidth);
      APInt Bits = APInt::getLowBitsSet(BitWidth, BitWidth - Op1Val);
      Constant *Mask = ConstantInt::get(Ty, Bits);
      return BinaryOperator::CreateAnd(NewAdd, Mask);
    }

    if (match(Op0, m_OneUse(m_ZExt(m_Value(X)))) &&
        (!Ty->isIntegerTy() || shouldChangeType(Ty, X->getType()))) {
      assert(ShAmtC < X->getType()->getScalarSizeInBits() &&
             "Big shift not simplified to zero?");
      // lshr (zext iM X to iN), C --> zext (lshr X, C) to iN
      Value *NewLShr = Builder.CreateLShr(X, ShAmtC);
      return new ZExtInst(NewLShr, Ty);
    }

    if (match(Op0, m_SExt(m_Value(X)))) {
      unsigned SrcTyBitWidth = X->getType()->getScalarSizeInBits();
      // lshr (sext i1 X to iN), C --> select (X, -1 >> C, 0)
      if (SrcTyBitWidth == 1) {
        auto *NewC = ConstantInt::get(
            Ty, APInt::getLowBitsSet(BitWidth, BitWidth - ShAmtC));
        return SelectInst::Create(X, NewC, ConstantInt::getNullValue(Ty));
      }

      if ((!Ty->isIntegerTy() || shouldChangeType(Ty, X->getType())) &&
          Op0->hasOneUse()) {
        // Are we moving the sign bit to the low bit and widening with high
        // zeros? lshr (sext iM X to iN), N-1 --> zext (lshr X, M-1) to iN
        if (ShAmtC == BitWidth - 1) {
          Value *NewLShr = Builder.CreateLShr(X, SrcTyBitWidth - 1);
          return new ZExtInst(NewLShr, Ty);
        }

        // lshr (sext iM X to iN), N-M --> zext (ashr X, min(N-M, M-1)) to iN
        if (ShAmtC == BitWidth - SrcTyBitWidth) {
          // The new shift amount can't be more than the narrow source type.
          unsigned NewShAmt = std::min(ShAmtC, SrcTyBitWidth - 1);
          Value *AShr = Builder.CreateAShr(X, NewShAmt);
          return new ZExtInst(AShr, Ty);
        }
      }
    }

    if (ShAmtC == BitWidth - 1) {
      // lshr i32 or(X,-X), 31 --> zext (X != 0)
      if (match(Op0, m_OneUse(m_c_Or(m_Neg(m_Value(X)), m_Deferred(X)))))
        return new ZExtInst(Builder.CreateIsNotNull(X), Ty);

      // lshr i32 (X -nsw Y), 31 --> zext (X < Y)
      if (match(Op0, m_OneUse(m_NSWSub(m_Value(X), m_Value(Y)))))
        return new ZExtInst(Builder.CreateICmpSLT(X, Y), Ty);

      // Check if a number is negative and odd:
      // lshr i32 (srem X, 2), 31 --> and (X >> 31), X
      if (match(Op0, m_OneUse(m_SRem(m_Value(X), m_SpecificInt(2))))) {
        Value *Signbit = Builder.CreateLShr(X, ShAmtC);
        return BinaryOperator::CreateAnd(Signbit, X);
      }
    }

    Instruction *TruncSrc;
    if (match(Op0, m_OneUse(m_Trunc(m_Instruction(TruncSrc)))) &&
        match(TruncSrc, m_LShr(m_Value(X), m_APInt(C1)))) {
      unsigned SrcWidth = X->getType()->getScalarSizeInBits();
      unsigned AmtSum = ShAmtC + C1->getZExtValue();

      // If the combined shift fits in the source width:
      // (trunc (X >>u C1)) >>u C --> and (trunc (X >>u (C1 + C)), MaskC
      //
      // If the first shift covers the number of bits truncated, then the
      // mask instruction is eliminated (and so the use check is relaxed).
      if (AmtSum < SrcWidth &&
          (TruncSrc->hasOneUse() || C1->uge(SrcWidth - BitWidth))) {
        Value *SumShift = Builder.CreateLShr(X, AmtSum, "sum.shift");
        Value *Trunc = Builder.CreateTrunc(SumShift, Ty, I.getName());

        // If the first shift does not cover the number of bits truncated, then
        // we require a mask to get rid of high bits in the result.
        APInt MaskC = APInt::getAllOnes(BitWidth).lshr(ShAmtC);
        return BinaryOperator::CreateAnd(Trunc, ConstantInt::get(Ty, MaskC));
      }
    }

    const APInt *MulC;
    if (match(Op0, m_NUWMul(m_Value(X), m_APInt(MulC)))) {
      if (BitWidth > 2 && (*MulC - 1).isPowerOf2() &&
          MulC->logBase2() == ShAmtC) {
        // Look for a "splat" mul pattern - it replicates bits across each half
<<<<<<< HEAD
        // of a value, so a right shift is just a mask of the low bits:
        // lshr i[2N] (mul nuw X, (2^N)+1), N --> and iN X, (2^N)-1
        if (ShAmtC * 2 == BitWidth)
          return BinaryOperator::CreateAnd(X, ConstantInt::get(Ty, *MulC - 2));
=======
        // of a value, so a right shift simplifies back to just X:
        // lshr i[2N] (mul nuw X, (2^N)+1), N --> X
        if (ShAmtC * 2 == BitWidth)
          return replaceInstUsesWith(I, X);
>>>>>>> e9954ec0

        // lshr (mul nuw (X, 2^N + 1)), N -> add nuw (X, lshr(X, N))
        if (Op0->hasOneUse()) {
          auto *NewAdd = BinaryOperator::CreateNUWAdd(
              X, Builder.CreateLShr(X, ConstantInt::get(Ty, ShAmtC), "",
                                    I.isExact()));
          NewAdd->setHasNoSignedWrap(
              cast<OverflowingBinaryOperator>(Op0)->hasNoSignedWrap());
          return NewAdd;
        }
      }

      // The one-use check is not strictly necessary, but codegen may not be
      // able to invert the transform and perf may suffer with an extra mul
      // instruction.
      if (Op0->hasOneUse()) {
        APInt NewMulC = MulC->lshr(ShAmtC);
        // if c is divisible by (1 << ShAmtC):
        // lshr (mul nuw x, MulC), ShAmtC -> mul nuw nsw x, (MulC >> ShAmtC)
        if (MulC->eq(NewMulC.shl(ShAmtC))) {
          auto *NewMul =
              BinaryOperator::CreateNUWMul(X, ConstantInt::get(Ty, NewMulC));
          assert(ShAmtC != 0 &&
                 "lshr X, 0 should be handled by simplifyLShrInst.");
          NewMul->setHasNoSignedWrap(true);
          return NewMul;
        }
      }
    }

    // lshr (mul nsw (X, 2^N + 1)), N -> add nsw (X, lshr(X, N))
    if (match(Op0, m_OneUse(m_NSWMul(m_Value(X), m_APInt(MulC))))) {
      if (BitWidth > 2 && (*MulC - 1).isPowerOf2() &&
          MulC->logBase2() == ShAmtC) {
        return BinaryOperator::CreateNSWAdd(
            X, Builder.CreateLShr(X, ConstantInt::get(Ty, ShAmtC), "",
                                  I.isExact()));
      }
    }

    // Try to narrow bswap.
    // In the case where the shift amount equals the bitwidth difference, the
    // shift is eliminated.
    if (match(Op0, m_OneUse(m_Intrinsic<Intrinsic::bswap>(
                       m_OneUse(m_ZExt(m_Value(X))))))) {
      unsigned SrcWidth = X->getType()->getScalarSizeInBits();
      unsigned WidthDiff = BitWidth - SrcWidth;
      if (SrcWidth % 16 == 0) {
        Value *NarrowSwap = Builder.CreateUnaryIntrinsic(Intrinsic::bswap, X);
        if (ShAmtC >= WidthDiff) {
          // (bswap (zext X)) >> C --> zext (bswap X >> C')
          Value *NewShift = Builder.CreateLShr(NarrowSwap, ShAmtC - WidthDiff);
          return new ZExtInst(NewShift, Ty);
        } else {
          // (bswap (zext X)) >> C --> (zext (bswap X)) << C'
          Value *NewZExt = Builder.CreateZExt(NarrowSwap, Ty);
          Constant *ShiftDiff = ConstantInt::get(Ty, WidthDiff - ShAmtC);
          return BinaryOperator::CreateShl(NewZExt, ShiftDiff);
        }
      }
    }

    // Reduce add-carry of bools to logic:
    // ((zext BoolX) + (zext BoolY)) >> 1 --> zext (BoolX && BoolY)
    Value *BoolX, *BoolY;
    if (ShAmtC == 1 && match(Op0, m_Add(m_Value(X), m_Value(Y))) &&
        match(X, m_ZExt(m_Value(BoolX))) && match(Y, m_ZExt(m_Value(BoolY))) &&
        BoolX->getType()->isIntOrIntVectorTy(1) &&
        BoolY->getType()->isIntOrIntVectorTy(1) &&
        (X->hasOneUse() || Y->hasOneUse() || Op0->hasOneUse())) {
      Value *And = Builder.CreateAnd(BoolX, BoolY);
      return new ZExtInst(And, Ty);
    }
  }

  const SimplifyQuery Q = SQ.getWithInstruction(&I);
  if (setShiftFlags(I, Q))
    return &I;

  // Transform  (x << y) >> y  to  x & (-1 >> y)
  if (match(Op0, m_OneUse(m_Shl(m_Value(X), m_Specific(Op1))))) {
    Constant *AllOnes = ConstantInt::getAllOnesValue(Ty);
    Value *Mask = Builder.CreateLShr(AllOnes, Op1);
    return BinaryOperator::CreateAnd(Mask, X);
  }

  // Transform  (-1 << y) >> y  to -1 >> y
  if (match(Op0, m_Shl(m_AllOnes(), m_Specific(Op1)))) {
    Constant *AllOnes = ConstantInt::getAllOnesValue(Ty);
    return BinaryOperator::CreateLShr(AllOnes, Op1);
  }

  if (Instruction *Overflow = foldLShrOverflowBit(I))
    return Overflow;

  return nullptr;
}

Instruction *
InstCombinerImpl::foldVariableSignZeroExtensionOfVariableHighBitExtract(
    BinaryOperator &OldAShr) {
  assert(OldAShr.getOpcode() == Instruction::AShr &&
         "Must be called with arithmetic right-shift instruction only.");

  // Check that constant C is a splat of the element-wise bitwidth of V.
  auto BitWidthSplat = [](Constant *C, Value *V) {
    return match(
        C, m_SpecificInt_ICMP(ICmpInst::Predicate::ICMP_EQ,
                              APInt(C->getType()->getScalarSizeInBits(),
                                    V->getType()->getScalarSizeInBits())));
  };

  // It should look like variable-length sign-extension on the outside:
  //   (Val << (bitwidth(Val)-Nbits)) a>> (bitwidth(Val)-Nbits)
  Value *NBits;
  Instruction *MaybeTrunc;
  Constant *C1, *C2;
  if (!match(&OldAShr,
             m_AShr(m_Shl(m_Instruction(MaybeTrunc),
                          m_ZExtOrSelf(m_Sub(m_Constant(C1),
                                             m_ZExtOrSelf(m_Value(NBits))))),
                    m_ZExtOrSelf(m_Sub(m_Constant(C2),
                                       m_ZExtOrSelf(m_Deferred(NBits)))))) ||
      !BitWidthSplat(C1, &OldAShr) || !BitWidthSplat(C2, &OldAShr))
    return nullptr;

  // There may or may not be a truncation after outer two shifts.
  Instruction *HighBitExtract;
  match(MaybeTrunc, m_TruncOrSelf(m_Instruction(HighBitExtract)));
  bool HadTrunc = MaybeTrunc != HighBitExtract;

  // And finally, the innermost part of the pattern must be a right-shift.
  Value *X, *NumLowBitsToSkip;
  if (!match(HighBitExtract, m_Shr(m_Value(X), m_Value(NumLowBitsToSkip))))
    return nullptr;

  // Said right-shift must extract high NBits bits - C0 must be it's bitwidth.
  Constant *C0;
  if (!match(NumLowBitsToSkip,
             m_ZExtOrSelf(
                 m_Sub(m_Constant(C0), m_ZExtOrSelf(m_Specific(NBits))))) ||
      !BitWidthSplat(C0, HighBitExtract))
    return nullptr;

  // Since the NBits is identical for all shifts, if the outermost and
  // innermost shifts are identical, then outermost shifts are redundant.
  // If we had truncation, do keep it though.
  if (HighBitExtract->getOpcode() == OldAShr.getOpcode())
    return replaceInstUsesWith(OldAShr, MaybeTrunc);

  // Else, if there was a truncation, then we need to ensure that one
  // instruction will go away.
  if (HadTrunc && !match(&OldAShr, m_c_BinOp(m_OneUse(m_Value()), m_Value())))
    return nullptr;

  // Finally, bypass two innermost shifts, and perform the outermost shift on
  // the operands of the innermost shift.
  Instruction *NewAShr =
      BinaryOperator::Create(OldAShr.getOpcode(), X, NumLowBitsToSkip);
  NewAShr->copyIRFlags(HighBitExtract); // We can preserve 'exact'-ness.
  if (!HadTrunc)
    return NewAShr;

  Builder.Insert(NewAShr);
  return TruncInst::CreateTruncOrBitCast(NewAShr, OldAShr.getType());
}

Instruction *InstCombinerImpl::visitAShr(BinaryOperator &I) {
  if (Value *V = simplifyAShrInst(I.getOperand(0), I.getOperand(1), I.isExact(),
                                  SQ.getWithInstruction(&I)))
    return replaceInstUsesWith(I, V);

  if (Instruction *X = foldVectorBinop(I))
    return X;

  if (Instruction *R = commonShiftTransforms(I))
    return R;

  Value *Op0 = I.getOperand(0), *Op1 = I.getOperand(1);
  Type *Ty = I.getType();
  unsigned BitWidth = Ty->getScalarSizeInBits();
  const APInt *ShAmtAPInt;
  if (match(Op1, m_APInt(ShAmtAPInt)) && ShAmtAPInt->ult(BitWidth)) {
    unsigned ShAmt = ShAmtAPInt->getZExtValue();

    // If the shift amount equals the difference in width of the destination
    // and source scalar types:
    // ashr (shl (zext X), C), C --> sext X
    Value *X;
    if (match(Op0, m_Shl(m_ZExt(m_Value(X)), m_Specific(Op1))) &&
        ShAmt == BitWidth - X->getType()->getScalarSizeInBits())
      return new SExtInst(X, Ty);

    // We can't handle (X << C1) >>s C2. It shifts arbitrary bits in. However,
    // we can handle (X <<nsw C1) >>s C2 since it only shifts in sign bits.
    const APInt *ShOp1;
    if (match(Op0, m_NSWShl(m_Value(X), m_APInt(ShOp1))) &&
        ShOp1->ult(BitWidth)) {
      unsigned ShlAmt = ShOp1->getZExtValue();
      if (ShlAmt < ShAmt) {
        // (X <<nsw C1) >>s C2 --> X >>s (C2 - C1)
        Constant *ShiftDiff = ConstantInt::get(Ty, ShAmt - ShlAmt);
        auto *NewAShr = BinaryOperator::CreateAShr(X, ShiftDiff);
        NewAShr->setIsExact(I.isExact());
        return NewAShr;
      }
      if (ShlAmt > ShAmt) {
        // (X <<nsw C1) >>s C2 --> X <<nsw (C1 - C2)
        Constant *ShiftDiff = ConstantInt::get(Ty, ShlAmt - ShAmt);
        auto *NewShl = BinaryOperator::Create(Instruction::Shl, X, ShiftDiff);
        NewShl->setHasNoSignedWrap(true);
        return NewShl;
      }
    }

    if (match(Op0, m_AShr(m_Value(X), m_APInt(ShOp1))) &&
        ShOp1->ult(BitWidth)) {
      unsigned AmtSum = ShAmt + ShOp1->getZExtValue();
      // Oversized arithmetic shifts replicate the sign bit.
      AmtSum = std::min(AmtSum, BitWidth - 1);
      // (X >>s C1) >>s C2 --> X >>s (C1 + C2)
      return BinaryOperator::CreateAShr(X, ConstantInt::get(Ty, AmtSum));
    }

    if (match(Op0, m_OneUse(m_SExt(m_Value(X)))) &&
        (Ty->isVectorTy() || shouldChangeType(Ty, X->getType()))) {
      // ashr (sext X), C --> sext (ashr X, C')
      Type *SrcTy = X->getType();
      ShAmt = std::min(ShAmt, SrcTy->getScalarSizeInBits() - 1);
      Value *NewSh = Builder.CreateAShr(X, ConstantInt::get(SrcTy, ShAmt));
      return new SExtInst(NewSh, Ty);
    }

    if (ShAmt == BitWidth - 1) {
      // ashr i32 or(X,-X), 31 --> sext (X != 0)
      if (match(Op0, m_OneUse(m_c_Or(m_Neg(m_Value(X)), m_Deferred(X)))))
        return new SExtInst(Builder.CreateIsNotNull(X), Ty);

      // ashr i32 (X -nsw Y), 31 --> sext (X < Y)
      Value *Y;
      if (match(Op0, m_OneUse(m_NSWSub(m_Value(X), m_Value(Y)))))
        return new SExtInst(Builder.CreateICmpSLT(X, Y), Ty);
    }

    const APInt *MulC;
    if (match(Op0, m_OneUse(m_NSWMul(m_Value(X), m_APInt(MulC)))) &&
        (BitWidth > 2 && (*MulC - 1).isPowerOf2() &&
         MulC->logBase2() == ShAmt &&
         (ShAmt < BitWidth - 1))) /* Minus 1 for the sign bit */ {

      // ashr (mul nsw (X, 2^N + 1)), N -> add nsw (X, ashr(X, N))
      auto *NewAdd = BinaryOperator::CreateNSWAdd(
          X,
          Builder.CreateAShr(X, ConstantInt::get(Ty, ShAmt), "", I.isExact()));
      NewAdd->setHasNoUnsignedWrap(
          cast<OverflowingBinaryOperator>(Op0)->hasNoUnsignedWrap());
      return NewAdd;
    }
  }

  const SimplifyQuery Q = SQ.getWithInstruction(&I);
  if (setShiftFlags(I, Q))
    return &I;

  // Prefer `-(x & 1)` over `(x << (bitwidth(x)-1)) a>> (bitwidth(x)-1)`
  // as the pattern to splat the lowest bit.
  // FIXME: iff X is already masked, we don't need the one-use check.
  Value *X;
  if (match(Op1, m_SpecificIntAllowPoison(BitWidth - 1)) &&
      match(Op0, m_OneUse(m_Shl(m_Value(X),
                                m_SpecificIntAllowPoison(BitWidth - 1))))) {
    Constant *Mask = ConstantInt::get(Ty, 1);
    // Retain the knowledge about the ignored lanes.
    Mask = Constant::mergeUndefsWith(
        Constant::mergeUndefsWith(Mask, cast<Constant>(Op1)),
        cast<Constant>(cast<Instruction>(Op0)->getOperand(1)));
    X = Builder.CreateAnd(X, Mask);
    return BinaryOperator::CreateNeg(X);
  }

  if (Instruction *R = foldVariableSignZeroExtensionOfVariableHighBitExtract(I))
    return R;

  // See if we can turn a signed shr into an unsigned shr.
  if (MaskedValueIsZero(Op0, APInt::getSignMask(BitWidth), 0, &I)) {
    Instruction *Lshr = BinaryOperator::CreateLShr(Op0, Op1);
    Lshr->setIsExact(I.isExact());
    return Lshr;
  }

  // ashr (xor %x, -1), %y  -->  xor (ashr %x, %y), -1
  if (match(Op0, m_OneUse(m_Not(m_Value(X))))) {
    // Note that we must drop 'exact'-ness of the shift!
    // Note that we can't keep undef's in -1 vector constant!
    auto *NewAShr = Builder.CreateAShr(X, Op1, Op0->getName() + ".not");
    return BinaryOperator::CreateNot(NewAShr);
  }

  return nullptr;
}<|MERGE_RESOLUTION|>--- conflicted
+++ resolved
@@ -1464,17 +1464,10 @@
       if (BitWidth > 2 && (*MulC - 1).isPowerOf2() &&
           MulC->logBase2() == ShAmtC) {
         // Look for a "splat" mul pattern - it replicates bits across each half
-<<<<<<< HEAD
-        // of a value, so a right shift is just a mask of the low bits:
-        // lshr i[2N] (mul nuw X, (2^N)+1), N --> and iN X, (2^N)-1
-        if (ShAmtC * 2 == BitWidth)
-          return BinaryOperator::CreateAnd(X, ConstantInt::get(Ty, *MulC - 2));
-=======
         // of a value, so a right shift simplifies back to just X:
         // lshr i[2N] (mul nuw X, (2^N)+1), N --> X
         if (ShAmtC * 2 == BitWidth)
           return replaceInstUsesWith(I, X);
->>>>>>> e9954ec0
 
         // lshr (mul nuw (X, 2^N + 1)), N -> add nuw (X, lshr(X, N))
         if (Op0->hasOneUse()) {
