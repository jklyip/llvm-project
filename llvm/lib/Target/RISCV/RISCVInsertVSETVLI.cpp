//===- RISCVInsertVSETVLI.cpp - Insert VSETVLI instructions ---------------===//
//
// Part of the LLVM Project, under the Apache License v2.0 with LLVM Exceptions.
// See https://llvm.org/LICENSE.txt for license information.
// SPDX-License-Identifier: Apache-2.0 WITH LLVM-exception
//
//===----------------------------------------------------------------------===//
//
// This file implements a function pass that inserts VSETVLI instructions where
// needed and expands the vl outputs of VLEFF/VLSEGFF to PseudoReadVL
// instructions.
//
// This pass consists of 3 phases:
//
// Phase 1 collects how each basic block affects VL/VTYPE.
//
// Phase 2 uses the information from phase 1 to do a data flow analysis to
// propagate the VL/VTYPE changes through the function. This gives us the
// VL/VTYPE at the start of each basic block.
//
// Phase 3 inserts VSETVLI instructions in each basic block. Information from
// phase 2 is used to prevent inserting a VSETVLI before the first vector
// instruction in the block if possible.
//
//===----------------------------------------------------------------------===//

#include "RISCV.h"
#include "RISCVSubtarget.h"
#include "llvm/ADT/Statistic.h"
#include "llvm/CodeGen/LiveDebugVariables.h"
#include "llvm/CodeGen/LiveIntervals.h"
#include "llvm/CodeGen/LiveStacks.h"
#include "llvm/CodeGen/MachineFunctionPass.h"
#include <queue>
using namespace llvm;

#define DEBUG_TYPE "riscv-insert-vsetvli"
#define RISCV_INSERT_VSETVLI_NAME "RISC-V Insert VSETVLI pass"
#define RISCV_COALESCE_VSETVLI_NAME "RISC-V Coalesce VSETVLI pass"

STATISTIC(NumInsertedVSETVL, "Number of VSETVL inst inserted");
STATISTIC(NumCoalescedVSETVL, "Number of VSETVL inst coalesced");

static cl::opt<bool> DisableInsertVSETVLPHIOpt(
    "riscv-disable-insert-vsetvl-phi-opt", cl::init(false), cl::Hidden,
    cl::desc("Disable looking through phis when inserting vsetvlis."));

namespace {

/// Given a virtual register \p Reg, return the corresponding VNInfo for it.
/// This will return nullptr if the virtual register is an implicit_def or
/// if LiveIntervals is not available.
static VNInfo *getVNInfoFromReg(Register Reg, const MachineInstr &MI,
                                const LiveIntervals *LIS) {
  assert(Reg.isVirtual());
  if (!LIS)
    return nullptr;
  auto &LI = LIS->getInterval(Reg);
  SlotIndex SI = LIS->getSlotIndexes()->getInstructionIndex(MI);
  return LI.getVNInfoBefore(SI);
}

static unsigned getVLOpNum(const MachineInstr &MI) {
  return RISCVII::getVLOpNum(MI.getDesc());
}

static unsigned getSEWOpNum(const MachineInstr &MI) {
  return RISCVII::getSEWOpNum(MI.getDesc());
}

static bool isVectorConfigInstr(const MachineInstr &MI) {
  return MI.getOpcode() == RISCV::PseudoVSETVLI ||
         MI.getOpcode() == RISCV::PseudoVSETVLIX0 ||
         MI.getOpcode() == RISCV::PseudoVSETIVLI;
}

/// Return true if this is 'vsetvli x0, x0, vtype' which preserves
/// VL and only sets VTYPE.
static bool isVLPreservingConfig(const MachineInstr &MI) {
  if (MI.getOpcode() != RISCV::PseudoVSETVLIX0)
    return false;
  assert(RISCV::X0 == MI.getOperand(1).getReg());
  return RISCV::X0 == MI.getOperand(0).getReg();
}

static bool isFloatScalarMoveOrScalarSplatInstr(const MachineInstr &MI) {
  switch (RISCV::getRVVMCOpcode(MI.getOpcode())) {
  default:
    return false;
  case RISCV::VFMV_S_F:
  case RISCV::VFMV_V_F:
    return true;
  }
}

static bool isScalarExtractInstr(const MachineInstr &MI) {
  switch (RISCV::getRVVMCOpcode(MI.getOpcode())) {
  default:
    return false;
  case RISCV::VMV_X_S:
  case RISCV::VFMV_F_S:
    return true;
  }
}

static bool isScalarInsertInstr(const MachineInstr &MI) {
  switch (RISCV::getRVVMCOpcode(MI.getOpcode())) {
  default:
    return false;
  case RISCV::VMV_S_X:
  case RISCV::VFMV_S_F:
    return true;
  }
}

static bool isScalarSplatInstr(const MachineInstr &MI) {
  switch (RISCV::getRVVMCOpcode(MI.getOpcode())) {
  default:
    return false;
  case RISCV::VMV_V_I:
  case RISCV::VMV_V_X:
  case RISCV::VFMV_V_F:
    return true;
  }
}

static bool isVSlideInstr(const MachineInstr &MI) {
  switch (RISCV::getRVVMCOpcode(MI.getOpcode())) {
  default:
    return false;
  case RISCV::VSLIDEDOWN_VX:
  case RISCV::VSLIDEDOWN_VI:
  case RISCV::VSLIDEUP_VX:
  case RISCV::VSLIDEUP_VI:
    return true;
  }
}

/// Get the EEW for a load or store instruction.  Return std::nullopt if MI is
/// not a load or store which ignores SEW.
static std::optional<unsigned> getEEWForLoadStore(const MachineInstr &MI) {
  switch (RISCV::getRVVMCOpcode(MI.getOpcode())) {
  default:
    return std::nullopt;
  case RISCV::VLE8_V:
  case RISCV::VLSE8_V:
  case RISCV::VSE8_V:
  case RISCV::VSSE8_V:
    return 8;
  case RISCV::VLE16_V:
  case RISCV::VLSE16_V:
  case RISCV::VSE16_V:
  case RISCV::VSSE16_V:
    return 16;
  case RISCV::VLE32_V:
  case RISCV::VLSE32_V:
  case RISCV::VSE32_V:
  case RISCV::VSSE32_V:
    return 32;
  case RISCV::VLE64_V:
  case RISCV::VLSE64_V:
  case RISCV::VSE64_V:
  case RISCV::VSSE64_V:
    return 64;
  }
}

static bool isNonZeroLoadImmediate(const MachineInstr &MI) {
  return MI.getOpcode() == RISCV::ADDI &&
    MI.getOperand(1).isReg() && MI.getOperand(2).isImm() &&
    MI.getOperand(1).getReg() == RISCV::X0 &&
    MI.getOperand(2).getImm() != 0;
}

/// Return true if this is an operation on mask registers.  Note that
/// this includes both arithmetic/logical ops and load/store (vlm/vsm).
static bool isMaskRegOp(const MachineInstr &MI) {
  if (!RISCVII::hasSEWOp(MI.getDesc().TSFlags))
    return false;
  const unsigned Log2SEW = MI.getOperand(getSEWOpNum(MI)).getImm();
  // A Log2SEW of 0 is an operation on mask registers only.
  return Log2SEW == 0;
}

/// Return true if the inactive elements in the result are entirely undefined.
/// Note that this is different from "agnostic" as defined by the vector
/// specification.  Agnostic requires each lane to either be undisturbed, or
/// take the value -1; no other value is allowed.
static bool hasUndefinedMergeOp(const MachineInstr &MI) {

  unsigned UseOpIdx;
  if (!MI.isRegTiedToUseOperand(0, &UseOpIdx))
    // If there is no passthrough operand, then the pass through
    // lanes are undefined.
    return true;

  // All undefined passthrus should be $noreg: see
  // RISCVDAGToDAGISel::doPeepholeNoRegPassThru
  const MachineOperand &UseMO = MI.getOperand(UseOpIdx);
  return UseMO.getReg() == RISCV::NoRegister || UseMO.isUndef();
}

/// Which subfields of VL or VTYPE have values we need to preserve?
struct DemandedFields {
  // Some unknown property of VL is used.  If demanded, must preserve entire
  // value.
  bool VLAny = false;
  // Only zero vs non-zero is used. If demanded, can change non-zero values.
  bool VLZeroness = false;
  // What properties of SEW we need to preserve.
  enum : uint8_t {
    SEWEqual = 3,              // The exact value of SEW needs to be preserved.
    SEWGreaterThanOrEqual = 2, // SEW can be changed as long as it's greater
                               // than or equal to the original value.
    SEWGreaterThanOrEqualAndLessThan64 =
        1,      // SEW can be changed as long as it's greater
                // than or equal to the original value, but must be less
                // than 64.
    SEWNone = 0 // We don't need to preserve SEW at all.
  } SEW = SEWNone;
  enum : uint8_t {
    LMULEqual = 2, // The exact value of LMUL needs to be preserved.
    LMULLessThanOrEqualToM1 = 1, // We can use any LMUL <= M1.
    LMULNone = 0                 // We don't need to preserve LMUL at all.
  } LMUL = LMULNone;
  bool SEWLMULRatio = false;
  bool TailPolicy = false;
  bool MaskPolicy = false;

  // Return true if any part of VTYPE was used
  bool usedVTYPE() const {
    return SEW || LMUL || SEWLMULRatio || TailPolicy || MaskPolicy;
  }

  // Return true if any property of VL was used
  bool usedVL() {
    return VLAny || VLZeroness;
  }

  // Mark all VTYPE subfields and properties as demanded
  void demandVTYPE() {
    SEW = SEWEqual;
    LMUL = LMULEqual;
    SEWLMULRatio = true;
    TailPolicy = true;
    MaskPolicy = true;
  }

  // Mark all VL properties as demanded
  void demandVL() {
    VLAny = true;
    VLZeroness = true;
  }

  static DemandedFields all() {
    DemandedFields DF;
    DF.demandVTYPE();
    DF.demandVL();
    return DF;
  }

  // Make this the result of demanding both the fields in this and B.
  void doUnion(const DemandedFields &B) {
    VLAny |= B.VLAny;
    VLZeroness |= B.VLZeroness;
    SEW = std::max(SEW, B.SEW);
    LMUL = std::max(LMUL, B.LMUL);
    SEWLMULRatio |= B.SEWLMULRatio;
    TailPolicy |= B.TailPolicy;
    MaskPolicy |= B.MaskPolicy;
  }

#if !defined(NDEBUG) || defined(LLVM_ENABLE_DUMP)
  /// Support for debugging, callable in GDB: V->dump()
  LLVM_DUMP_METHOD void dump() const {
    print(dbgs());
    dbgs() << "\n";
  }

  /// Implement operator<<.
  void print(raw_ostream &OS) const {
    OS << "{";
    OS << "VLAny=" << VLAny << ", ";
    OS << "VLZeroness=" << VLZeroness << ", ";
    OS << "SEW=";
    switch (SEW) {
    case SEWEqual:
      OS << "SEWEqual";
      break;
    case SEWGreaterThanOrEqual:
      OS << "SEWGreaterThanOrEqual";
      break;
    case SEWGreaterThanOrEqualAndLessThan64:
      OS << "SEWGreaterThanOrEqualAndLessThan64";
      break;
    case SEWNone:
      OS << "SEWNone";
      break;
    };
    OS << ", ";
    OS << "LMUL=";
    switch (LMUL) {
    case LMULEqual:
      OS << "LMULEqual";
      break;
    case LMULLessThanOrEqualToM1:
      OS << "LMULLessThanOrEqualToM1";
      break;
    case LMULNone:
      OS << "LMULNone";
      break;
    };
    OS << ", ";
    OS << "SEWLMULRatio=" << SEWLMULRatio << ", ";
    OS << "TailPolicy=" << TailPolicy << ", ";
    OS << "MaskPolicy=" << MaskPolicy;
    OS << "}";
  }
#endif
};

#if !defined(NDEBUG) || defined(LLVM_ENABLE_DUMP)
LLVM_ATTRIBUTE_USED
inline raw_ostream &operator<<(raw_ostream &OS, const DemandedFields &DF) {
  DF.print(OS);
  return OS;
}
#endif

static bool isLMUL1OrSmaller(RISCVII::VLMUL LMUL) {
  auto [LMul, Fractional] = RISCVVType::decodeVLMUL(LMUL);
  return Fractional || LMul == 1;
}

/// Return true if moving from CurVType to NewVType is
/// indistinguishable from the perspective of an instruction (or set
/// of instructions) which use only the Used subfields and properties.
static bool areCompatibleVTYPEs(uint64_t CurVType, uint64_t NewVType,
                                const DemandedFields &Used) {
  switch (Used.SEW) {
  case DemandedFields::SEWNone:
    break;
  case DemandedFields::SEWEqual:
    if (RISCVVType::getSEW(CurVType) != RISCVVType::getSEW(NewVType))
      return false;
    break;
  case DemandedFields::SEWGreaterThanOrEqual:
    if (RISCVVType::getSEW(NewVType) < RISCVVType::getSEW(CurVType))
      return false;
    break;
  case DemandedFields::SEWGreaterThanOrEqualAndLessThan64:
    if (RISCVVType::getSEW(NewVType) < RISCVVType::getSEW(CurVType) ||
        RISCVVType::getSEW(NewVType) >= 64)
      return false;
    break;
  }

  switch (Used.LMUL) {
  case DemandedFields::LMULNone:
    break;
  case DemandedFields::LMULEqual:
    if (RISCVVType::getVLMUL(CurVType) != RISCVVType::getVLMUL(NewVType))
      return false;
    break;
  case DemandedFields::LMULLessThanOrEqualToM1:
    if (!isLMUL1OrSmaller(RISCVVType::getVLMUL(NewVType)))
      return false;
    break;
  }

  if (Used.SEWLMULRatio) {
    auto Ratio1 = RISCVVType::getSEWLMULRatio(RISCVVType::getSEW(CurVType),
                                              RISCVVType::getVLMUL(CurVType));
    auto Ratio2 = RISCVVType::getSEWLMULRatio(RISCVVType::getSEW(NewVType),
                                              RISCVVType::getVLMUL(NewVType));
    if (Ratio1 != Ratio2)
      return false;
  }

  if (Used.TailPolicy && RISCVVType::isTailAgnostic(CurVType) !=
                             RISCVVType::isTailAgnostic(NewVType))
    return false;
  if (Used.MaskPolicy && RISCVVType::isMaskAgnostic(CurVType) !=
                             RISCVVType::isMaskAgnostic(NewVType))
    return false;
  return true;
}

/// Return the fields and properties demanded by the provided instruction.
DemandedFields getDemanded(const MachineInstr &MI, const RISCVSubtarget *ST) {
  // This function works in coalesceVSETVLI too. We can still use the value of a
  // SEW, VL, or Policy operand even though it might not be the exact value in
  // the VL or VTYPE, since we only care about what the instruction originally
  // demanded.

  // Most instructions don't use any of these subfeilds.
  DemandedFields Res;
  // Start conservative if registers are used
  if (MI.isCall() || MI.isInlineAsm() ||
      MI.readsRegister(RISCV::VL, /*TRI=*/nullptr))
    Res.demandVL();
  if (MI.isCall() || MI.isInlineAsm() ||
      MI.readsRegister(RISCV::VTYPE, /*TRI=*/nullptr))
    Res.demandVTYPE();
  // Start conservative on the unlowered form too
  uint64_t TSFlags = MI.getDesc().TSFlags;
  if (RISCVII::hasSEWOp(TSFlags)) {
    Res.demandVTYPE();
    if (RISCVII::hasVLOp(TSFlags))
      if (const MachineOperand &VLOp = MI.getOperand(getVLOpNum(MI));
          !VLOp.isReg() || !VLOp.isUndef())
        Res.demandVL();

    // Behavior is independent of mask policy.
    if (!RISCVII::usesMaskPolicy(TSFlags))
      Res.MaskPolicy = false;
  }

  // Loads and stores with implicit EEW do not demand SEW or LMUL directly.
  // They instead demand the ratio of the two which is used in computing
  // EMUL, but which allows us the flexibility to change SEW and LMUL
  // provided we don't change the ratio.
  // Note: We assume that the instructions initial SEW is the EEW encoded
  // in the opcode.  This is asserted when constructing the VSETVLIInfo.
  if (getEEWForLoadStore(MI)) {
    Res.SEW = DemandedFields::SEWNone;
    Res.LMUL = DemandedFields::LMULNone;
  }

  // Store instructions don't use the policy fields.
  if (RISCVII::hasSEWOp(TSFlags) && MI.getNumExplicitDefs() == 0) {
    Res.TailPolicy = false;
    Res.MaskPolicy = false;
  }

  // If this is a mask reg operation, it only cares about VLMAX.
  // TODO: Possible extensions to this logic
  // * Probably ok if available VLMax is larger than demanded
  // * The policy bits can probably be ignored..
  if (isMaskRegOp(MI)) {
    Res.SEW = DemandedFields::SEWNone;
    Res.LMUL = DemandedFields::LMULNone;
  }

  // For vmv.s.x and vfmv.s.f, there are only two behaviors, VL = 0 and VL > 0.
  if (isScalarInsertInstr(MI)) {
    Res.LMUL = DemandedFields::LMULNone;
    Res.SEWLMULRatio = false;
    Res.VLAny = false;
    // For vmv.s.x and vfmv.s.f, if the merge operand is *undefined*, we don't
    // need to preserve any other bits and are thus compatible with any larger,
    // etype and can disregard policy bits.  Warning: It's tempting to try doing
    // this for any tail agnostic operation, but we can't as TA requires
    // tail lanes to either be the original value or -1.  We are writing
    // unknown bits to the lanes here.
    if (hasUndefinedMergeOp(MI)) {
      if (isFloatScalarMoveOrScalarSplatInstr(MI) && !ST->hasVInstructionsF64())
        Res.SEW = DemandedFields::SEWGreaterThanOrEqualAndLessThan64;
      else
        Res.SEW = DemandedFields::SEWGreaterThanOrEqual;
      Res.TailPolicy = false;
    }
  }

  // vmv.x.s, and vmv.f.s are unconditional and ignore everything except SEW.
  if (isScalarExtractInstr(MI)) {
    assert(!RISCVII::hasVLOp(TSFlags));
    Res.LMUL = DemandedFields::LMULNone;
    Res.SEWLMULRatio = false;
    Res.TailPolicy = false;
    Res.MaskPolicy = false;
  }

  if (RISCVII::hasVLOp(MI.getDesc().TSFlags)) {
    const MachineOperand &VLOp = MI.getOperand(getVLOpNum(MI));
    // A slidedown/slideup with an *undefined* merge op can freely clobber
    // elements not copied from the source vector (e.g. masked off, tail, or
    // slideup's prefix). Notes:
    // * We can't modify SEW here since the slide amount is in units of SEW.
    // * VL=1 is special only because we have existing support for zero vs
    //   non-zero VL.  We could generalize this if we had a VL > C predicate.
    // * The LMUL1 restriction is for machines whose latency may depend on VL.
    // * As above, this is only legal for tail "undefined" not "agnostic".
    if (isVSlideInstr(MI) && VLOp.isImm() && VLOp.getImm() == 1 &&
        hasUndefinedMergeOp(MI)) {
      Res.VLAny = false;
      Res.VLZeroness = true;
      Res.LMUL = DemandedFields::LMULLessThanOrEqualToM1;
      Res.TailPolicy = false;
    }

    // A tail undefined vmv.v.i/x or vfmv.v.f with VL=1 can be treated in the
    // same semantically as vmv.s.x.  This is particularly useful since we don't
    // have an immediate form of vmv.s.x, and thus frequently use vmv.v.i in
    // it's place. Since a splat is non-constant time in LMUL, we do need to be
    // careful to not increase the number of active vector registers (unlike for
    // vmv.s.x.)
    if (isScalarSplatInstr(MI) && VLOp.isImm() && VLOp.getImm() == 1 &&
        hasUndefinedMergeOp(MI)) {
      Res.LMUL = DemandedFields::LMULLessThanOrEqualToM1;
      Res.SEWLMULRatio = false;
      Res.VLAny = false;
      if (isFloatScalarMoveOrScalarSplatInstr(MI) && !ST->hasVInstructionsF64())
        Res.SEW = DemandedFields::SEWGreaterThanOrEqualAndLessThan64;
      else
        Res.SEW = DemandedFields::SEWGreaterThanOrEqual;
      Res.TailPolicy = false;
    }
  }

  return Res;
}

/// Defines the abstract state with which the forward dataflow models the
/// values of the VL and VTYPE registers after insertion.
class VSETVLIInfo {
  struct AVLDef {
    // Every AVLDef should have a VNInfo, unless we're running without
    // LiveIntervals in which case this will be nullptr.
    const VNInfo *ValNo;
    Register DefReg;
  };
  union {
    AVLDef AVLRegDef;
    unsigned AVLImm;
  };

  enum : uint8_t {
    Uninitialized,
    AVLIsReg,
    AVLIsImm,
    AVLIsVLMAX,
    Unknown, // AVL and VTYPE are fully unknown
  } State = Uninitialized;

  // Fields from VTYPE.
  RISCVII::VLMUL VLMul = RISCVII::LMUL_1;
  uint8_t SEW = 0;
  uint8_t TailAgnostic : 1;
  uint8_t MaskAgnostic : 1;
  uint8_t SEWLMULRatioOnly : 1;

public:
  VSETVLIInfo()
      : AVLImm(0), TailAgnostic(false), MaskAgnostic(false),
        SEWLMULRatioOnly(false) {}

  static VSETVLIInfo getUnknown() {
    VSETVLIInfo Info;
    Info.setUnknown();
    return Info;
  }

  bool isValid() const { return State != Uninitialized; }
  void setUnknown() { State = Unknown; }
  bool isUnknown() const { return State == Unknown; }

  void setAVLRegDef(const VNInfo *VNInfo, Register AVLReg) {
    assert(AVLReg.isVirtual());
    AVLRegDef.ValNo = VNInfo;
    AVLRegDef.DefReg = AVLReg;
    State = AVLIsReg;
  }

  void setAVLImm(unsigned Imm) {
    AVLImm = Imm;
    State = AVLIsImm;
  }

  void setAVLVLMAX() { State = AVLIsVLMAX; }

  bool hasAVLImm() const { return State == AVLIsImm; }
  bool hasAVLReg() const { return State == AVLIsReg; }
  bool hasAVLVLMAX() const { return State == AVLIsVLMAX; }
  Register getAVLReg() const {
    assert(hasAVLReg() && AVLRegDef.DefReg.isVirtual());
    return AVLRegDef.DefReg;
  }
  unsigned getAVLImm() const {
    assert(hasAVLImm());
    return AVLImm;
  }
  const VNInfo *getAVLVNInfo() const {
    assert(hasAVLReg());
    return AVLRegDef.ValNo;
  }
  // Most AVLIsReg infos will have a single defining MachineInstr, unless it was
  // a PHI node. In that case getAVLVNInfo()->def will point to the block
  // boundary slot and this will return nullptr.  If LiveIntervals isn't
  // available, nullptr is also returned.
  const MachineInstr *getAVLDefMI(const LiveIntervals *LIS) const {
    assert(hasAVLReg());
    if (!LIS || getAVLVNInfo()->isPHIDef())
      return nullptr;
    auto *MI = LIS->getInstructionFromIndex(getAVLVNInfo()->def);
    assert(MI);
    return MI;
  }

  void setAVL(VSETVLIInfo Info) {
    assert(Info.isValid());
    if (Info.isUnknown())
      setUnknown();
    else if (Info.hasAVLReg())
      setAVLRegDef(Info.getAVLVNInfo(), Info.getAVLReg());
    else if (Info.hasAVLVLMAX())
      setAVLVLMAX();
    else {
      assert(Info.hasAVLImm());
      setAVLImm(Info.getAVLImm());
    }
  }

  unsigned getSEW() const { return SEW; }
  RISCVII::VLMUL getVLMUL() const { return VLMul; }
  bool getTailAgnostic() const { return TailAgnostic; }
  bool getMaskAgnostic() const { return MaskAgnostic; }

  bool hasNonZeroAVL(const LiveIntervals *LIS) const {
    if (hasAVLImm())
      return getAVLImm() > 0;
    if (hasAVLReg()) {
      if (auto *DefMI = getAVLDefMI(LIS))
        return isNonZeroLoadImmediate(*DefMI);
    }
    if (hasAVLVLMAX())
      return true;
    return false;
  }

  bool hasEquallyZeroAVL(const VSETVLIInfo &Other,
                         const LiveIntervals *LIS) const {
    if (hasSameAVL(Other))
      return true;
    return (hasNonZeroAVL(LIS) && Other.hasNonZeroAVL(LIS));
  }

  bool hasSameAVLLatticeValue(const VSETVLIInfo &Other) const {
    if (hasAVLReg() && Other.hasAVLReg()) {
      assert(!getAVLVNInfo() == !Other.getAVLVNInfo() &&
             "we either have intervals or we don't");
      if (!getAVLVNInfo())
        return getAVLReg() == Other.getAVLReg();
      return getAVLVNInfo()->id == Other.getAVLVNInfo()->id &&
             getAVLReg() == Other.getAVLReg();
    }

    if (hasAVLImm() && Other.hasAVLImm())
      return getAVLImm() == Other.getAVLImm();

    if (hasAVLVLMAX())
      return Other.hasAVLVLMAX() && hasSameVLMAX(Other);

    return false;
  }

  // Return true if the two lattice values are guaranteed to have
  // the same AVL value at runtime.
  bool hasSameAVL(const VSETVLIInfo &Other) const {
    // Without LiveIntervals, we don't know which instruction defines a
    // register.  Since a register may be redefined, this means all AVLIsReg
    // states must be treated as possibly distinct.
    if (hasAVLReg() && Other.hasAVLReg()) {
      assert(!getAVLVNInfo() == !Other.getAVLVNInfo() &&
             "we either have intervals or we don't");
      if (!getAVLVNInfo())
        return false;
    }
    return hasSameAVLLatticeValue(Other);
  }

  void setVTYPE(unsigned VType) {
    assert(isValid() && !isUnknown() &&
           "Can't set VTYPE for uninitialized or unknown");
    VLMul = RISCVVType::getVLMUL(VType);
    SEW = RISCVVType::getSEW(VType);
    TailAgnostic = RISCVVType::isTailAgnostic(VType);
    MaskAgnostic = RISCVVType::isMaskAgnostic(VType);
  }
  void setVTYPE(RISCVII::VLMUL L, unsigned S, bool TA, bool MA) {
    assert(isValid() && !isUnknown() &&
           "Can't set VTYPE for uninitialized or unknown");
    VLMul = L;
    SEW = S;
    TailAgnostic = TA;
    MaskAgnostic = MA;
  }

  void setVLMul(RISCVII::VLMUL VLMul) { this->VLMul = VLMul; }

  unsigned encodeVTYPE() const {
    assert(isValid() && !isUnknown() && !SEWLMULRatioOnly &&
           "Can't encode VTYPE for uninitialized or unknown");
    return RISCVVType::encodeVTYPE(VLMul, SEW, TailAgnostic, MaskAgnostic);
  }

  bool hasSEWLMULRatioOnly() const { return SEWLMULRatioOnly; }

  bool hasSameVTYPE(const VSETVLIInfo &Other) const {
    assert(isValid() && Other.isValid() &&
           "Can't compare invalid VSETVLIInfos");
    assert(!isUnknown() && !Other.isUnknown() &&
           "Can't compare VTYPE in unknown state");
    assert(!SEWLMULRatioOnly && !Other.SEWLMULRatioOnly &&
           "Can't compare when only LMUL/SEW ratio is valid.");
    return std::tie(VLMul, SEW, TailAgnostic, MaskAgnostic) ==
           std::tie(Other.VLMul, Other.SEW, Other.TailAgnostic,
                    Other.MaskAgnostic);
  }

  unsigned getSEWLMULRatio() const {
    assert(isValid() && !isUnknown() &&
           "Can't use VTYPE for uninitialized or unknown");
    return RISCVVType::getSEWLMULRatio(SEW, VLMul);
  }

  // Check if the VTYPE for these two VSETVLIInfos produce the same VLMAX.
  // Note that having the same VLMAX ensures that both share the same
  // function from AVL to VL; that is, they must produce the same VL value
  // for any given AVL value.
  bool hasSameVLMAX(const VSETVLIInfo &Other) const {
    assert(isValid() && Other.isValid() &&
           "Can't compare invalid VSETVLIInfos");
    assert(!isUnknown() && !Other.isUnknown() &&
           "Can't compare VTYPE in unknown state");
    return getSEWLMULRatio() == Other.getSEWLMULRatio();
  }

  bool hasCompatibleVTYPE(const DemandedFields &Used,
                          const VSETVLIInfo &Require) const {
    return areCompatibleVTYPEs(Require.encodeVTYPE(), encodeVTYPE(), Used);
  }

  // Determine whether the vector instructions requirements represented by
  // Require are compatible with the previous vsetvli instruction represented
  // by this.  MI is the instruction whose requirements we're considering.
  bool isCompatible(const DemandedFields &Used, const VSETVLIInfo &Require,
                    const LiveIntervals *LIS) const {
    assert(isValid() && Require.isValid() &&
           "Can't compare invalid VSETVLIInfos");
    // Nothing is compatible with Unknown.
    if (isUnknown() || Require.isUnknown())
      return false;

    // If only our VLMAX ratio is valid, then this isn't compatible.
    if (SEWLMULRatioOnly || Require.SEWLMULRatioOnly)
      return false;

    if (Used.VLAny && !(hasSameAVL(Require) && hasSameVLMAX(Require)))
      return false;

    if (Used.VLZeroness && !hasEquallyZeroAVL(Require, LIS))
      return false;

    return hasCompatibleVTYPE(Used, Require);
  }

  bool operator==(const VSETVLIInfo &Other) const {
    // Uninitialized is only equal to another Uninitialized.
    if (!isValid())
      return !Other.isValid();
    if (!Other.isValid())
      return !isValid();

    // Unknown is only equal to another Unknown.
    if (isUnknown())
      return Other.isUnknown();
    if (Other.isUnknown())
      return isUnknown();

    if (!hasSameAVLLatticeValue(Other))
      return false;

    // If the SEWLMULRatioOnly bits are different, then they aren't equal.
    if (SEWLMULRatioOnly != Other.SEWLMULRatioOnly)
      return false;

    // If only the VLMAX is valid, check that it is the same.
    if (SEWLMULRatioOnly)
      return hasSameVLMAX(Other);

    // If the full VTYPE is valid, check that it is the same.
    return hasSameVTYPE(Other);
  }

  bool operator!=(const VSETVLIInfo &Other) const {
    return !(*this == Other);
  }

  // Calculate the VSETVLIInfo visible to a block assuming this and Other are
  // both predecessors.
  VSETVLIInfo intersect(const VSETVLIInfo &Other) const {
    // If the new value isn't valid, ignore it.
    if (!Other.isValid())
      return *this;

    // If this value isn't valid, this must be the first predecessor, use it.
    if (!isValid())
      return Other;

    // If either is unknown, the result is unknown.
    if (isUnknown() || Other.isUnknown())
      return VSETVLIInfo::getUnknown();

    // If we have an exact, match return this.
    if (*this == Other)
      return *this;

    // Not an exact match, but maybe the AVL and VLMAX are the same. If so,
    // return an SEW/LMUL ratio only value.
    if (hasSameAVL(Other) && hasSameVLMAX(Other)) {
      VSETVLIInfo MergeInfo = *this;
      MergeInfo.SEWLMULRatioOnly = true;
      return MergeInfo;
    }

    // Otherwise the result is unknown.
    return VSETVLIInfo::getUnknown();
  }

#if !defined(NDEBUG) || defined(LLVM_ENABLE_DUMP)
  /// Support for debugging, callable in GDB: V->dump()
  LLVM_DUMP_METHOD void dump() const {
    print(dbgs());
    dbgs() << "\n";
  }

  /// Implement operator<<.
  /// @{
  void print(raw_ostream &OS) const {
    OS << "{";
    if (!isValid())
      OS << "Uninitialized";
    if (isUnknown())
      OS << "unknown";
    if (hasAVLReg())
      OS << "AVLReg=" << llvm::printReg(getAVLReg());
    if (hasAVLImm())
      OS << "AVLImm=" << (unsigned)AVLImm;
    if (hasAVLVLMAX())
      OS << "AVLVLMAX";
    OS << ", "
       << "VLMul=" << (unsigned)VLMul << ", "
       << "SEW=" << (unsigned)SEW << ", "
       << "TailAgnostic=" << (bool)TailAgnostic << ", "
       << "MaskAgnostic=" << (bool)MaskAgnostic << ", "
       << "SEWLMULRatioOnly=" << (bool)SEWLMULRatioOnly << "}";
  }
#endif
};

#if !defined(NDEBUG) || defined(LLVM_ENABLE_DUMP)
LLVM_ATTRIBUTE_USED
inline raw_ostream &operator<<(raw_ostream &OS, const VSETVLIInfo &V) {
  V.print(OS);
  return OS;
}
#endif

struct BlockData {
  // The VSETVLIInfo that represents the VL/VTYPE settings on exit from this
  // block. Calculated in Phase 2.
  VSETVLIInfo Exit;

  // The VSETVLIInfo that represents the VL/VTYPE settings from all predecessor
  // blocks. Calculated in Phase 2, and used by Phase 3.
  VSETVLIInfo Pred;

  // Keeps track of whether the block is already in the queue.
  bool InQueue = false;

  BlockData() = default;
};

class RISCVInsertVSETVLI : public MachineFunctionPass {
  const RISCVSubtarget *ST;
  const TargetInstrInfo *TII;
  MachineRegisterInfo *MRI;
  // Possibly null!
  LiveIntervals *LIS;

  std::vector<BlockData> BlockInfo;
  std::queue<const MachineBasicBlock *> WorkList;

public:
  static char ID;

  RISCVInsertVSETVLI() : MachineFunctionPass(ID) {}
  bool runOnMachineFunction(MachineFunction &MF) override;

  void getAnalysisUsage(AnalysisUsage &AU) const override {
    AU.setPreservesCFG();

    AU.addUsedIfAvailable<LiveIntervals>();
    AU.addPreserved<LiveIntervals>();
    AU.addPreserved<SlotIndexes>();
    AU.addPreserved<LiveDebugVariables>();
    AU.addPreserved<LiveStacks>();

    MachineFunctionPass::getAnalysisUsage(AU);
  }

  StringRef getPassName() const override { return RISCV_INSERT_VSETVLI_NAME; }

private:
  bool needVSETVLI(const DemandedFields &Used, const VSETVLIInfo &Require,
                   const VSETVLIInfo &CurInfo) const;
  bool needVSETVLIPHI(const VSETVLIInfo &Require,
                      const MachineBasicBlock &MBB) const;
  void insertVSETVLI(MachineBasicBlock &MBB, MachineInstr &MI,
                     const VSETVLIInfo &Info, const VSETVLIInfo &PrevInfo);
  void insertVSETVLI(MachineBasicBlock &MBB,
                     MachineBasicBlock::iterator InsertPt, DebugLoc DL,
                     const VSETVLIInfo &Info, const VSETVLIInfo &PrevInfo);

  void transferBefore(VSETVLIInfo &Info, const MachineInstr &MI) const;
  void transferAfter(VSETVLIInfo &Info, const MachineInstr &MI) const;
  bool computeVLVTYPEChanges(const MachineBasicBlock &MBB,
                             VSETVLIInfo &Info) const;
  void computeIncomingVLVTYPE(const MachineBasicBlock &MBB);
  void emitVSETVLIs(MachineBasicBlock &MBB);
  void doPRE(MachineBasicBlock &MBB);
  void insertReadVL(MachineBasicBlock &MBB);

  bool canMutatePriorConfig(const MachineInstr &PrevMI, const MachineInstr &MI,
                            const DemandedFields &Used) const;
  void coalesceVSETVLIs(MachineBasicBlock &MBB) const;

  VSETVLIInfo getInfoForVSETVLI(const MachineInstr &MI) const;
  VSETVLIInfo computeInfoForInstr(const MachineInstr &MI) const;
  void forwardVSETVLIAVL(VSETVLIInfo &Info) const;
};

} // end anonymous namespace

char RISCVInsertVSETVLI::ID = 0;
char &llvm::RISCVInsertVSETVLIID = RISCVInsertVSETVLI::ID;

INITIALIZE_PASS(RISCVInsertVSETVLI, DEBUG_TYPE, RISCV_INSERT_VSETVLI_NAME,
                false, false)

// If the AVL is defined by a vsetvli's output vl with the same VLMAX, we can
// replace the AVL operand with the AVL of the defining vsetvli. E.g.
//
// %vl = PseudoVSETVLI %avl:gpr, SEW=32, LMUL=M1
// $x0 = PseudoVSETVLI %vl:gpr, SEW=32, LMUL=M1
// ->
// %vl = PseudoVSETVLI %avl:gpr, SEW=32, LMUL=M1
// $x0 = PseudoVSETVLI %avl:gpr, SEW=32, LMUL=M1
void RISCVInsertVSETVLI::forwardVSETVLIAVL(VSETVLIInfo &Info) const {
  if (!Info.hasAVLReg())
    return;
  const MachineInstr *DefMI = Info.getAVLDefMI(LIS);
  if (!DefMI || !isVectorConfigInstr(*DefMI))
    return;
  VSETVLIInfo DefInstrInfo = getInfoForVSETVLI(*DefMI);
  if (!DefInstrInfo.hasSameVLMAX(Info))
    return;
<<<<<<< HEAD
=======
  // If the AVL is a register with multiple definitions, don't forward it. We
  // might not be able to extend its LiveInterval without clobbering other val
  // nums.
  if (DefInstrInfo.hasAVLReg() &&
      !LIS->getInterval(DefInstrInfo.getAVLReg()).containsOneValue())
    return;
>>>>>>> 3a497065
  Info.setAVL(DefInstrInfo);
}

// Return a VSETVLIInfo representing the changes made by this VSETVLI or
// VSETIVLI instruction.
VSETVLIInfo
RISCVInsertVSETVLI::getInfoForVSETVLI(const MachineInstr &MI) const {
  VSETVLIInfo NewInfo;
  if (MI.getOpcode() == RISCV::PseudoVSETIVLI) {
    NewInfo.setAVLImm(MI.getOperand(1).getImm());
  } else {
    assert(MI.getOpcode() == RISCV::PseudoVSETVLI ||
           MI.getOpcode() == RISCV::PseudoVSETVLIX0);
    Register AVLReg = MI.getOperand(1).getReg();
    assert((AVLReg != RISCV::X0 || MI.getOperand(0).getReg() != RISCV::X0) &&
           "Can't handle X0, X0 vsetvli yet");
    if (AVLReg == RISCV::X0)
      NewInfo.setAVLVLMAX();
    else if (MI.getOperand(1).isUndef())
      // Otherwise use an AVL of 1 to avoid depending on previous vl.
      NewInfo.setAVLImm(1);
    else {
      VNInfo *VNI = getVNInfoFromReg(AVLReg, MI, LIS);
      NewInfo.setAVLRegDef(VNI, AVLReg);
    }
  }
  NewInfo.setVTYPE(MI.getOperand(2).getImm());

  forwardVSETVLIAVL(NewInfo);

  return NewInfo;
}

static unsigned computeVLMAX(unsigned VLEN, unsigned SEW,
                             RISCVII::VLMUL VLMul) {
  auto [LMul, Fractional] = RISCVVType::decodeVLMUL(VLMul);
  if (Fractional)
    VLEN = VLEN / LMul;
  else
    VLEN = VLEN * LMul;
  return VLEN/SEW;
}

VSETVLIInfo
RISCVInsertVSETVLI::computeInfoForInstr(const MachineInstr &MI) const {
  VSETVLIInfo InstrInfo;
  const uint64_t TSFlags = MI.getDesc().TSFlags;

  bool TailAgnostic = true;
  bool MaskAgnostic = true;
  if (!hasUndefinedMergeOp(MI)) {
    // Start with undisturbed.
    TailAgnostic = false;
    MaskAgnostic = false;

    // If there is a policy operand, use it.
    if (RISCVII::hasVecPolicyOp(TSFlags)) {
      const MachineOperand &Op = MI.getOperand(MI.getNumExplicitOperands() - 1);
      uint64_t Policy = Op.getImm();
      assert(Policy <= (RISCVII::TAIL_AGNOSTIC | RISCVII::MASK_AGNOSTIC) &&
             "Invalid Policy Value");
      TailAgnostic = Policy & RISCVII::TAIL_AGNOSTIC;
      MaskAgnostic = Policy & RISCVII::MASK_AGNOSTIC;
    }

    // Some pseudo instructions force a tail agnostic policy despite having a
    // tied def.
    if (RISCVII::doesForceTailAgnostic(TSFlags))
      TailAgnostic = true;

    if (!RISCVII::usesMaskPolicy(TSFlags))
      MaskAgnostic = true;
  }

  RISCVII::VLMUL VLMul = RISCVII::getLMul(TSFlags);

  unsigned Log2SEW = MI.getOperand(getSEWOpNum(MI)).getImm();
  // A Log2SEW of 0 is an operation on mask registers only.
  unsigned SEW = Log2SEW ? 1 << Log2SEW : 8;
  assert(RISCVVType::isValidSEW(SEW) && "Unexpected SEW");

  if (RISCVII::hasVLOp(TSFlags)) {
    const MachineOperand &VLOp = MI.getOperand(getVLOpNum(MI));
    if (VLOp.isImm()) {
      int64_t Imm = VLOp.getImm();
      // Conver the VLMax sentintel to X0 register.
      if (Imm == RISCV::VLMaxSentinel) {
        // If we know the exact VLEN, see if we can use the constant encoding
        // for the VLMAX instead.  This reduces register pressure slightly.
        const unsigned VLMAX = computeVLMAX(ST->getRealMaxVLen(), SEW, VLMul);
        if (ST->getRealMinVLen() == ST->getRealMaxVLen() && VLMAX <= 31)
          InstrInfo.setAVLImm(VLMAX);
        else
          InstrInfo.setAVLVLMAX();
      }
      else
        InstrInfo.setAVLImm(Imm);
    } else if (VLOp.isUndef()) {
      // Otherwise use an AVL of 1 to avoid depending on previous vl.
      InstrInfo.setAVLImm(1);
    } else {
      VNInfo *VNI = getVNInfoFromReg(VLOp.getReg(), MI, LIS);
      InstrInfo.setAVLRegDef(VNI, VLOp.getReg());
    }
  } else {
    assert(isScalarExtractInstr(MI));
    // Pick a random value for state tracking purposes, will be ignored via
    // the demanded fields mechanism
    InstrInfo.setAVLImm(1);
  }
#ifndef NDEBUG
  if (std::optional<unsigned> EEW = getEEWForLoadStore(MI)) {
    assert(SEW == EEW && "Initial SEW doesn't match expected EEW");
  }
#endif
  InstrInfo.setVTYPE(VLMul, SEW, TailAgnostic, MaskAgnostic);

  forwardVSETVLIAVL(InstrInfo);

  return InstrInfo;
}

void RISCVInsertVSETVLI::insertVSETVLI(MachineBasicBlock &MBB, MachineInstr &MI,
                                       const VSETVLIInfo &Info,
                                       const VSETVLIInfo &PrevInfo) {
  DebugLoc DL = MI.getDebugLoc();
  insertVSETVLI(MBB, MachineBasicBlock::iterator(&MI), DL, Info, PrevInfo);
}

void RISCVInsertVSETVLI::insertVSETVLI(MachineBasicBlock &MBB,
                     MachineBasicBlock::iterator InsertPt, DebugLoc DL,
                     const VSETVLIInfo &Info, const VSETVLIInfo &PrevInfo) {

  ++NumInsertedVSETVL;
  if (PrevInfo.isValid() && !PrevInfo.isUnknown()) {
    // Use X0, X0 form if the AVL is the same and the SEW+LMUL gives the same
    // VLMAX.
    if (Info.hasSameAVL(PrevInfo) && Info.hasSameVLMAX(PrevInfo)) {
      auto MI = BuildMI(MBB, InsertPt, DL, TII->get(RISCV::PseudoVSETVLIX0))
                    .addReg(RISCV::X0, RegState::Define | RegState::Dead)
                    .addReg(RISCV::X0, RegState::Kill)
                    .addImm(Info.encodeVTYPE())
                    .addReg(RISCV::VL, RegState::Implicit);
      if (LIS)
        LIS->InsertMachineInstrInMaps(*MI);
      return;
    }

    // If our AVL is a virtual register, it might be defined by a VSET(I)VLI. If
    // it has the same VLMAX we want and the last VL/VTYPE we observed is the
    // same, we can use the X0, X0 form.
    if (Info.hasSameVLMAX(PrevInfo) && Info.hasAVLReg()) {
      if (const MachineInstr *DefMI = Info.getAVLDefMI(LIS);
          DefMI && isVectorConfigInstr(*DefMI)) {
        VSETVLIInfo DefInfo = getInfoForVSETVLI(*DefMI);
        if (DefInfo.hasSameAVL(PrevInfo) && DefInfo.hasSameVLMAX(PrevInfo)) {
          auto MI = BuildMI(MBB, InsertPt, DL, TII->get(RISCV::PseudoVSETVLIX0))
                        .addReg(RISCV::X0, RegState::Define | RegState::Dead)
                        .addReg(RISCV::X0, RegState::Kill)
                        .addImm(Info.encodeVTYPE())
                        .addReg(RISCV::VL, RegState::Implicit);
          if (LIS)
            LIS->InsertMachineInstrInMaps(*MI);
          return;
        }
      }
    }
  }

  if (Info.hasAVLImm()) {
    auto MI = BuildMI(MBB, InsertPt, DL, TII->get(RISCV::PseudoVSETIVLI))
                  .addReg(RISCV::X0, RegState::Define | RegState::Dead)
                  .addImm(Info.getAVLImm())
                  .addImm(Info.encodeVTYPE());
    if (LIS)
      LIS->InsertMachineInstrInMaps(*MI);
    return;
  }

  if (Info.hasAVLVLMAX()) {
    Register DestReg = MRI->createVirtualRegister(&RISCV::GPRRegClass);
    auto MI = BuildMI(MBB, InsertPt, DL, TII->get(RISCV::PseudoVSETVLIX0))
                  .addReg(DestReg, RegState::Define | RegState::Dead)
                  .addReg(RISCV::X0, RegState::Kill)
                  .addImm(Info.encodeVTYPE());
    if (LIS) {
      LIS->InsertMachineInstrInMaps(*MI);
      LIS->createAndComputeVirtRegInterval(DestReg);
    }
    return;
  }

  Register AVLReg = Info.getAVLReg();
  MRI->constrainRegClass(AVLReg, &RISCV::GPRNoX0RegClass);
  auto MI = BuildMI(MBB, InsertPt, DL, TII->get(RISCV::PseudoVSETVLI))
                .addReg(RISCV::X0, RegState::Define | RegState::Dead)
                .addReg(AVLReg)
                .addImm(Info.encodeVTYPE());
  if (LIS) {
    LIS->InsertMachineInstrInMaps(*MI);
    // Normally the AVL's live range will already extend past the inserted
    // vsetvli because the pseudos below will already use the AVL. But this
    // isn't always the case, e.g. PseudoVMV_X_S doesn't have an AVL operand or
    // we've taken the AVL from the VL output of another vsetvli.
    LiveInterval &LI = LIS->getInterval(AVLReg);
    LIS->extendToIndices(LI, {LIS->getInstructionIndex(*MI).getRegSlot()});
  }
}

/// Return true if a VSETVLI is required to transition from CurInfo to Require
/// given a set of DemandedFields \p Used.
bool RISCVInsertVSETVLI::needVSETVLI(const DemandedFields &Used,
                                     const VSETVLIInfo &Require,
                                     const VSETVLIInfo &CurInfo) const {
  if (!CurInfo.isValid() || CurInfo.isUnknown() || CurInfo.hasSEWLMULRatioOnly())
    return true;

  if (CurInfo.isCompatible(Used, Require, LIS))
    return false;

  return true;
}

// If we don't use LMUL or the SEW/LMUL ratio, then adjust LMUL so that we
// maintain the SEW/LMUL ratio. This allows us to eliminate VL toggles in more
// places.
static VSETVLIInfo adjustIncoming(VSETVLIInfo PrevInfo, VSETVLIInfo NewInfo,
                                  DemandedFields &Demanded) {
  VSETVLIInfo Info = NewInfo;

  if (!Demanded.LMUL && !Demanded.SEWLMULRatio && PrevInfo.isValid() &&
      !PrevInfo.isUnknown()) {
    if (auto NewVLMul = RISCVVType::getSameRatioLMUL(
            PrevInfo.getSEW(), PrevInfo.getVLMUL(), Info.getSEW()))
      Info.setVLMul(*NewVLMul);
    Demanded.LMUL = DemandedFields::LMULEqual;
  }

  return Info;
}

// Given an incoming state reaching MI, minimally modifies that state so that it
// is compatible with MI. The resulting state is guaranteed to be semantically
// legal for MI, but may not be the state requested by MI.
void RISCVInsertVSETVLI::transferBefore(VSETVLIInfo &Info,
                                        const MachineInstr &MI) const {
  if (!RISCVII::hasSEWOp(MI.getDesc().TSFlags))
    return;

  DemandedFields Demanded = getDemanded(MI, ST);

  const VSETVLIInfo NewInfo = computeInfoForInstr(MI);
  assert(NewInfo.isValid() && !NewInfo.isUnknown());
  if (Info.isValid() && !needVSETVLI(Demanded, NewInfo, Info))
    return;

  const VSETVLIInfo PrevInfo = Info;
  if (!Info.isValid() || Info.isUnknown())
    Info = NewInfo;

  const VSETVLIInfo IncomingInfo = adjustIncoming(PrevInfo, NewInfo, Demanded);

  // If MI only demands that VL has the same zeroness, we only need to set the
  // AVL if the zeroness differs.  This removes a vsetvli entirely if the types
  // match or allows use of cheaper avl preserving variant if VLMAX doesn't
  // change. If VLMAX might change, we couldn't use the 'vsetvli x0, x0, vtype"
  // variant, so we avoid the transform to prevent extending live range of an
  // avl register operand.
  // TODO: We can probably relax this for immediates.
  bool EquallyZero = IncomingInfo.hasEquallyZeroAVL(PrevInfo, LIS) &&
                     IncomingInfo.hasSameVLMAX(PrevInfo);
  if (Demanded.VLAny || (Demanded.VLZeroness && !EquallyZero))
    Info.setAVL(IncomingInfo);

  Info.setVTYPE(
      ((Demanded.LMUL || Demanded.SEWLMULRatio) ? IncomingInfo : Info)
          .getVLMUL(),
      ((Demanded.SEW || Demanded.SEWLMULRatio) ? IncomingInfo : Info).getSEW(),
      // Prefer tail/mask agnostic since it can be relaxed to undisturbed later
      // if needed.
      (Demanded.TailPolicy ? IncomingInfo : Info).getTailAgnostic() ||
          IncomingInfo.getTailAgnostic(),
      (Demanded.MaskPolicy ? IncomingInfo : Info).getMaskAgnostic() ||
          IncomingInfo.getMaskAgnostic());

  // If we only knew the sew/lmul ratio previously, replace the VTYPE but keep
  // the AVL.
  if (Info.hasSEWLMULRatioOnly()) {
    VSETVLIInfo RatiolessInfo = IncomingInfo;
    RatiolessInfo.setAVL(Info);
    Info = RatiolessInfo;
  }
}

// Given a state with which we evaluated MI (see transferBefore above for why
// this might be different that the state MI requested), modify the state to
// reflect the changes MI might make.
void RISCVInsertVSETVLI::transferAfter(VSETVLIInfo &Info,
                                       const MachineInstr &MI) const {
  if (isVectorConfigInstr(MI)) {
    Info = getInfoForVSETVLI(MI);
    return;
  }

  if (RISCV::isFaultFirstLoad(MI)) {
    // Update AVL to vl-output of the fault first load.
    assert(MI.getOperand(1).getReg().isVirtual());
    if (LIS) {
      auto &LI = LIS->getInterval(MI.getOperand(1).getReg());
      SlotIndex SI =
          LIS->getSlotIndexes()->getInstructionIndex(MI).getRegSlot();
      VNInfo *VNI = LI.getVNInfoAt(SI);
      Info.setAVLRegDef(VNI, MI.getOperand(1).getReg());
    } else
      Info.setAVLRegDef(nullptr, MI.getOperand(1).getReg());
    return;
  }

  // If this is something that updates VL/VTYPE that we don't know about, set
  // the state to unknown.
  if (MI.isCall() || MI.isInlineAsm() ||
      MI.modifiesRegister(RISCV::VL, /*TRI=*/nullptr) ||
      MI.modifiesRegister(RISCV::VTYPE, /*TRI=*/nullptr))
    Info = VSETVLIInfo::getUnknown();
}

bool RISCVInsertVSETVLI::computeVLVTYPEChanges(const MachineBasicBlock &MBB,
                                               VSETVLIInfo &Info) const {
  bool HadVectorOp = false;

  Info = BlockInfo[MBB.getNumber()].Pred;
  for (const MachineInstr &MI : MBB) {
    transferBefore(Info, MI);

    if (isVectorConfigInstr(MI) || RISCVII::hasSEWOp(MI.getDesc().TSFlags))
      HadVectorOp = true;

    transferAfter(Info, MI);
  }

  return HadVectorOp;
}

void RISCVInsertVSETVLI::computeIncomingVLVTYPE(const MachineBasicBlock &MBB) {

  BlockData &BBInfo = BlockInfo[MBB.getNumber()];

  BBInfo.InQueue = false;

  // Start with the previous entry so that we keep the most conservative state
  // we have ever found.
  VSETVLIInfo InInfo = BBInfo.Pred;
  if (MBB.pred_empty()) {
    // There are no predecessors, so use the default starting status.
    InInfo.setUnknown();
  } else {
    for (MachineBasicBlock *P : MBB.predecessors())
      InInfo = InInfo.intersect(BlockInfo[P->getNumber()].Exit);
  }

  // If we don't have any valid predecessor value, wait until we do.
  if (!InInfo.isValid())
    return;

  // If no change, no need to rerun block
  if (InInfo == BBInfo.Pred)
    return;

  BBInfo.Pred = InInfo;
  LLVM_DEBUG(dbgs() << "Entry state of " << printMBBReference(MBB)
                    << " changed to " << BBInfo.Pred << "\n");

  // Note: It's tempting to cache the state changes here, but due to the
  // compatibility checks performed a blocks output state can change based on
  // the input state.  To cache, we'd have to add logic for finding
  // never-compatible state changes.
  VSETVLIInfo TmpStatus;
  computeVLVTYPEChanges(MBB, TmpStatus);

  // If the new exit value matches the old exit value, we don't need to revisit
  // any blocks.
  if (BBInfo.Exit == TmpStatus)
    return;

  BBInfo.Exit = TmpStatus;
  LLVM_DEBUG(dbgs() << "Exit state of " << printMBBReference(MBB)
                    << " changed to " << BBInfo.Exit << "\n");

  // Add the successors to the work list so we can propagate the changed exit
  // status.
  for (MachineBasicBlock *S : MBB.successors())
    if (!BlockInfo[S->getNumber()].InQueue) {
      BlockInfo[S->getNumber()].InQueue = true;
      WorkList.push(S);
    }
}

// If we weren't able to prove a vsetvli was directly unneeded, it might still
// be unneeded if the AVL was a phi node where all incoming values are VL
// outputs from the last VSETVLI in their respective basic blocks.
bool RISCVInsertVSETVLI::needVSETVLIPHI(const VSETVLIInfo &Require,
                                        const MachineBasicBlock &MBB) const {
  if (DisableInsertVSETVLPHIOpt)
    return true;

  if (!Require.hasAVLReg())
    return true;

  if (!LIS)
    return true;

  // We need the AVL to have been produced by a PHI node in this basic block.
  const VNInfo *Valno = Require.getAVLVNInfo();
  if (!Valno->isPHIDef() || LIS->getMBBFromIndex(Valno->def) != &MBB)
    return true;

  const LiveRange &LR = LIS->getInterval(Require.getAVLReg());

  for (auto *PBB : MBB.predecessors()) {
    const VSETVLIInfo &PBBExit = BlockInfo[PBB->getNumber()].Exit;

    // We need the PHI input to the be the output of a VSET(I)VLI.
    const VNInfo *Value = LR.getVNInfoBefore(LIS->getMBBEndIdx(PBB));
    if (!Value)
      return true;
    MachineInstr *DefMI = LIS->getInstructionFromIndex(Value->def);
    if (!DefMI || !isVectorConfigInstr(*DefMI))
      return true;

    // We found a VSET(I)VLI make sure it matches the output of the
    // predecessor block.
    VSETVLIInfo DefInfo = getInfoForVSETVLI(*DefMI);
    if (DefInfo != PBBExit)
      return true;

    // Require has the same VL as PBBExit, so if the exit from the
    // predecessor has the VTYPE we are looking for we might be able
    // to avoid a VSETVLI.
    if (PBBExit.isUnknown() || !PBBExit.hasSameVTYPE(Require))
      return true;
  }

  // If all the incoming values to the PHI checked out, we don't need
  // to insert a VSETVLI.
  return false;
}

void RISCVInsertVSETVLI::emitVSETVLIs(MachineBasicBlock &MBB) {
  VSETVLIInfo CurInfo = BlockInfo[MBB.getNumber()].Pred;
  // Track whether the prefix of the block we've scanned is transparent
  // (meaning has not yet changed the abstract state).
  bool PrefixTransparent = true;
  for (MachineInstr &MI : MBB) {
    const VSETVLIInfo PrevInfo = CurInfo;
    transferBefore(CurInfo, MI);

    // If this is an explicit VSETVLI or VSETIVLI, update our state.
    if (isVectorConfigInstr(MI)) {
      // Conservatively, mark the VL and VTYPE as live.
      assert(MI.getOperand(3).getReg() == RISCV::VL &&
             MI.getOperand(4).getReg() == RISCV::VTYPE &&
             "Unexpected operands where VL and VTYPE should be");
      MI.getOperand(3).setIsDead(false);
      MI.getOperand(4).setIsDead(false);
      PrefixTransparent = false;
    }

    uint64_t TSFlags = MI.getDesc().TSFlags;
    if (RISCVII::hasSEWOp(TSFlags)) {
      if (!PrevInfo.isCompatible(DemandedFields::all(), CurInfo, LIS)) {
        // If this is the first implicit state change, and the state change
        // requested can be proven to produce the same register contents, we
        // can skip emitting the actual state change and continue as if we
        // had since we know the GPR result of the implicit state change
        // wouldn't be used and VL/VTYPE registers are correct.  Note that
        // we *do* need to model the state as if it changed as while the
        // register contents are unchanged, the abstract model can change.
        if (!PrefixTransparent || needVSETVLIPHI(CurInfo, MBB))
          insertVSETVLI(MBB, MI, CurInfo, PrevInfo);
        PrefixTransparent = false;
      }

      if (RISCVII::hasVLOp(TSFlags)) {
        MachineOperand &VLOp = MI.getOperand(getVLOpNum(MI));
        if (VLOp.isReg()) {
          Register Reg = VLOp.getReg();

          // Erase the AVL operand from the instruction.
          VLOp.setReg(RISCV::NoRegister);
          VLOp.setIsKill(false);
          if (LIS) {
            LiveInterval &LI = LIS->getInterval(Reg);
            SmallVector<MachineInstr *> DeadMIs;
            LIS->shrinkToUses(&LI, &DeadMIs);
            // We might have separate components that need split due to
            // needVSETVLIPHI causing us to skip inserting a new VL def.
            SmallVector<LiveInterval *> SplitLIs;
            LIS->splitSeparateComponents(LI, SplitLIs);

            // If the AVL was an immediate > 31, then it would have been emitted
            // as an ADDI. However, the ADDI might not have been used in the
            // vsetvli, or a vsetvli might not have been emitted, so it may be
            // dead now.
            for (MachineInstr *DeadMI : DeadMIs) {
              if (!TII->isAddImmediate(*DeadMI, Reg))
                continue;
              LIS->RemoveMachineInstrFromMaps(*DeadMI);
              DeadMI->eraseFromParent();
            }
          }
        }
        MI.addOperand(MachineOperand::CreateReg(RISCV::VL, /*isDef*/ false,
                                                /*isImp*/ true));
      }
      MI.addOperand(MachineOperand::CreateReg(RISCV::VTYPE, /*isDef*/ false,
                                              /*isImp*/ true));
    }

    if (MI.isCall() || MI.isInlineAsm() ||
        MI.modifiesRegister(RISCV::VL, /*TRI=*/nullptr) ||
        MI.modifiesRegister(RISCV::VTYPE, /*TRI=*/nullptr))
      PrefixTransparent = false;

    transferAfter(CurInfo, MI);
  }

  const auto &Info = BlockInfo[MBB.getNumber()];
  if (CurInfo != Info.Exit) {
    LLVM_DEBUG(dbgs() << "in block " << printMBBReference(MBB) << "\n");
    LLVM_DEBUG(dbgs() << "  begin        state: " << Info.Pred << "\n");
    LLVM_DEBUG(dbgs() << "  expected end state: " << Info.Exit << "\n");
    LLVM_DEBUG(dbgs() << "  actual   end state: " << CurInfo << "\n");
  }
  assert(CurInfo == Info.Exit && "InsertVSETVLI dataflow invariant violated");
}

/// Perform simple partial redundancy elimination of the VSETVLI instructions
/// we're about to insert by looking for cases where we can PRE from the
/// beginning of one block to the end of one of its predecessors.  Specifically,
/// this is geared to catch the common case of a fixed length vsetvl in a single
/// block loop when it could execute once in the preheader instead.
void RISCVInsertVSETVLI::doPRE(MachineBasicBlock &MBB) {
  if (!BlockInfo[MBB.getNumber()].Pred.isUnknown())
    return;

  MachineBasicBlock *UnavailablePred = nullptr;
  VSETVLIInfo AvailableInfo;
  for (MachineBasicBlock *P : MBB.predecessors()) {
    const VSETVLIInfo &PredInfo = BlockInfo[P->getNumber()].Exit;
    if (PredInfo.isUnknown()) {
      if (UnavailablePred)
        return;
      UnavailablePred = P;
    } else if (!AvailableInfo.isValid()) {
      AvailableInfo = PredInfo;
    } else if (AvailableInfo != PredInfo) {
      return;
    }
  }

  // Unreachable, single pred, or full redundancy. Note that FRE is handled by
  // phase 3.
  if (!UnavailablePred || !AvailableInfo.isValid())
    return;

  if (!LIS)
    return;

  // If we don't know the exact VTYPE, we can't copy the vsetvli to the exit of
  // the unavailable pred.
  if (AvailableInfo.hasSEWLMULRatioOnly())
    return;

  // Critical edge - TODO: consider splitting?
  if (UnavailablePred->succ_size() != 1)
    return;

  // If the AVL value is a register (other than our VLMAX sentinel),
  // we need to prove the value is available at the point we're going
  // to insert the vsetvli at.
  if (AvailableInfo.hasAVLReg()) {
    SlotIndex SI = AvailableInfo.getAVLVNInfo()->def;
    // This is an inline dominance check which covers the case of
    // UnavailablePred being the preheader of a loop.
    if (LIS->getMBBFromIndex(SI) != UnavailablePred)
      return;
    if (!UnavailablePred->terminators().empty() &&
        SI >= LIS->getInstructionIndex(*UnavailablePred->getFirstTerminator()))
      return;
  }

  // Model the effect of changing the input state of the block MBB to
  // AvailableInfo.  We're looking for two issues here; one legality,
  // one profitability.
  // 1) If the block doesn't use some of the fields from VL or VTYPE, we
  //    may hit the end of the block with a different end state.  We can
  //    not make this change without reflowing later blocks as well.
  // 2) If we don't actually remove a transition, inserting a vsetvli
  //    into the predecessor block would be correct, but unprofitable.
  VSETVLIInfo OldInfo = BlockInfo[MBB.getNumber()].Pred;
  VSETVLIInfo CurInfo = AvailableInfo;
  int TransitionsRemoved = 0;
  for (const MachineInstr &MI : MBB) {
    const VSETVLIInfo LastInfo = CurInfo;
    const VSETVLIInfo LastOldInfo = OldInfo;
    transferBefore(CurInfo, MI);
    transferBefore(OldInfo, MI);
    if (CurInfo == LastInfo)
      TransitionsRemoved++;
    if (LastOldInfo == OldInfo)
      TransitionsRemoved--;
    transferAfter(CurInfo, MI);
    transferAfter(OldInfo, MI);
    if (CurInfo == OldInfo)
      // Convergence.  All transitions after this must match by construction.
      break;
  }
  if (CurInfo != OldInfo || TransitionsRemoved <= 0)
    // Issues 1 and 2 above
    return;

  // Finally, update both data flow state and insert the actual vsetvli.
  // Doing both keeps the code in sync with the dataflow results, which
  // is critical for correctness of phase 3.
  auto OldExit = BlockInfo[UnavailablePred->getNumber()].Exit;
  LLVM_DEBUG(dbgs() << "PRE VSETVLI from " << MBB.getName() << " to "
                    << UnavailablePred->getName() << " with state "
                    << AvailableInfo << "\n");
  BlockInfo[UnavailablePred->getNumber()].Exit = AvailableInfo;
  BlockInfo[MBB.getNumber()].Pred = AvailableInfo;

  // Note there's an implicit assumption here that terminators never use
  // or modify VL or VTYPE.  Also, fallthrough will return end().
  auto InsertPt = UnavailablePred->getFirstInstrTerminator();
  insertVSETVLI(*UnavailablePred, InsertPt,
                UnavailablePred->findDebugLoc(InsertPt),
                AvailableInfo, OldExit);
}

// Return true if we can mutate PrevMI to match MI without changing any the
// fields which would be observed.
bool RISCVInsertVSETVLI::canMutatePriorConfig(
    const MachineInstr &PrevMI, const MachineInstr &MI,
    const DemandedFields &Used) const {
  // If the VL values aren't equal, return false if either a) the former is
  // demanded, or b) we can't rewrite the former to be the later for
  // implementation reasons.
  if (!isVLPreservingConfig(MI)) {
    if (Used.VLAny)
      return false;

    if (Used.VLZeroness) {
      if (isVLPreservingConfig(PrevMI))
        return false;
      if (!getInfoForVSETVLI(PrevMI).hasEquallyZeroAVL(getInfoForVSETVLI(MI),
                                                       LIS))
        return false;
    }

    auto &AVL = MI.getOperand(1);
    auto &PrevAVL = PrevMI.getOperand(1);

    // If the AVL is a register, we need to make sure MI's AVL dominates PrevMI.
    // For now just check that PrevMI uses the same virtual register.
    if (AVL.isReg() && AVL.getReg() != RISCV::X0 &&
        (!MRI->hasOneDef(AVL.getReg()) || !PrevAVL.isReg() ||
         PrevAVL.getReg() != AVL.getReg()))
      return false;
  }

  assert(PrevMI.getOperand(2).isImm() && MI.getOperand(2).isImm());
  auto PriorVType = PrevMI.getOperand(2).getImm();
  auto VType = MI.getOperand(2).getImm();
  return areCompatibleVTYPEs(PriorVType, VType, Used);
}

void RISCVInsertVSETVLI::coalesceVSETVLIs(MachineBasicBlock &MBB) const {
  MachineInstr *NextMI = nullptr;
  // We can have arbitrary code in successors, so VL and VTYPE
  // must be considered demanded.
  DemandedFields Used;
  Used.demandVL();
  Used.demandVTYPE();
  SmallVector<MachineInstr*> ToDelete;
  for (MachineInstr &MI : make_range(MBB.rbegin(), MBB.rend())) {

    if (!isVectorConfigInstr(MI)) {
      Used.doUnion(getDemanded(MI, ST));
      if (MI.isCall() || MI.isInlineAsm() ||
          MI.modifiesRegister(RISCV::VL, /*TRI=*/nullptr) ||
          MI.modifiesRegister(RISCV::VTYPE, /*TRI=*/nullptr))
        NextMI = nullptr;
      continue;
    }

    if (!MI.getOperand(0).isDead())
      Used.demandVL();

    if (NextMI) {
      if (!Used.usedVL() && !Used.usedVTYPE()) {
        ToDelete.push_back(&MI);
        // Leave NextMI unchanged
        continue;
      }

      if (canMutatePriorConfig(MI, *NextMI, Used)) {
        if (!isVLPreservingConfig(*NextMI)) {
          Register DefReg = NextMI->getOperand(0).getReg();

          MI.getOperand(0).setReg(DefReg);
          MI.getOperand(0).setIsDead(false);

          // The def of DefReg moved to MI, so extend the LiveInterval up to
          // it.
          if (DefReg.isVirtual() && LIS) {
            LiveInterval &DefLI = LIS->getInterval(DefReg);
            SlotIndex MISlot = LIS->getInstructionIndex(MI).getRegSlot();
            VNInfo *DefVNI = DefLI.getVNInfoAt(DefLI.beginIndex());
            LiveInterval::Segment S(MISlot, DefLI.beginIndex(), DefVNI);
            DefLI.addSegment(S);
            DefVNI->def = MISlot;
            // Mark DefLI as spillable if it was previously unspillable
            DefLI.setWeight(0);

            // DefReg may have had no uses, in which case we need to shrink
            // the LiveInterval up to MI.
            LIS->shrinkToUses(&DefLI);
          }

          Register OldVLReg;
          if (MI.getOperand(1).isReg())
            OldVLReg = MI.getOperand(1).getReg();
          if (NextMI->getOperand(1).isImm())
            MI.getOperand(1).ChangeToImmediate(NextMI->getOperand(1).getImm());
          else
            MI.getOperand(1).ChangeToRegister(NextMI->getOperand(1).getReg(), false);

          // Clear NextMI's AVL early so we're not counting it as a use.
          if (NextMI->getOperand(1).isReg())
            NextMI->getOperand(1).setReg(RISCV::NoRegister);

          if (OldVLReg && OldVLReg.isVirtual()) {
            // NextMI no longer uses OldVLReg so shrink its LiveInterval.
            if (LIS)
              LIS->shrinkToUses(&LIS->getInterval(OldVLReg));

            MachineInstr *VLOpDef = MRI->getUniqueVRegDef(OldVLReg);
            if (VLOpDef && TII->isAddImmediate(*VLOpDef, OldVLReg) &&
                MRI->use_nodbg_empty(OldVLReg)) {
              if (LIS) {
                LIS->removeInterval(OldVLReg);
                LIS->RemoveMachineInstrFromMaps(*VLOpDef);
              }
              VLOpDef->eraseFromParent();
            }
          }
          MI.setDesc(NextMI->getDesc());
        }
        MI.getOperand(2).setImm(NextMI->getOperand(2).getImm());
        ToDelete.push_back(NextMI);
        // fallthrough
      }
    }
    NextMI = &MI;
    Used = getDemanded(MI, ST);
  }

  NumCoalescedVSETVL += ToDelete.size();
  for (auto *MI : ToDelete) {
    if (LIS)
      LIS->RemoveMachineInstrFromMaps(*MI);
    MI->eraseFromParent();
  }
}

void RISCVInsertVSETVLI::insertReadVL(MachineBasicBlock &MBB) {
  for (auto I = MBB.begin(), E = MBB.end(); I != E;) {
    MachineInstr &MI = *I++;
    if (RISCV::isFaultFirstLoad(MI)) {
      Register VLOutput = MI.getOperand(1).getReg();
      assert(VLOutput.isVirtual());
      if (!MI.getOperand(1).isDead()) {
        auto ReadVLMI = BuildMI(MBB, I, MI.getDebugLoc(),
                                TII->get(RISCV::PseudoReadVL), VLOutput);
        // Move the LiveInterval's definition down to PseudoReadVL.
        if (LIS) {
          SlotIndex NewDefSI =
              LIS->InsertMachineInstrInMaps(*ReadVLMI).getRegSlot();
          LiveInterval &DefLI = LIS->getInterval(VLOutput);
          VNInfo *DefVNI = DefLI.getVNInfoAt(DefLI.beginIndex());
          DefLI.removeSegment(DefLI.beginIndex(), NewDefSI);
          DefVNI->def = NewDefSI;
        }
      }
      // We don't use the vl output of the VLEFF/VLSEGFF anymore.
      MI.getOperand(1).setReg(RISCV::X0);
    }
  }
}

bool RISCVInsertVSETVLI::runOnMachineFunction(MachineFunction &MF) {
  // Skip if the vector extension is not enabled.
  ST = &MF.getSubtarget<RISCVSubtarget>();
  if (!ST->hasVInstructions())
    return false;

  LLVM_DEBUG(dbgs() << "Entering InsertVSETVLI for " << MF.getName() << "\n");

  TII = ST->getInstrInfo();
  MRI = &MF.getRegInfo();
  LIS = getAnalysisIfAvailable<LiveIntervals>();

  assert(BlockInfo.empty() && "Expect empty block infos");
  BlockInfo.resize(MF.getNumBlockIDs());

  bool HaveVectorOp = false;

  // Phase 1 - determine how VL/VTYPE are affected by the each block.
  for (const MachineBasicBlock &MBB : MF) {
    VSETVLIInfo TmpStatus;
    HaveVectorOp |= computeVLVTYPEChanges(MBB, TmpStatus);
    // Initial exit state is whatever change we found in the block.
    BlockData &BBInfo = BlockInfo[MBB.getNumber()];
    BBInfo.Exit = TmpStatus;
    LLVM_DEBUG(dbgs() << "Initial exit state of " << printMBBReference(MBB)
                      << " is " << BBInfo.Exit << "\n");

  }

  // If we didn't find any instructions that need VSETVLI, we're done.
  if (!HaveVectorOp) {
    BlockInfo.clear();
    return false;
  }

  // Phase 2 - determine the exit VL/VTYPE from each block. We add all
  // blocks to the list here, but will also add any that need to be revisited
  // during Phase 2 processing.
  for (const MachineBasicBlock &MBB : MF) {
    WorkList.push(&MBB);
    BlockInfo[MBB.getNumber()].InQueue = true;
  }
  while (!WorkList.empty()) {
    const MachineBasicBlock &MBB = *WorkList.front();
    WorkList.pop();
    computeIncomingVLVTYPE(MBB);
  }

  // Perform partial redundancy elimination of vsetvli transitions.
  for (MachineBasicBlock &MBB : MF)
    doPRE(MBB);

  // Phase 3 - add any vsetvli instructions needed in the block. Use the
  // Phase 2 information to avoid adding vsetvlis before the first vector
  // instruction in the block if the VL/VTYPE is satisfied by its
  // predecessors.
  for (MachineBasicBlock &MBB : MF)
    emitVSETVLIs(MBB);

  // Now that all vsetvlis are explicit, go through and do block local
  // DSE and peephole based demanded fields based transforms.  Note that
  // this *must* be done outside the main dataflow so long as we allow
  // any cross block analysis within the dataflow.  We can't have both
  // demanded fields based mutation and non-local analysis in the
  // dataflow at the same time without introducing inconsistencies.
  for (MachineBasicBlock &MBB : MF)
    coalesceVSETVLIs(MBB);

  // Insert PseudoReadVL after VLEFF/VLSEGFF and replace it with the vl output
  // of VLEFF/VLSEGFF.
  for (MachineBasicBlock &MBB : MF)
    insertReadVL(MBB);

  BlockInfo.clear();
  return HaveVectorOp;
}

/// Returns an instance of the Insert VSETVLI pass.
FunctionPass *llvm::createRISCVInsertVSETVLIPass() {
  return new RISCVInsertVSETVLI();
}<|MERGE_RESOLUTION|>--- conflicted
+++ resolved
@@ -956,15 +956,12 @@
   VSETVLIInfo DefInstrInfo = getInfoForVSETVLI(*DefMI);
   if (!DefInstrInfo.hasSameVLMAX(Info))
     return;
-<<<<<<< HEAD
-=======
   // If the AVL is a register with multiple definitions, don't forward it. We
   // might not be able to extend its LiveInterval without clobbering other val
   // nums.
   if (DefInstrInfo.hasAVLReg() &&
       !LIS->getInterval(DefInstrInfo.getAVLReg()).containsOneValue())
     return;
->>>>>>> 3a497065
   Info.setAVL(DefInstrInfo);
 }
 
