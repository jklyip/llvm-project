//===- RISCVInstrInfoVVLPatterns.td - RVV VL patterns ------*- tablegen -*-===//
//
// Part of the LLVM Project, under the Apache License v2.0 with LLVM Exceptions.
// See https://llvm.org/LICENSE.txt for license information.
// SPDX-License-Identifier: Apache-2.0 WITH LLVM-exception
//
//===----------------------------------------------------------------------===//
///
/// This file contains the required infrastructure and VL patterns to
/// support code generation for the standard 'V' (Vector) extension, version
/// version 1.0.
///
/// This file is included from and depends upon RISCVInstrInfoVPseudos.td
///
/// Note: the patterns for RVV intrinsics are found in
/// RISCVInstrInfoVPseudos.td.
///
//===----------------------------------------------------------------------===//

//===----------------------------------------------------------------------===//
// Helpers to define the VL patterns.
//===----------------------------------------------------------------------===//

def SDT_RISCVIntUnOp_VL : SDTypeProfile<1, 4, [SDTCisSameAs<0, 1>,
                                               SDTCisSameAs<0, 2>,
                                               SDTCisVec<0>, SDTCisInt<0>,
                                               SDTCVecEltisVT<3, i1>,
                                               SDTCisSameNumEltsAs<0, 3>,
                                               SDTCisVT<4, XLenVT>]>;

def SDT_RISCVIntBinOp_VL : SDTypeProfile<1, 5, [SDTCisSameAs<0, 1>,
                                                SDTCisSameAs<0, 2>,
                                                SDTCisVec<0>, SDTCisInt<0>,
                                                SDTCisSameAs<0, 3>,
                                                SDTCVecEltisVT<4, i1>,
                                                SDTCisSameNumEltsAs<0, 4>,
                                                SDTCisVT<5, XLenVT>]>;

def SDT_RISCVFPUnOp_VL : SDTypeProfile<1, 3, [SDTCisSameAs<0, 1>,
                                              SDTCisVec<0>, SDTCisFP<0>,
                                              SDTCVecEltisVT<2, i1>,
                                              SDTCisSameNumEltsAs<0, 2>,
                                              SDTCisVT<3, XLenVT>]>;
def SDT_RISCVFPBinOp_VL : SDTypeProfile<1, 5, [SDTCisSameAs<0, 1>,
                                               SDTCisSameAs<0, 2>,
                                               SDTCisVec<0>, SDTCisFP<0>,
                                               SDTCisSameAs<0, 3>,
                                               SDTCVecEltisVT<4, i1>,
                                               SDTCisSameNumEltsAs<0, 4>,
                                               SDTCisVT<5, XLenVT>]>;

def SDT_RISCVCopySign_VL : SDTypeProfile<1, 5, [SDTCisSameAs<0, 1>,
                                                SDTCisSameAs<0, 2>,
                                                SDTCisVec<0>, SDTCisFP<0>,
                                                SDTCisSameAs<0, 3>,
                                                SDTCVecEltisVT<4, i1>,
                                                SDTCisSameNumEltsAs<0, 4>,
                                                SDTCisVT<5, XLenVT>]>;

def riscv_vmv_v_v_vl : SDNode<"RISCVISD::VMV_V_V_VL",
                              SDTypeProfile<1, 3, [SDTCisVec<0>,
                                                   SDTCisSameAs<0, 1>,
                                                   SDTCisSameAs<0, 2>,
                                                   SDTCisVT<3, XLenVT>]>>;
def riscv_vmv_v_x_vl : SDNode<"RISCVISD::VMV_V_X_VL",
                              SDTypeProfile<1, 3, [SDTCisVec<0>, SDTCisInt<0>,
                                                   SDTCisSameAs<0, 1>,
                                                   SDTCisVT<2, XLenVT>,
                                                   SDTCisVT<3, XLenVT>]>>;
def riscv_vfmv_v_f_vl : SDNode<"RISCVISD::VFMV_V_F_VL",
                               SDTypeProfile<1, 3, [SDTCisVec<0>, SDTCisFP<0>,
                                                    SDTCisSameAs<0, 1>,
                                                    SDTCisEltOfVec<2, 0>,
                                                    SDTCisVT<3, XLenVT>]>>;
def riscv_vmv_s_x_vl : SDNode<"RISCVISD::VMV_S_X_VL",
                              SDTypeProfile<1, 3, [SDTCisSameAs<0, 1>,
                                                   SDTCisInt<0>,
                                                   SDTCisVT<2, XLenVT>,
                                                   SDTCisVT<3, XLenVT>]>>;
def riscv_vfmv_s_f_vl : SDNode<"RISCVISD::VFMV_S_F_VL",
                               SDTypeProfile<1, 3, [SDTCisSameAs<0, 1>,
                                                    SDTCisFP<0>,
                                                    SDTCisEltOfVec<2, 0>,
                                                    SDTCisVT<3, XLenVT>]>>;

def riscv_add_vl   : SDNode<"RISCVISD::ADD_VL",   SDT_RISCVIntBinOp_VL, [SDNPCommutative]>;
def riscv_sub_vl   : SDNode<"RISCVISD::SUB_VL",   SDT_RISCVIntBinOp_VL>;
def riscv_mul_vl   : SDNode<"RISCVISD::MUL_VL",   SDT_RISCVIntBinOp_VL, [SDNPCommutative]>;
def riscv_mulhs_vl : SDNode<"RISCVISD::MULHS_VL", SDT_RISCVIntBinOp_VL, [SDNPCommutative]>;
def riscv_mulhu_vl : SDNode<"RISCVISD::MULHU_VL", SDT_RISCVIntBinOp_VL, [SDNPCommutative]>;
def riscv_and_vl   : SDNode<"RISCVISD::AND_VL",   SDT_RISCVIntBinOp_VL, [SDNPCommutative]>;
def riscv_or_vl    : SDNode<"RISCVISD::OR_VL",    SDT_RISCVIntBinOp_VL, [SDNPCommutative]>;
def riscv_xor_vl   : SDNode<"RISCVISD::XOR_VL",   SDT_RISCVIntBinOp_VL, [SDNPCommutative]>;
def riscv_sdiv_vl  : SDNode<"RISCVISD::SDIV_VL",  SDT_RISCVIntBinOp_VL>;
def riscv_srem_vl  : SDNode<"RISCVISD::SREM_VL",  SDT_RISCVIntBinOp_VL>;
def riscv_udiv_vl  : SDNode<"RISCVISD::UDIV_VL",  SDT_RISCVIntBinOp_VL>;
def riscv_urem_vl  : SDNode<"RISCVISD::UREM_VL",  SDT_RISCVIntBinOp_VL>;
def riscv_shl_vl   : SDNode<"RISCVISD::SHL_VL",   SDT_RISCVIntBinOp_VL>;
def riscv_sra_vl   : SDNode<"RISCVISD::SRA_VL",   SDT_RISCVIntBinOp_VL>;
def riscv_srl_vl   : SDNode<"RISCVISD::SRL_VL",   SDT_RISCVIntBinOp_VL>;
def riscv_rotl_vl  : SDNode<"RISCVISD::ROTL_VL",  SDT_RISCVIntBinOp_VL>;
def riscv_rotr_vl  : SDNode<"RISCVISD::ROTR_VL",  SDT_RISCVIntBinOp_VL>;
def riscv_smin_vl  : SDNode<"RISCVISD::SMIN_VL",  SDT_RISCVIntBinOp_VL, [SDNPCommutative]>;
def riscv_smax_vl  : SDNode<"RISCVISD::SMAX_VL",  SDT_RISCVIntBinOp_VL, [SDNPCommutative]>;
def riscv_umin_vl  : SDNode<"RISCVISD::UMIN_VL",  SDT_RISCVIntBinOp_VL, [SDNPCommutative]>;
def riscv_umax_vl  : SDNode<"RISCVISD::UMAX_VL",  SDT_RISCVIntBinOp_VL, [SDNPCommutative]>;

def riscv_bitreverse_vl : SDNode<"RISCVISD::BITREVERSE_VL", SDT_RISCVIntUnOp_VL>;
def riscv_bswap_vl      : SDNode<"RISCVISD::BSWAP_VL",      SDT_RISCVIntUnOp_VL>;
def riscv_ctlz_vl       : SDNode<"RISCVISD::CTLZ_VL",       SDT_RISCVIntUnOp_VL>;
def riscv_cttz_vl       : SDNode<"RISCVISD::CTTZ_VL",       SDT_RISCVIntUnOp_VL>;
def riscv_ctpop_vl      : SDNode<"RISCVISD::CTPOP_VL",      SDT_RISCVIntUnOp_VL>;

def riscv_avgflooru_vl  : SDNode<"RISCVISD::AVGFLOORU_VL", SDT_RISCVIntBinOp_VL, [SDNPCommutative]>;
def riscv_avgceilu_vl   : SDNode<"RISCVISD::AVGCEILU_VL", SDT_RISCVIntBinOp_VL, [SDNPCommutative]>;
def riscv_saddsat_vl   : SDNode<"RISCVISD::SADDSAT_VL", SDT_RISCVIntBinOp_VL, [SDNPCommutative]>;
def riscv_uaddsat_vl   : SDNode<"RISCVISD::UADDSAT_VL", SDT_RISCVIntBinOp_VL, [SDNPCommutative]>;
def riscv_ssubsat_vl   : SDNode<"RISCVISD::SSUBSAT_VL", SDT_RISCVIntBinOp_VL>;
def riscv_usubsat_vl   : SDNode<"RISCVISD::USUBSAT_VL", SDT_RISCVIntBinOp_VL>;

def riscv_fadd_vl  : SDNode<"RISCVISD::FADD_VL",  SDT_RISCVFPBinOp_VL, [SDNPCommutative]>;
def riscv_fsub_vl  : SDNode<"RISCVISD::FSUB_VL",  SDT_RISCVFPBinOp_VL>;
def riscv_fmul_vl  : SDNode<"RISCVISD::FMUL_VL",  SDT_RISCVFPBinOp_VL, [SDNPCommutative]>;
def riscv_fdiv_vl  : SDNode<"RISCVISD::FDIV_VL",  SDT_RISCVFPBinOp_VL>;
def riscv_fneg_vl  : SDNode<"RISCVISD::FNEG_VL",  SDT_RISCVFPUnOp_VL>;
def riscv_fabs_vl  : SDNode<"RISCVISD::FABS_VL",  SDT_RISCVFPUnOp_VL>;
def riscv_fsqrt_vl : SDNode<"RISCVISD::FSQRT_VL", SDT_RISCVFPUnOp_VL>;
def riscv_fcopysign_vl : SDNode<"RISCVISD::FCOPYSIGN_VL", SDT_RISCVCopySign_VL>;
def riscv_vfmin_vl   : SDNode<"RISCVISD::VFMIN_VL",  SDT_RISCVFPBinOp_VL, [SDNPCommutative]>;
def riscv_vfmax_vl   : SDNode<"RISCVISD::VFMAX_VL",  SDT_RISCVFPBinOp_VL, [SDNPCommutative]>;

def riscv_strict_fadd_vl  : SDNode<"RISCVISD::STRICT_FADD_VL",  SDT_RISCVFPBinOp_VL, [SDNPCommutative, SDNPHasChain]>;
def riscv_strict_fsub_vl  : SDNode<"RISCVISD::STRICT_FSUB_VL",  SDT_RISCVFPBinOp_VL, [SDNPHasChain]>;
def riscv_strict_fmul_vl  : SDNode<"RISCVISD::STRICT_FMUL_VL",  SDT_RISCVFPBinOp_VL, [SDNPCommutative, SDNPHasChain]>;
def riscv_strict_fdiv_vl  : SDNode<"RISCVISD::STRICT_FDIV_VL",  SDT_RISCVFPBinOp_VL, [SDNPHasChain]>;
def riscv_strict_fsqrt_vl : SDNode<"RISCVISD::STRICT_FSQRT_VL", SDT_RISCVFPUnOp_VL, [SDNPHasChain]>;

def any_riscv_fadd_vl : PatFrags<(ops node:$lhs, node:$rhs, node:$merge, node:$mask, node:$vl),
                        [(riscv_fadd_vl node:$lhs, node:$rhs, node:$merge, node:$mask, node:$vl),
                         (riscv_strict_fadd_vl node:$lhs, node:$rhs, node:$merge, node:$mask, node:$vl)]>;
def any_riscv_fsub_vl : PatFrags<(ops node:$lhs, node:$rhs, node:$merge, node:$mask, node:$vl),
                        [(riscv_fsub_vl node:$lhs, node:$rhs, node:$merge, node:$mask, node:$vl),
                         (riscv_strict_fsub_vl node:$lhs, node:$rhs, node:$merge, node:$mask, node:$vl)]>;
def any_riscv_fmul_vl : PatFrags<(ops node:$lhs, node:$rhs, node:$merge, node:$mask, node:$vl),
                        [(riscv_fmul_vl node:$lhs, node:$rhs, node:$merge, node:$mask, node:$vl),
                         (riscv_strict_fmul_vl node:$lhs, node:$rhs, node:$merge, node:$mask, node:$vl)]>;
def any_riscv_fdiv_vl : PatFrags<(ops node:$lhs, node:$rhs, node:$merge, node:$mask, node:$vl),
                        [(riscv_fdiv_vl node:$lhs, node:$rhs, node:$merge, node:$mask, node:$vl),
                         (riscv_strict_fdiv_vl node:$lhs, node:$rhs, node:$merge, node:$mask, node:$vl)]>;
def any_riscv_fsqrt_vl : PatFrags<(ops node:$src, node:$mask, node:$vl),
                        [(riscv_fsqrt_vl node:$src, node:$mask, node:$vl),
                         (riscv_strict_fsqrt_vl node:$src, node:$mask, node:$vl)]>;

def riscv_fclass_vl : SDNode<"RISCVISD::FCLASS_VL",
                             SDTypeProfile<1, 3, [SDTCisInt<0>, SDTCisVec<0>,
                                                  SDTCisFP<1>, SDTCisVec<1>,
                                                  SDTCisSameSizeAs<0, 1>,
                                                  SDTCisSameNumEltsAs<0, 1>,
                                                  SDTCVecEltisVT<2, i1>,
                                                  SDTCisSameNumEltsAs<0, 2>,
                                                  SDTCisVT<3, XLenVT>]>>;

def SDT_RISCVVecFMA_VL : SDTypeProfile<1, 5, [SDTCisSameAs<0, 1>,
                                              SDTCisSameAs<0, 2>,
                                              SDTCisSameAs<0, 3>,
                                              SDTCisVec<0>, SDTCisFP<0>,
                                              SDTCVecEltisVT<4, i1>,
                                              SDTCisSameNumEltsAs<0, 4>,
                                              SDTCisVT<5, XLenVT>]>;
def riscv_vfmadd_vl  : SDNode<"RISCVISD::VFMADD_VL",  SDT_RISCVVecFMA_VL, [SDNPCommutative]>;
def riscv_vfnmadd_vl : SDNode<"RISCVISD::VFNMADD_VL", SDT_RISCVVecFMA_VL, [SDNPCommutative]>;
def riscv_vfmsub_vl  : SDNode<"RISCVISD::VFMSUB_VL",  SDT_RISCVVecFMA_VL, [SDNPCommutative]>;
def riscv_vfnmsub_vl : SDNode<"RISCVISD::VFNMSUB_VL", SDT_RISCVVecFMA_VL, [SDNPCommutative]>;

def SDT_RISCVWVecFMA_VL : SDTypeProfile<1, 5, [SDTCisVec<0>, SDTCisFP<0>,
                                               SDTCisVec<1>, SDTCisFP<1>,
                                               SDTCisOpSmallerThanOp<1, 0>,
                                               SDTCisSameNumEltsAs<0, 1>,
                                               SDTCisSameAs<1, 2>,
                                               SDTCisSameAs<0, 3>,
                                               SDTCVecEltisVT<4, i1>,
                                               SDTCisSameNumEltsAs<0, 4>,
                                               SDTCisVT<5, XLenVT>]>;
def riscv_vfwmadd_vl  : SDNode<"RISCVISD::VFWMADD_VL",  SDT_RISCVWVecFMA_VL, [SDNPCommutative]>;
def riscv_vfwnmadd_vl : SDNode<"RISCVISD::VFWNMADD_VL", SDT_RISCVWVecFMA_VL, [SDNPCommutative]>;
def riscv_vfwmsub_vl  : SDNode<"RISCVISD::VFWMSUB_VL",  SDT_RISCVWVecFMA_VL, [SDNPCommutative]>;
def riscv_vfwnmsub_vl : SDNode<"RISCVISD::VFWNMSUB_VL", SDT_RISCVWVecFMA_VL, [SDNPCommutative]>;

def riscv_strict_vfmadd_vl : SDNode<"RISCVISD::STRICT_VFMADD_VL", SDT_RISCVVecFMA_VL, [SDNPCommutative, SDNPHasChain]>;
def riscv_strict_vfnmadd_vl : SDNode<"RISCVISD::STRICT_VFNMADD_VL", SDT_RISCVVecFMA_VL, [SDNPCommutative, SDNPHasChain]>;
def riscv_strict_vfmsub_vl : SDNode<"RISCVISD::STRICT_VFMSUB_VL", SDT_RISCVVecFMA_VL, [SDNPCommutative, SDNPHasChain]>;
def riscv_strict_vfnmsub_vl : SDNode<"RISCVISD::STRICT_VFNMSUB_VL", SDT_RISCVVecFMA_VL, [SDNPCommutative, SDNPHasChain]>;

def any_riscv_vfmadd_vl : PatFrags<(ops node:$rs1, node:$rs2, node:$rs3, node:$mask, node:$vl),
                        [(riscv_vfmadd_vl node:$rs1, node:$rs2, node:$rs3, node:$mask, node:$vl),
                         (riscv_strict_vfmadd_vl node:$rs1, node:$rs2, node:$rs3, node:$mask, node:$vl)]>;
def any_riscv_vfnmadd_vl : PatFrags<(ops node:$rs1, node:$rs2, node:$rs3, node:$mask, node:$vl),
                        [(riscv_vfnmadd_vl node:$rs1, node:$rs2, node:$rs3, node:$mask, node:$vl),
                         (riscv_strict_vfnmadd_vl node:$rs1, node:$rs2, node:$rs3, node:$mask, node:$vl)]>;
def any_riscv_vfmsub_vl : PatFrags<(ops node:$rs1, node:$rs2, node:$rs3, node:$mask, node:$vl),
                        [(riscv_vfmsub_vl node:$rs1, node:$rs2, node:$rs3, node:$mask, node:$vl),
                         (riscv_strict_vfmsub_vl node:$rs1, node:$rs2, node:$rs3, node:$mask, node:$vl)]>;
def any_riscv_vfnmsub_vl : PatFrags<(ops node:$rs1, node:$rs2, node:$rs3, node:$mask, node:$vl),
                        [(riscv_vfnmsub_vl node:$rs1, node:$rs2, node:$rs3, node:$mask, node:$vl),
                         (riscv_strict_vfnmsub_vl node:$rs1, node:$rs2, node:$rs3, node:$mask, node:$vl)]>;

def SDT_RISCVFPRoundOp_VL  : SDTypeProfile<1, 3, [
  SDTCisFP<0>, SDTCisFP<1>, SDTCisOpSmallerThanOp<0, 1>, SDTCisSameNumEltsAs<0, 1>,
  SDTCVecEltisVT<2, i1>, SDTCisSameNumEltsAs<1, 2>, SDTCisVT<3, XLenVT>
]>;
def SDT_RISCVFPExtendOp_VL  : SDTypeProfile<1, 3, [
  SDTCisFP<0>, SDTCisFP<1>, SDTCisOpSmallerThanOp<1, 0>, SDTCisSameNumEltsAs<0, 1>,
  SDTCVecEltisVT<2, i1>, SDTCisSameNumEltsAs<1, 2>, SDTCisVT<3, XLenVT>
]>;

def riscv_fpround_vl : SDNode<"RISCVISD::FP_ROUND_VL", SDT_RISCVFPRoundOp_VL>;
def riscv_strict_fpround_vl : SDNode<"RISCVISD::STRICT_FP_ROUND_VL", SDT_RISCVFPRoundOp_VL, [SDNPHasChain]>;
def riscv_fpextend_vl : SDNode<"RISCVISD::FP_EXTEND_VL", SDT_RISCVFPExtendOp_VL>;
def riscv_strict_fpextend_vl : SDNode<"RISCVISD::STRICT_FP_EXTEND_VL", SDT_RISCVFPExtendOp_VL, [SDNPHasChain]>;
def riscv_fncvt_rod_vl : SDNode<"RISCVISD::VFNCVT_ROD_VL", SDT_RISCVFPRoundOp_VL>;
def riscv_strict_fncvt_rod_vl : SDNode<"RISCVISD::STRICT_VFNCVT_ROD_VL", SDT_RISCVFPRoundOp_VL, [SDNPHasChain]>;

def any_riscv_fpround_vl : PatFrags<(ops node:$src, node:$mask, node:$vl),
                            [(riscv_fpround_vl node:$src, node:$mask, node:$vl),
                             (riscv_strict_fpround_vl node:$src, node:$mask, node:$vl)]>;
def any_riscv_fpextend_vl : PatFrags<(ops node:$src, node:$mask, node:$vl),
                            [(riscv_fpextend_vl node:$src, node:$mask, node:$vl),
                             (riscv_strict_fpextend_vl node:$src, node:$mask, node:$vl)]>;
def any_riscv_fncvt_rod_vl : PatFrags<(ops node:$src, node:$mask, node:$vl),
                            [(riscv_fncvt_rod_vl node:$src, node:$mask, node:$vl),
                             (riscv_strict_fncvt_rod_vl node:$src, node:$mask, node:$vl)]>;

def SDT_RISCVFP2IOp_VL  : SDTypeProfile<1, 3, [
  SDTCisInt<0>, SDTCisFP<1>, SDTCisSameNumEltsAs<0, 1>,
  SDTCVecEltisVT<2, i1>, SDTCisSameNumEltsAs<1, 2>, SDTCisVT<3, XLenVT>
]>;
def SDT_RISCVFP2IOp_RM_VL  : SDTypeProfile<1, 4, [
  SDTCisInt<0>, SDTCisFP<1>, SDTCisSameNumEltsAs<0, 1>,
  SDTCVecEltisVT<2, i1>, SDTCisSameNumEltsAs<1, 2>, SDTCisVT<3, XLenVT>,
  SDTCisVT<4, XLenVT> // Rounding mode
]>;

def SDT_RISCVI2FPOp_VL  : SDTypeProfile<1, 3, [
  SDTCisFP<0>, SDTCisInt<1>, SDTCisSameNumEltsAs<0, 1>,
  SDTCVecEltisVT<2, i1>, SDTCisSameNumEltsAs<1, 2>, SDTCisVT<3, XLenVT>
]>;
def SDT_RISCVI2FPOp_RM_VL  : SDTypeProfile<1, 4, [
  SDTCisFP<0>, SDTCisInt<1>, SDTCisSameNumEltsAs<0, 1>,
  SDTCVecEltisVT<2, i1>, SDTCisSameNumEltsAs<1, 2>, SDTCisVT<3, XLenVT>,
  SDTCisVT<4, XLenVT> // Rounding mode
]>;

def SDT_RISCVSETCCOP_VL : SDTypeProfile<1, 6, [
  SDTCVecEltisVT<0, i1>, SDTCisVec<1>, SDTCisSameNumEltsAs<0, 1>,
  SDTCisSameAs<1, 2>, SDTCisVT<3, OtherVT>, SDTCisSameAs<0, 4>,
  SDTCisSameAs<0, 5>, SDTCisVT<6, XLenVT>]>;

// Float -> Int
def riscv_vfcvt_xu_f_vl : SDNode<"RISCVISD::VFCVT_XU_F_VL", SDT_RISCVFP2IOp_VL>;
def riscv_vfcvt_x_f_vl : SDNode<"RISCVISD::VFCVT_X_F_VL", SDT_RISCVFP2IOp_VL>;
def riscv_vfcvt_rm_xu_f_vl : SDNode<"RISCVISD::VFCVT_RM_XU_F_VL", SDT_RISCVFP2IOp_RM_VL>;
def riscv_vfcvt_rm_x_f_vl : SDNode<"RISCVISD::VFCVT_RM_X_F_VL", SDT_RISCVFP2IOp_RM_VL>;

def riscv_vfcvt_rtz_xu_f_vl : SDNode<"RISCVISD::VFCVT_RTZ_XU_F_VL", SDT_RISCVFP2IOp_VL>;
def riscv_vfcvt_rtz_x_f_vl  : SDNode<"RISCVISD::VFCVT_RTZ_X_F_VL",  SDT_RISCVFP2IOp_VL>;

def riscv_strict_vfcvt_rm_x_f_vl : SDNode<"RISCVISD::STRICT_VFCVT_RM_X_F_VL", SDT_RISCVFP2IOp_RM_VL, [SDNPHasChain]>;
def riscv_strict_vfcvt_rtz_xu_f_vl : SDNode<"RISCVISD::STRICT_VFCVT_RTZ_XU_F_VL", SDT_RISCVFP2IOp_VL, [SDNPHasChain]>;
def riscv_strict_vfcvt_rtz_x_f_vl  : SDNode<"RISCVISD::STRICT_VFCVT_RTZ_X_F_VL",  SDT_RISCVFP2IOp_VL, [SDNPHasChain]>;

def any_riscv_vfcvt_rm_x_f_vl : PatFrags<(ops node:$src, node:$mask, node:$vl, node:$rm),
                            [(riscv_vfcvt_rm_x_f_vl node:$src, node:$mask, node:$vl, node:$rm),
                             (riscv_strict_vfcvt_rm_x_f_vl node:$src, node:$mask, node:$vl, node:$rm)]>;
def any_riscv_vfcvt_rtz_xu_f_vl : PatFrags<(ops node:$src, node:$mask, node:$vl),
                            [(riscv_vfcvt_rtz_xu_f_vl node:$src, node:$mask, node:$vl),
                             (riscv_strict_vfcvt_rtz_xu_f_vl node:$src, node:$mask, node:$vl)]>;
def any_riscv_vfcvt_rtz_x_f_vl : PatFrags<(ops node:$src, node:$mask, node:$vl),
                            [(riscv_vfcvt_rtz_x_f_vl node:$src, node:$mask, node:$vl),
                             (riscv_strict_vfcvt_rtz_x_f_vl node:$src, node:$mask, node:$vl)]>;

// Int -> Float
def riscv_sint_to_fp_vl : SDNode<"RISCVISD::SINT_TO_FP_VL", SDT_RISCVI2FPOp_VL>;
def riscv_uint_to_fp_vl : SDNode<"RISCVISD::UINT_TO_FP_VL", SDT_RISCVI2FPOp_VL>;
def riscv_vfcvt_rm_f_xu_vl : SDNode<"RISCVISD::VFCVT_RM_F_XU_VL", SDT_RISCVI2FPOp_RM_VL>;
def riscv_vfcvt_rm_f_x_vl : SDNode<"RISCVISD::VFCVT_RM_F_X_VL", SDT_RISCVI2FPOp_RM_VL>;

def riscv_strict_sint_to_fp_vl : SDNode<"RISCVISD::STRICT_SINT_TO_FP_VL", SDT_RISCVI2FPOp_VL, [SDNPHasChain]>;
def riscv_strict_uint_to_fp_vl : SDNode<"RISCVISD::STRICT_UINT_TO_FP_VL", SDT_RISCVI2FPOp_VL, [SDNPHasChain]>;

def any_riscv_sint_to_fp_vl : PatFrags<(ops node:$src, node:$mask, node:$vl),
                            [(riscv_sint_to_fp_vl node:$src, node:$mask, node:$vl),
                             (riscv_strict_sint_to_fp_vl node:$src, node:$mask, node:$vl)]>;
def any_riscv_uint_to_fp_vl : PatFrags<(ops node:$src, node:$mask, node:$vl),
                            [(riscv_uint_to_fp_vl node:$src, node:$mask, node:$vl),
                             (riscv_strict_uint_to_fp_vl node:$src, node:$mask, node:$vl)]>;

def riscv_vfround_noexcept_vl: SDNode<"RISCVISD::VFROUND_NOEXCEPT_VL", SDT_RISCVFPUnOp_VL>;
def riscv_strict_vfround_noexcept_vl: SDNode<"RISCVISD::STRICT_VFROUND_NOEXCEPT_VL", SDT_RISCVFPUnOp_VL, [SDNPHasChain]>;

def any_riscv_vfround_noexcept_vl : PatFrags<(ops node:$src, node:$mask, node:$vl),
                        [(riscv_vfround_noexcept_vl node:$src, node:$mask, node:$vl),
                         (riscv_strict_vfround_noexcept_vl node:$src, node:$mask, node:$vl)]>;

def riscv_setcc_vl : SDNode<"RISCVISD::SETCC_VL", SDT_RISCVSETCCOP_VL>;
def riscv_strict_fsetcc_vl : SDNode<"RISCVISD::STRICT_FSETCC_VL", SDT_RISCVSETCCOP_VL, [SDNPHasChain]>;
def riscv_strict_fsetccs_vl : SDNode<"RISCVISD::STRICT_FSETCCS_VL", SDT_RISCVSETCCOP_VL, [SDNPHasChain]>;
def any_riscv_fsetcc_vl : PatFrags<(ops node:$lhs, node:$rhs, node:$cc, node:$merge, node:$mask, node:$vl),
                            [(riscv_setcc_vl node:$lhs, node:$rhs, node:$cc, node:$merge, node:$mask, node:$vl),
                             (riscv_strict_fsetcc_vl node:$lhs, node:$rhs, node:$cc, node:$merge, node:$mask, node:$vl)]>;
def any_riscv_fsetccs_vl : PatFrags<(ops node:$lhs, node:$rhs, node:$cc, node:$merge, node:$mask, node:$vl),
                            [(riscv_setcc_vl node:$lhs, node:$rhs, node:$cc, node:$merge, node:$mask, node:$vl),
                             (riscv_strict_fsetccs_vl node:$lhs, node:$rhs, node:$cc, node:$merge, node:$mask, node:$vl)]>;

def riscv_vrgather_vx_vl : SDNode<"RISCVISD::VRGATHER_VX_VL",
                                  SDTypeProfile<1, 5, [SDTCisVec<0>,
                                                       SDTCisSameAs<0, 1>,
                                                       SDTCisVT<2, XLenVT>,
                                                       SDTCisSameAs<0, 3>,
                                                       SDTCVecEltisVT<4, i1>,
                                                       SDTCisSameNumEltsAs<0, 4>,
                                                       SDTCisVT<5, XLenVT>]>>;
def riscv_vrgather_vv_vl : SDNode<"RISCVISD::VRGATHER_VV_VL",
                                  SDTypeProfile<1, 5, [SDTCisVec<0>,
                                                       SDTCisSameAs<0, 1>,
                                                       SDTCisInt<2>,
                                                       SDTCisSameNumEltsAs<0, 2>,
                                                       SDTCisSameSizeAs<0, 2>,
                                                       SDTCisSameAs<0, 3>,
                                                       SDTCVecEltisVT<4, i1>,
                                                       SDTCisSameNumEltsAs<0, 4>,
                                                       SDTCisVT<5, XLenVT>]>>;
def riscv_vrgatherei16_vv_vl : SDNode<"RISCVISD::VRGATHEREI16_VV_VL",
                                      SDTypeProfile<1, 5, [SDTCisVec<0>,
                                                           SDTCisSameAs<0, 1>,
                                                           SDTCisInt<2>,
                                                           SDTCVecEltisVT<2, i16>,
                                                           SDTCisSameNumEltsAs<0, 2>,
                                                           SDTCisSameAs<0, 3>,
                                                           SDTCVecEltisVT<4, i1>,
                                                           SDTCisSameNumEltsAs<0, 4>,
                                                           SDTCisVT<5, XLenVT>]>>;

def SDT_RISCVVMERGE_VL  : SDTypeProfile<1, 5, [
  SDTCisVec<0>, SDTCisVec<1>, SDTCisSameNumEltsAs<0, 1>, SDTCVecEltisVT<1, i1>,
  SDTCisSameAs<0, 2>, SDTCisSameAs<2, 3>, SDTCisSameAs<0, 4>,
  SDTCisVT<5, XLenVT>
]>;

def riscv_vmerge_vl : SDNode<"RISCVISD::VMERGE_VL", SDT_RISCVVMERGE_VL>;

def SDT_RISCVVMSETCLR_VL : SDTypeProfile<1, 1, [SDTCVecEltisVT<0, i1>,
                                                SDTCisVT<1, XLenVT>]>;
def riscv_vmclr_vl : SDNode<"RISCVISD::VMCLR_VL", SDT_RISCVVMSETCLR_VL>;
def riscv_vmset_vl : SDNode<"RISCVISD::VMSET_VL", SDT_RISCVVMSETCLR_VL>;

def SDT_RISCVMaskBinOp_VL : SDTypeProfile<1, 3, [SDTCisSameAs<0, 1>,
                                                 SDTCisSameAs<0, 2>,
                                                 SDTCVecEltisVT<0, i1>,
                                                 SDTCisVT<3, XLenVT>]>;
def riscv_vmand_vl : SDNode<"RISCVISD::VMAND_VL", SDT_RISCVMaskBinOp_VL, [SDNPCommutative]>;
def riscv_vmor_vl  : SDNode<"RISCVISD::VMOR_VL",  SDT_RISCVMaskBinOp_VL, [SDNPCommutative]>;
def riscv_vmxor_vl : SDNode<"RISCVISD::VMXOR_VL", SDT_RISCVMaskBinOp_VL, [SDNPCommutative]>;

def true_mask : PatLeaf<(riscv_vmset_vl (XLenVT srcvalue))>;

def riscv_vmnot_vl : PatFrag<(ops node:$rs, node:$vl),
                             (riscv_vmxor_vl node:$rs, true_mask, node:$vl)>;

def riscv_vcpop_vl : SDNode<"RISCVISD::VCPOP_VL",
                            SDTypeProfile<1, 3, [SDTCisVT<0, XLenVT>,
                                                 SDTCisVec<1>, SDTCisInt<1>,
                                                 SDTCVecEltisVT<2, i1>,
                                                 SDTCisSameNumEltsAs<1, 2>,
                                                 SDTCisVT<3, XLenVT>]>>;

def riscv_vfirst_vl : SDNode<"RISCVISD::VFIRST_VL",
                            SDTypeProfile<1, 3, [SDTCisVT<0, XLenVT>,
                                                 SDTCisVec<1>, SDTCisInt<1>,
                                                 SDTCVecEltisVT<2, i1>,
                                                 SDTCisSameNumEltsAs<1, 2>,
                                                 SDTCisVT<3, XLenVT>]>>;

def SDT_RISCVVEXTEND_VL : SDTypeProfile<1, 3, [SDTCisVec<0>,
                                               SDTCisSameNumEltsAs<0, 1>,
                                               SDTCisSameNumEltsAs<1, 2>,
                                               SDTCVecEltisVT<2, i1>,
                                               SDTCisVT<3, XLenVT>]>;
def riscv_sext_vl : SDNode<"RISCVISD::VSEXT_VL", SDT_RISCVVEXTEND_VL>;
def riscv_zext_vl : SDNode<"RISCVISD::VZEXT_VL", SDT_RISCVVEXTEND_VL>;
def riscv_ext_vl : PatFrags<(ops node:$A, node:$B, node:$C),
                            [(riscv_sext_vl node:$A, node:$B, node:$C),
                             (riscv_zext_vl node:$A, node:$B, node:$C)]>;

def riscv_trunc_vector_vl : SDNode<"RISCVISD::TRUNCATE_VECTOR_VL",
                                   SDTypeProfile<1, 3, [SDTCisVec<0>,
                                                        SDTCisSameNumEltsAs<0, 1>,
                                                        SDTCisSameNumEltsAs<0, 2>,
                                                        SDTCVecEltisVT<2, i1>,
                                                        SDTCisVT<3, XLenVT>]>>;

def SDT_RISCVVWIntBinOp_VL : SDTypeProfile<1, 5, [SDTCisVec<0>, SDTCisInt<0>,
                                                  SDTCisInt<1>,
                                                  SDTCisSameNumEltsAs<0, 1>,
                                                  SDTCisOpSmallerThanOp<1, 0>,
                                                  SDTCisSameAs<1, 2>,
                                                  SDTCisSameAs<0, 3>,
                                                  SDTCisSameNumEltsAs<1, 4>,
                                                  SDTCVecEltisVT<4, i1>,
                                                  SDTCisVT<5, XLenVT>]>;
def riscv_vwmul_vl   : SDNode<"RISCVISD::VWMUL_VL",   SDT_RISCVVWIntBinOp_VL, [SDNPCommutative]>;
def riscv_vwmulu_vl  : SDNode<"RISCVISD::VWMULU_VL",  SDT_RISCVVWIntBinOp_VL, [SDNPCommutative]>;
def riscv_vwmulsu_vl : SDNode<"RISCVISD::VWMULSU_VL", SDT_RISCVVWIntBinOp_VL>;
def riscv_vwadd_vl   : SDNode<"RISCVISD::VWADD_VL",   SDT_RISCVVWIntBinOp_VL, [SDNPCommutative]>;
def riscv_vwaddu_vl  : SDNode<"RISCVISD::VWADDU_VL",  SDT_RISCVVWIntBinOp_VL, [SDNPCommutative]>;
def riscv_vwsub_vl   : SDNode<"RISCVISD::VWSUB_VL",   SDT_RISCVVWIntBinOp_VL, []>;
def riscv_vwsubu_vl  : SDNode<"RISCVISD::VWSUBU_VL",  SDT_RISCVVWIntBinOp_VL, []>;
def riscv_vwsll_vl   : SDNode<"RISCVISD::VWSLL_VL",   SDT_RISCVVWIntBinOp_VL, []>;

def SDT_RISCVVWIntTernOp_VL : SDTypeProfile<1, 5, [SDTCisVec<0>, SDTCisInt<0>,
                                                   SDTCisInt<1>,
                                                   SDTCisSameNumEltsAs<0, 1>,
                                                   SDTCisOpSmallerThanOp<1, 0>,
                                                   SDTCisSameAs<1, 2>,
                                                   SDTCisSameAs<0, 3>,
                                                   SDTCisSameNumEltsAs<1, 4>,
                                                   SDTCVecEltisVT<4, i1>,
                                                   SDTCisVT<5, XLenVT>]>;
def riscv_vwmacc_vl : SDNode<"RISCVISD::VWMACC_VL", SDT_RISCVVWIntTernOp_VL, [SDNPCommutative]>;
def riscv_vwmaccu_vl : SDNode<"RISCVISD::VWMACCU_VL", SDT_RISCVVWIntTernOp_VL, [SDNPCommutative]>;
def riscv_vwmaccsu_vl : SDNode<"RISCVISD::VWMACCSU_VL", SDT_RISCVVWIntTernOp_VL, []>;

def SDT_RISCVVWFPBinOp_VL : SDTypeProfile<1, 5, [SDTCisVec<0>, SDTCisFP<0>,
                                                 SDTCisFP<1>,
                                                 SDTCisSameNumEltsAs<0, 1>,
                                                 SDTCisOpSmallerThanOp<1, 0>,
                                                 SDTCisSameAs<1, 2>,
                                                 SDTCisSameAs<0, 3>,
                                                 SDTCisSameNumEltsAs<1, 4>,
                                                 SDTCVecEltisVT<4, i1>,
                                                 SDTCisVT<5, XLenVT>]>;
def riscv_vfwmul_vl : SDNode<"RISCVISD::VFWMUL_VL", SDT_RISCVVWFPBinOp_VL, [SDNPCommutative]>;
def riscv_vfwadd_vl : SDNode<"RISCVISD::VFWADD_VL", SDT_RISCVVWFPBinOp_VL, [SDNPCommutative]>;
def riscv_vfwsub_vl : SDNode<"RISCVISD::VFWSUB_VL", SDT_RISCVVWFPBinOp_VL, []>;

def SDT_RISCVVNIntBinOp_VL : SDTypeProfile<1, 5, [SDTCisVec<0>, SDTCisInt<0>,
                                                  SDTCisInt<1>,
                                                  SDTCisSameNumEltsAs<0, 1>,
                                                  SDTCisOpSmallerThanOp<0, 1>,
                                                  SDTCisSameAs<0, 2>,
                                                  SDTCisSameAs<0, 3>,
                                                  SDTCisSameNumEltsAs<0, 4>,
                                                  SDTCVecEltisVT<4, i1>,
                                                  SDTCisVT<5, XLenVT>]>;
def riscv_vnsrl_vl : SDNode<"RISCVISD::VNSRL_VL", SDT_RISCVVNIntBinOp_VL>;

def SDT_RISCVVWIntBinOpW_VL : SDTypeProfile<1, 5, [SDTCisVec<0>, SDTCisInt<0>,
                                                   SDTCisSameAs<0, 1>,
                                                   SDTCisInt<2>,
                                                   SDTCisSameNumEltsAs<1, 2>,
                                                   SDTCisOpSmallerThanOp<2, 1>,
                                                   SDTCisSameAs<0, 3>,
                                                   SDTCisSameNumEltsAs<1, 4>,
                                                   SDTCVecEltisVT<4, i1>,
                                                   SDTCisVT<5, XLenVT>]>;
def riscv_vwadd_w_vl :  SDNode<"RISCVISD::VWADD_W_VL",  SDT_RISCVVWIntBinOpW_VL>;
def riscv_vwaddu_w_vl : SDNode<"RISCVISD::VWADDU_W_VL", SDT_RISCVVWIntBinOpW_VL>;
def riscv_vwsub_w_vl :  SDNode<"RISCVISD::VWSUB_W_VL",  SDT_RISCVVWIntBinOpW_VL>;
def riscv_vwsubu_w_vl : SDNode<"RISCVISD::VWSUBU_W_VL", SDT_RISCVVWIntBinOpW_VL>;

def SDT_RISCVVWFPBinOpW_VL : SDTypeProfile<1, 5, [SDTCisVec<0>, SDTCisFP<0>,
                                                  SDTCisSameAs<0, 1>,
                                                  SDTCisFP<2>,
                                                  SDTCisSameNumEltsAs<1, 2>,
                                                  SDTCisOpSmallerThanOp<2, 1>,
                                                  SDTCisSameAs<0, 3>,
                                                  SDTCisSameNumEltsAs<1, 4>,
                                                  SDTCVecEltisVT<4, i1>,
                                                  SDTCisVT<5, XLenVT>]>;

def riscv_vfwadd_w_vl :  SDNode<"RISCVISD::VFWADD_W_VL", SDT_RISCVVWFPBinOpW_VL>;
def riscv_vfwsub_w_vl :  SDNode<"RISCVISD::VFWSUB_W_VL", SDT_RISCVVWFPBinOpW_VL>;

def SDTRVVVecReduce : SDTypeProfile<1, 6, [
  SDTCisVec<0>, SDTCisVec<1>, SDTCisVec<2>, SDTCisSameAs<0, 3>,
  SDTCVecEltisVT<4, i1>, SDTCisSameNumEltsAs<2, 4>, SDTCisVT<5, XLenVT>,
  SDTCisVT<6, XLenVT>
]>;

def riscv_add_vl_oneuse : PatFrag<(ops node:$A, node:$B, node:$C, node:$D,
                                       node:$E),
                                  (riscv_add_vl node:$A, node:$B, node:$C,
                                                node:$D, node:$E), [{
  return N->hasOneUse();
}]>;

def riscv_sub_vl_oneuse : PatFrag<(ops node:$A, node:$B, node:$C, node:$D,
                                       node:$E),
                                  (riscv_sub_vl node:$A, node:$B, node:$C,
                                                node:$D, node:$E), [{
  return N->hasOneUse();
}]>;

def riscv_mul_vl_oneuse : PatFrag<(ops node:$A, node:$B, node:$C, node:$D,
                                       node:$E),
                                  (riscv_mul_vl node:$A, node:$B, node:$C,
                                                node:$D, node:$E), [{
  return N->hasOneUse();
}]>;

def riscv_vwmul_vl_oneuse : PatFrag<(ops node:$A, node:$B, node:$C, node:$D,
                                         node:$E),
                                    (riscv_vwmul_vl node:$A, node:$B, node:$C,
                                                    node:$D, node:$E), [{
  return N->hasOneUse();
}]>;

def riscv_vwmulu_vl_oneuse : PatFrag<(ops node:$A, node:$B, node:$C, node:$D,
                                          node:$E),
                                     (riscv_vwmulu_vl node:$A, node:$B, node:$C,
                                                      node:$D, node:$E), [{
  return N->hasOneUse();
}]>;

def riscv_vwmulsu_vl_oneuse : PatFrag<(ops node:$A, node:$B, node:$C, node:$D,
                                           node:$E),
                                      (riscv_vwmulsu_vl node:$A, node:$B, node:$C,
                                                        node:$D, node:$E), [{
  return N->hasOneUse();
}]>;

def riscv_sext_vl_oneuse : PatFrag<(ops node:$A, node:$B, node:$C),
                           (riscv_sext_vl node:$A, node:$B, node:$C), [{
  return N->hasOneUse();
}]>;

def riscv_zext_vl_oneuse : PatFrag<(ops node:$A, node:$B, node:$C),
                           (riscv_zext_vl node:$A, node:$B, node:$C), [{
  return N->hasOneUse();
}]>;

def riscv_ext_vl_oneuse : PatFrag<(ops node:$A, node:$B, node:$C),
                          (riscv_ext_vl node:$A, node:$B, node:$C), [{
  return N->hasOneUse();
}]>;

def riscv_fpextend_vl_oneuse : PatFrag<(ops node:$A, node:$B, node:$C),
                           (riscv_fpextend_vl node:$A, node:$B, node:$C), [{
  return N->hasOneUse();
}]>;

def riscv_vfmadd_vl_oneuse : PatFrag<(ops node:$A, node:$B, node:$C, node:$D,
                                          node:$E),
                                     (riscv_vfmadd_vl node:$A, node:$B,
                                          node:$C, node:$D, node:$E), [{
  return N->hasOneUse();
}]>;

def riscv_vfnmadd_vl_oneuse : PatFrag<(ops node:$A, node:$B, node:$C, node:$D,
                                           node:$E),
                                      (riscv_vfnmadd_vl node:$A, node:$B,
                                           node:$C, node:$D, node:$E), [{
  return N->hasOneUse();
}]>;

def riscv_vfmsub_vl_oneuse : PatFrag<(ops node:$A, node:$B, node:$C, node:$D,
                                          node:$E),
                                     (riscv_vfmsub_vl node:$A, node:$B,
                                          node:$C, node:$D, node:$E), [{
  return N->hasOneUse();
}]>;

def riscv_vfnmsub_vl_oneuse : PatFrag<(ops node:$A, node:$B, node:$C, node:$D,
                                           node:$E),
                                      (riscv_vfnmsub_vl node:$A, node:$B,
                                           node:$C, node:$D, node:$E), [{
  return N->hasOneUse();
}]>;

foreach kind = ["ADD", "UMAX", "SMAX", "UMIN", "SMIN", "AND", "OR", "XOR",
                "FADD", "SEQ_FADD", "FMIN", "FMAX"] in
  def rvv_vecreduce_#kind#_vl : SDNode<"RISCVISD::VECREDUCE_"#kind#"_VL", SDTRVVVecReduce>;

// Give explicit Complexity to prefer simm5/uimm5.
def SplatPat       : ComplexPattern<vAny, 1, "selectVSplat",      [], [], 1>;
def SplatPat_simm5 : ComplexPattern<vAny, 1, "selectVSplatSimm5", [], [], 3>;
def SplatPat_uimm5 : ComplexPattern<vAny, 1, "selectVSplatUimmBits<5>", [], [], 3>;
def SplatPat_uimm6 : ComplexPattern<vAny, 1, "selectVSplatUimmBits<6>", [], [], 3>;
def SplatPat_simm5_plus1
    : ComplexPattern<vAny, 1, "selectVSplatSimm5Plus1", [], [], 3>;
def SplatPat_simm5_plus1_nonzero
    : ComplexPattern<vAny, 1, "selectVSplatSimm5Plus1NonZero", [], [], 3>;

// Selects extends or truncates of splats where we only care about the lowest 8
// bits of each element.
def Low8BitsSplatPat
    : ComplexPattern<vAny, 1, "selectLow8BitsVSplat", [], [], 2>;

// Ignore the vl operand on vmv_v_f, and vmv_s_f.
def SplatFPOp : PatFrags<(ops node:$op),
                         [(riscv_vfmv_v_f_vl undef, node:$op, srcvalue),
                          (riscv_vfmv_s_f_vl undef, node:$op, srcvalue)]>;

def sew8simm5  : ComplexPattern<XLenVT, 1, "selectRVVSimm5<8>",  []>;
def sew16simm5 : ComplexPattern<XLenVT, 1, "selectRVVSimm5<16>", []>;
def sew32simm5 : ComplexPattern<XLenVT, 1, "selectRVVSimm5<32>", []>;
def sew64simm5 : ComplexPattern<XLenVT, 1, "selectRVVSimm5<64>", []>;

class VPatBinaryVL_V<SDPatternOperator vop,
                     string instruction_name,
                     string suffix,
                     ValueType result_type,
                     ValueType op1_type,
                     ValueType op2_type,
                     ValueType mask_type,
                     int log2sew,
                     LMULInfo vlmul,
                     VReg result_reg_class,
                     VReg op1_reg_class,
                     VReg op2_reg_class,
                     bit isSEWAware = 0>
    : Pat<(result_type (vop
                       (op1_type op1_reg_class:$rs1),
                       (op2_type op2_reg_class:$rs2),
                       (result_type result_reg_class:$merge),
                       (mask_type VMV0:$vm),
                       VLOpFrag)),
      (!cast<Instruction>(
                   !if(isSEWAware,
                       instruction_name#"_"#suffix#"_"#vlmul.MX#"_E"#!shl(1, log2sew)#"_MASK",
                       instruction_name#"_"#suffix#"_"#vlmul.MX#"_MASK"))
                   result_reg_class:$merge,
                   op1_reg_class:$rs1,
                   op2_reg_class:$rs2,
                   (mask_type VMV0:$vm), GPR:$vl, log2sew, TAIL_AGNOSTIC)>;

class VPatBinaryVL_V_RM<SDPatternOperator vop,
                     string instruction_name,
                     string suffix,
                     ValueType result_type,
                     ValueType op1_type,
                     ValueType op2_type,
                     ValueType mask_type,
                     int log2sew,
                     LMULInfo vlmul,
                     VReg result_reg_class,
                     VReg op1_reg_class,
                     VReg op2_reg_class,
                     bit isSEWAware = 0>
    : Pat<(result_type (vop
                       (op1_type op1_reg_class:$rs1),
                       (op2_type op2_reg_class:$rs2),
                       (result_type result_reg_class:$merge),
                       (mask_type VMV0:$vm),
                       VLOpFrag)),
      (!cast<Instruction>(
                   !if(isSEWAware,
                       instruction_name#"_"#suffix#"_"#vlmul.MX#"_E"#!shl(1, log2sew)#"_MASK",
                       instruction_name#"_"#suffix#"_"#vlmul.MX#"_MASK"))
                   result_reg_class:$merge,
                   op1_reg_class:$rs1,
                   op2_reg_class:$rs2,
                   (mask_type VMV0:$vm),
                   // Value to indicate no rounding mode change in
                   // RISCVInsertReadWriteCSR
                   FRM_DYN,
                   GPR:$vl, log2sew, TAIL_AGNOSTIC)>;

multiclass VPatTiedBinaryNoMaskVL_V<SDNode vop,
                                    string instruction_name,
                                    string suffix,
                                    ValueType result_type,
                                    ValueType op2_type,
                                    int sew,
                                    LMULInfo vlmul,
                                    VReg result_reg_class,
                                    VReg op2_reg_class> {
  def : Pat<(result_type (vop
                         (result_type result_reg_class:$rs1),
                         (op2_type op2_reg_class:$rs2),
                         srcvalue,
                         true_mask,
                         VLOpFrag)),
        (!cast<Instruction>(instruction_name#"_"#suffix#"_"# vlmul.MX#"_TIED")
                     result_reg_class:$rs1,
                     op2_reg_class:$rs2,
                     GPR:$vl, sew, TAIL_AGNOSTIC)>;
  // Tail undisturbed
  def : Pat<(riscv_vmerge_vl true_mask,
             (result_type (vop
                           result_reg_class:$rs1,
                           (op2_type op2_reg_class:$rs2),
                           srcvalue,
                           true_mask,
                           VLOpFrag)),
             result_reg_class:$rs1, result_reg_class:$rs1, VLOpFrag),
            (!cast<Instruction>(instruction_name#"_"#suffix#"_"# vlmul.MX#"_TIED")
                     result_reg_class:$rs1,
                     op2_reg_class:$rs2,
                     GPR:$vl, sew, TU_MU)>;
}

class VPatTiedBinaryMaskVL_V<SDNode vop,
                             string instruction_name,
                             string suffix,
                             ValueType result_type,
                             ValueType op2_type,
                             ValueType mask_type,
                             int sew,
                             LMULInfo vlmul,
                             VReg result_reg_class,
                             VReg op2_reg_class> :
  Pat<(result_type (vop
                   (result_type result_reg_class:$rs1),
                   (op2_type op2_reg_class:$rs2),
                   (result_type result_reg_class:$rs1),
                   (mask_type VMV0:$vm),
                   VLOpFrag)),
      (!cast<Instruction>(instruction_name#"_"#suffix#"_"# vlmul.MX#"_MASK_TIED")
                   result_reg_class:$rs1,
                   op2_reg_class:$rs2,
                   (mask_type VMV0:$vm), GPR:$vl, sew, TU_MU)>;

multiclass VPatTiedBinaryNoMaskVL_V_RM<SDNode vop,
                                       string instruction_name,
                                       string suffix,
                                       ValueType result_type,
                                       ValueType op2_type,
                                       int log2sew,
                                       LMULInfo vlmul,
                                       VReg result_reg_class,
                                       VReg op2_reg_class,
                                       bit isSEWAware = 0> {
  defvar name = !if(isSEWAware,
                    instruction_name#"_"#suffix#"_"#vlmul.MX#"_E"#!shl(1, log2sew)#"_TIED",
                    instruction_name#"_"#suffix#"_"#vlmul.MX#"_TIED");
  def : Pat<(result_type (vop
                         (result_type result_reg_class:$rs1),
                         (op2_type op2_reg_class:$rs2),
                         srcvalue,
                         true_mask,
                         VLOpFrag)),
        (!cast<Instruction>(name)
                     result_reg_class:$rs1,
                     op2_reg_class:$rs2,
                     // Value to indicate no rounding mode change in
                     // RISCVInsertReadWriteCSR
                     FRM_DYN,
                     GPR:$vl, log2sew, TAIL_AGNOSTIC)>;
  // Tail undisturbed
  def : Pat<(riscv_vmerge_vl true_mask,
             (result_type (vop
                           result_reg_class:$rs1,
                           (op2_type op2_reg_class:$rs2),
                           srcvalue,
                           true_mask,
                           VLOpFrag)),
             result_reg_class:$rs1, result_reg_class:$rs1, VLOpFrag),
            (!cast<Instruction>(name)
                     result_reg_class:$rs1,
                     op2_reg_class:$rs2,
                     // Value to indicate no rounding mode change in
                     // RISCVInsertReadWriteCSR
                     FRM_DYN,
                     GPR:$vl, log2sew, TU_MU)>;
}

class VPatBinaryVL_XI<SDPatternOperator vop,
                      string instruction_name,
                      string suffix,
                      ValueType result_type,
                      ValueType vop1_type,
                      ValueType vop2_type,
                      ValueType mask_type,
                      int log2sew,
                      LMULInfo vlmul,
                      VReg result_reg_class,
                      VReg vop_reg_class,
                      ComplexPattern SplatPatKind,
                      DAGOperand xop_kind,
                      bit isSEWAware = 0>
    : Pat<(result_type (vop
                   (vop1_type vop_reg_class:$rs1),
                   (vop2_type (SplatPatKind (XLenVT xop_kind:$rs2))),
                   (result_type result_reg_class:$merge),
                   (mask_type VMV0:$vm),
                   VLOpFrag)),
      (!cast<Instruction>(
                   !if(isSEWAware,
                       instruction_name#_#suffix#_#vlmul.MX#"_E"#!shl(1, log2sew)#"_MASK",
                       instruction_name#_#suffix#_#vlmul.MX#"_MASK"))
                   result_reg_class:$merge,
                   vop_reg_class:$rs1,
                   xop_kind:$rs2,
                   (mask_type VMV0:$vm), GPR:$vl, log2sew, TAIL_AGNOSTIC)>;

multiclass VPatBinaryVL_VV_VX<SDPatternOperator vop, string instruction_name,
                              list<VTypeInfo> vtilist = AllIntegerVectors,
                              bit isSEWAware = 0> {
  foreach vti = vtilist in {
    let Predicates = GetVTypePredicates<vti>.Predicates in {
      def : VPatBinaryVL_V<vop, instruction_name, "VV",
                           vti.Vector, vti.Vector, vti.Vector, vti.Mask,
                           vti.Log2SEW, vti.LMul, vti.RegClass, vti.RegClass,
                           vti.RegClass, isSEWAware>;
      def : VPatBinaryVL_XI<vop, instruction_name, "VX",
                            vti.Vector, vti.Vector, vti.Vector, vti.Mask,
                            vti.Log2SEW, vti.LMul, vti.RegClass, vti.RegClass,
                            SplatPat, GPR, isSEWAware>;
    }
  }
}

multiclass VPatBinaryVL_VV_VX_VI<SDPatternOperator vop, string instruction_name,
                                 Operand ImmType = simm5>
    : VPatBinaryVL_VV_VX<vop, instruction_name> {
  foreach vti = AllIntegerVectors in {
    let Predicates = GetVTypePredicates<vti>.Predicates in
    def : VPatBinaryVL_XI<vop, instruction_name, "VI",
                          vti.Vector, vti.Vector, vti.Vector, vti.Mask,
                          vti.Log2SEW, vti.LMul, vti.RegClass, vti.RegClass,
                          !cast<ComplexPattern>(SplatPat#_#ImmType),
                          ImmType>;
  }
}

multiclass VPatBinaryWVL_VV_VX<SDPatternOperator vop, string instruction_name> {
  foreach VtiToWti = AllWidenableIntVectors in {
    defvar vti = VtiToWti.Vti;
    defvar wti = VtiToWti.Wti;
    let Predicates = !listconcat(GetVTypePredicates<vti>.Predicates,
                                 GetVTypePredicates<wti>.Predicates) in {
      def : VPatBinaryVL_V<vop, instruction_name, "VV",
                           wti.Vector, vti.Vector, vti.Vector, vti.Mask,
                           vti.Log2SEW, vti.LMul, wti.RegClass, vti.RegClass,
                           vti.RegClass>;
      def : VPatBinaryVL_XI<vop, instruction_name, "VX",
                            wti.Vector, vti.Vector, vti.Vector, vti.Mask,
                            vti.Log2SEW, vti.LMul, wti.RegClass, vti.RegClass,
                            SplatPat, GPR>;
    }
  }
}

multiclass VPatBinaryWVL_VV_VX_WV_WX<SDPatternOperator vop, SDNode vop_w,
                                     string instruction_name>
    : VPatBinaryWVL_VV_VX<vop, instruction_name> {
  foreach VtiToWti = AllWidenableIntVectors in {
    defvar vti = VtiToWti.Vti;
    defvar wti = VtiToWti.Wti;
    let Predicates = !listconcat(GetVTypePredicates<vti>.Predicates,
                                 GetVTypePredicates<wti>.Predicates) in {
      defm : VPatTiedBinaryNoMaskVL_V<vop_w, instruction_name, "WV",
                                      wti.Vector, vti.Vector, vti.Log2SEW,
                                      vti.LMul, wti.RegClass, vti.RegClass>;
      def : VPatTiedBinaryMaskVL_V<vop_w, instruction_name, "WV",
                                   wti.Vector, vti.Vector, wti.Mask,
                                   vti.Log2SEW, vti.LMul, wti.RegClass,
                                   vti.RegClass>;
      def : VPatBinaryVL_V<vop_w, instruction_name, "WV",
                           wti.Vector, wti.Vector, vti.Vector, vti.Mask,
                           vti.Log2SEW, vti.LMul, wti.RegClass, wti.RegClass,
                           vti.RegClass>;
      def : VPatBinaryVL_XI<vop_w, instruction_name, "WX",
                            wti.Vector, wti.Vector, vti.Vector, vti.Mask,
                            vti.Log2SEW, vti.LMul, wti.RegClass, wti.RegClass,
                            SplatPat, GPR>;
    }
  }
}

multiclass VPatBinaryNVL_WV_WX_WI<SDPatternOperator vop, string instruction_name> {
  foreach VtiToWti = AllWidenableIntVectors in {
    defvar vti = VtiToWti.Vti;
    defvar wti = VtiToWti.Wti;
    let Predicates = !listconcat(GetVTypePredicates<vti>.Predicates,
                                 GetVTypePredicates<wti>.Predicates) in {
      def : VPatBinaryVL_V<vop, instruction_name, "WV",
                           vti.Vector, wti.Vector, vti.Vector, vti.Mask,
                           vti.Log2SEW, vti.LMul, vti.RegClass, wti.RegClass,
                           vti.RegClass>;
      def : VPatBinaryVL_XI<vop, instruction_name, "WX",
                            vti.Vector, wti.Vector, vti.Vector, vti.Mask,
                            vti.Log2SEW, vti.LMul, vti.RegClass, wti.RegClass,
                            SplatPat, GPR>;
      def : VPatBinaryVL_XI<vop, instruction_name, "WI",
                            vti.Vector, wti.Vector, vti.Vector, vti.Mask,
                            vti.Log2SEW, vti.LMul, vti.RegClass, wti.RegClass,
                            !cast<ComplexPattern>(SplatPat#_#uimm5),
                            uimm5>;
    }
  }
}

class VPatBinaryVL_VF<SDPatternOperator vop,
                      string instruction_name,
                      ValueType result_type,
                      ValueType vop1_type,
                      ValueType vop2_type,
                      ValueType mask_type,
                      int log2sew,
                      LMULInfo vlmul,
                      VReg result_reg_class,
                      VReg vop_reg_class,
                      RegisterClass scalar_reg_class,
                      bit isSEWAware = 0>
    : Pat<(result_type (vop (vop1_type vop_reg_class:$rs1),
                       (vop2_type (SplatFPOp scalar_reg_class:$rs2)),
                       (result_type result_reg_class:$merge),
                       (mask_type VMV0:$vm),
                       VLOpFrag)),
      (!cast<Instruction>(
                   !if(isSEWAware,
                       instruction_name#"_"#vlmul.MX#"_E"#!shl(1, log2sew)#"_MASK",
                       instruction_name#"_"#vlmul.MX#"_MASK"))
                   result_reg_class:$merge,
                   vop_reg_class:$rs1,
                   scalar_reg_class:$rs2,
                   (mask_type VMV0:$vm), GPR:$vl, log2sew, TAIL_AGNOSTIC)>;

class VPatBinaryVL_VF_RM<SDPatternOperator vop,
                      string instruction_name,
                      ValueType result_type,
                      ValueType vop1_type,
                      ValueType vop2_type,
                      ValueType mask_type,
                      int log2sew,
                      LMULInfo vlmul,
                      VReg result_reg_class,
                      VReg vop_reg_class,
                      RegisterClass scalar_reg_class,
                      bit isSEWAware = 0>
    : Pat<(result_type (vop (vop1_type vop_reg_class:$rs1),
                       (vop2_type (SplatFPOp scalar_reg_class:$rs2)),
                       (result_type result_reg_class:$merge),
                       (mask_type VMV0:$vm),
                       VLOpFrag)),
      (!cast<Instruction>(
                   !if(isSEWAware,
                       instruction_name#"_"#vlmul.MX#"_E"#!shl(1, log2sew)#"_MASK",
                       instruction_name#"_"#vlmul.MX#"_MASK"))
                   result_reg_class:$merge,
                   vop_reg_class:$rs1,
                   scalar_reg_class:$rs2,
                   (mask_type VMV0:$vm),
                   // Value to indicate no rounding mode change in
                   // RISCVInsertReadWriteCSR
                   FRM_DYN,
                   GPR:$vl, log2sew, TAIL_AGNOSTIC)>;

multiclass VPatBinaryFPVL_VV_VF<SDPatternOperator vop, string instruction_name,
                                bit isSEWAware = 0> {
  foreach vti = AllFloatVectors in {
    let Predicates = GetVTypePredicates<vti>.Predicates in {
      def : VPatBinaryVL_V<vop, instruction_name, "VV",
                           vti.Vector, vti.Vector, vti.Vector, vti.Mask,
                           vti.Log2SEW, vti.LMul, vti.RegClass, vti.RegClass,
                           vti.RegClass, isSEWAware>;
      def : VPatBinaryVL_VF<vop, instruction_name#"_V"#vti.ScalarSuffix,
                            vti.Vector, vti.Vector, vti.Vector, vti.Mask,
                            vti.Log2SEW, vti.LMul, vti.RegClass, vti.RegClass,
                            vti.ScalarRegClass, isSEWAware>;
    }
  }
}

multiclass VPatBinaryFPVL_VV_VF_RM<SDPatternOperator vop, string instruction_name,
                                bit isSEWAware = 0> {
  foreach vti = AllFloatVectors in {
    let Predicates = GetVTypePredicates<vti>.Predicates in {
      def : VPatBinaryVL_V_RM<vop, instruction_name, "VV",
                             vti.Vector, vti.Vector, vti.Vector, vti.Mask,
                             vti.Log2SEW, vti.LMul, vti.RegClass, vti.RegClass,
                             vti.RegClass, isSEWAware>;
      def : VPatBinaryVL_VF_RM<vop, instruction_name#"_V"#vti.ScalarSuffix,
                               vti.Vector, vti.Vector, vti.Vector, vti.Mask,
                               vti.Log2SEW, vti.LMul, vti.RegClass, vti.RegClass,
                               vti.ScalarRegClass, isSEWAware>;
      }
  }
}

multiclass VPatBinaryFPVL_R_VF<SDPatternOperator vop, string instruction_name,
                               bit isSEWAware = 0> {
  foreach fvti = AllFloatVectors in {
    let Predicates = GetVTypePredicates<fvti>.Predicates in
    def : Pat<(fvti.Vector (vop (SplatFPOp fvti.ScalarRegClass:$rs2),
                                fvti.RegClass:$rs1,
                                (fvti.Vector fvti.RegClass:$merge),
                                (fvti.Mask VMV0:$vm),
                                VLOpFrag)),
              (!cast<Instruction>(
                           !if(isSEWAware,
                               instruction_name#"_V"#fvti.ScalarSuffix#"_"#fvti.LMul.MX#"_E"#fvti.SEW#"_MASK",
                               instruction_name#"_V"#fvti.ScalarSuffix#"_"#fvti.LMul.MX#"_MASK"))
                           fvti.RegClass:$merge,
                           fvti.RegClass:$rs1, fvti.ScalarRegClass:$rs2,
                           (fvti.Mask VMV0:$vm), GPR:$vl, fvti.Log2SEW, TAIL_AGNOSTIC)>;
  }
}

multiclass VPatBinaryFPVL_R_VF_RM<SDPatternOperator vop, string instruction_name,
                                  bit isSEWAware = 0> {
  foreach fvti = AllFloatVectors in {
    let Predicates = GetVTypePredicates<fvti>.Predicates in
    def : Pat<(fvti.Vector (vop (SplatFPOp fvti.ScalarRegClass:$rs2),
                                fvti.RegClass:$rs1,
                                (fvti.Vector fvti.RegClass:$merge),
                                (fvti.Mask VMV0:$vm),
                                VLOpFrag)),
              (!cast<Instruction>(
                           !if(isSEWAware,
                               instruction_name#"_V"#fvti.ScalarSuffix#"_"#fvti.LMul.MX#"_E"#fvti.SEW#"_MASK",
                               instruction_name#"_V"#fvti.ScalarSuffix#"_"#fvti.LMul.MX#"_MASK"))
                           fvti.RegClass:$merge,
                           fvti.RegClass:$rs1, fvti.ScalarRegClass:$rs2,
                           (fvti.Mask VMV0:$vm),
                           // Value to indicate no rounding mode change in
                           // RISCVInsertReadWriteCSR
                           FRM_DYN,
                           GPR:$vl, fvti.Log2SEW, TAIL_AGNOSTIC)>;
  }
}

multiclass VPatIntegerSetCCVL_VV<VTypeInfo vti, string instruction_name,
                                 CondCode cc> {
  def : Pat<(vti.Mask (riscv_setcc_vl (vti.Vector vti.RegClass:$rs1),
                                      vti.RegClass:$rs2, cc,
                                      VR:$merge,
                                      (vti.Mask VMV0:$vm),
                                      VLOpFrag)),
            (!cast<Instruction>(instruction_name#"_VV_"#vti.LMul.MX#"_MASK")
                         VR:$merge,
                         vti.RegClass:$rs1,
                         vti.RegClass:$rs2,
                         (vti.Mask VMV0:$vm), GPR:$vl, vti.Log2SEW)>;
}

// Inherits from VPatIntegerSetCCVL_VV and adds a pattern with operands swapped.
multiclass VPatIntegerSetCCVL_VV_Swappable<VTypeInfo vti, string instruction_name,
                                           CondCode cc, CondCode invcc>
    : VPatIntegerSetCCVL_VV<vti, instruction_name, cc> {
  def : Pat<(vti.Mask (riscv_setcc_vl (vti.Vector vti.RegClass:$rs2),
                                      vti.RegClass:$rs1, invcc,
                                      VR:$merge,
                                      (vti.Mask VMV0:$vm),
                                      VLOpFrag)),
            (!cast<Instruction>(instruction_name#"_VV_"#vti.LMul.MX#"_MASK")
                         VR:$merge, vti.RegClass:$rs1,
                         vti.RegClass:$rs2, (vti.Mask VMV0:$vm), GPR:$vl, vti.Log2SEW)>;
}

multiclass VPatIntegerSetCCVL_VX_Swappable<VTypeInfo vti, string instruction_name,
                                           CondCode cc, CondCode invcc> {
  defvar instruction_masked = !cast<Instruction>(instruction_name#"_VX_"#vti.LMul.MX#"_MASK");
  def : Pat<(vti.Mask (riscv_setcc_vl (vti.Vector vti.RegClass:$rs1),
                                      (SplatPat (XLenVT GPR:$rs2)), cc,
                                      VR:$merge,
                                      (vti.Mask VMV0:$vm),
                                      VLOpFrag)),
            (instruction_masked VR:$merge, vti.RegClass:$rs1,
                                GPR:$rs2, (vti.Mask VMV0:$vm), GPR:$vl, vti.Log2SEW)>;
  def : Pat<(vti.Mask (riscv_setcc_vl (SplatPat (XLenVT GPR:$rs2)),
                                      (vti.Vector vti.RegClass:$rs1), invcc,
                                      VR:$merge,
                                      (vti.Mask VMV0:$vm),
                                      VLOpFrag)),
            (instruction_masked VR:$merge, vti.RegClass:$rs1,
                                GPR:$rs2, (vti.Mask VMV0:$vm), GPR:$vl, vti.Log2SEW)>;
}

multiclass VPatIntegerSetCCVL_VI_Swappable<VTypeInfo vti, string instruction_name,
                                           CondCode cc, CondCode invcc> {
  defvar instruction_masked = !cast<Instruction>(instruction_name#"_VI_"#vti.LMul.MX#"_MASK");
  def : Pat<(vti.Mask (riscv_setcc_vl (vti.Vector vti.RegClass:$rs1),
                                      (SplatPat_simm5 simm5:$rs2), cc,
                                      VR:$merge,
                                      (vti.Mask VMV0:$vm),
                                      VLOpFrag)),
            (instruction_masked VR:$merge, vti.RegClass:$rs1,
                                XLenVT:$rs2, (vti.Mask VMV0:$vm), GPR:$vl,
                                vti.Log2SEW)>;

  // FIXME: Can do some canonicalization to remove these patterns.
  def : Pat<(vti.Mask (riscv_setcc_vl (SplatPat_simm5 simm5:$rs2),
                                      (vti.Vector vti.RegClass:$rs1), invcc,
                                      VR:$merge,
                                      (vti.Mask VMV0:$vm),
                                      VLOpFrag)),
            (instruction_masked VR:$merge, vti.RegClass:$rs1,
                                simm5:$rs2, (vti.Mask VMV0:$vm), GPR:$vl,
                                vti.Log2SEW)>;
}

multiclass VPatIntegerSetCCVL_VIPlus1_Swappable<VTypeInfo vti,
                                                string instruction_name,
                                                CondCode cc, CondCode invcc,
                                                ComplexPattern splatpat_kind> {
  defvar instruction_masked = !cast<Instruction>(instruction_name#"_VI_"#vti.LMul.MX#"_MASK");
  def : Pat<(vti.Mask (riscv_setcc_vl (vti.Vector vti.RegClass:$rs1),
                                      (splatpat_kind simm5:$rs2), cc,
                                      VR:$merge,
                                      (vti.Mask VMV0:$vm),
                                      VLOpFrag)),
            (instruction_masked VR:$merge, vti.RegClass:$rs1,
                                (DecImm simm5:$rs2), (vti.Mask VMV0:$vm), GPR:$vl,
                                vti.Log2SEW)>;

  // FIXME: Can do some canonicalization to remove these patterns.
  def : Pat<(vti.Mask (riscv_setcc_vl (splatpat_kind simm5:$rs2),
                                      (vti.Vector vti.RegClass:$rs1), invcc,
                                      VR:$merge,
                                      (vti.Mask VMV0:$vm),
                                      VLOpFrag)),
            (instruction_masked VR:$merge, vti.RegClass:$rs1,
                                (DecImm simm5:$rs2), (vti.Mask VMV0:$vm), GPR:$vl,
                                vti.Log2SEW)>;
}

multiclass VPatFPSetCCVL_VV_VF_FV<SDPatternOperator vop, CondCode cc,
                                  string inst_name,
                                  string swapped_op_inst_name> {
  foreach fvti = AllFloatVectors in {
    let Predicates = GetVTypePredicates<fvti>.Predicates in {
      def : Pat<(fvti.Mask (vop (fvti.Vector fvti.RegClass:$rs1),
                                 fvti.RegClass:$rs2,
                                 cc,
                                 VR:$merge,
                                 (fvti.Mask VMV0:$vm),
                                 VLOpFrag)),
                (!cast<Instruction>(inst_name#"_VV_"#fvti.LMul.MX#"_MASK")
                    VR:$merge, fvti.RegClass:$rs1,
                    fvti.RegClass:$rs2, (fvti.Mask VMV0:$vm),
                    GPR:$vl, fvti.Log2SEW)>;
      def : Pat<(fvti.Mask (vop (fvti.Vector fvti.RegClass:$rs1),
                                (SplatFPOp fvti.ScalarRegClass:$rs2),
                                cc,
                                VR:$merge,
                                (fvti.Mask VMV0:$vm),
                                VLOpFrag)),
                (!cast<Instruction>(inst_name#"_V"#fvti.ScalarSuffix#"_"#fvti.LMul.MX#"_MASK")
                    VR:$merge, fvti.RegClass:$rs1,
                    fvti.ScalarRegClass:$rs2, (fvti.Mask VMV0:$vm),
                    GPR:$vl, fvti.Log2SEW)>;
      def : Pat<(fvti.Mask (vop (SplatFPOp fvti.ScalarRegClass:$rs2),
                                (fvti.Vector fvti.RegClass:$rs1),
                                cc,
                                VR:$merge,
                                (fvti.Mask VMV0:$vm),
                                VLOpFrag)),
                (!cast<Instruction>(swapped_op_inst_name#"_V"#fvti.ScalarSuffix#"_"#fvti.LMul.MX#"_MASK")
                    VR:$merge, fvti.RegClass:$rs1,
                    fvti.ScalarRegClass:$rs2, (fvti.Mask VMV0:$vm),
                    GPR:$vl, fvti.Log2SEW)>;
    }
  }
}

multiclass VPatExtendVL_V<SDNode vop, string inst_name, string suffix,
                          list <VTypeInfoToFraction> fraction_list> {
  foreach vtiTofti = fraction_list in {
    defvar vti = vtiTofti.Vti;
    defvar fti = vtiTofti.Fti;
    let Predicates = !listconcat(GetVTypePredicates<vti>.Predicates,
                                 GetVTypePredicates<fti>.Predicates) in
    def : Pat<(vti.Vector (vop (fti.Vector fti.RegClass:$rs2),
                               (fti.Mask VMV0:$vm), VLOpFrag)),
              (!cast<Instruction>(inst_name#"_"#suffix#"_"#vti.LMul.MX#"_MASK")
                  (vti.Vector (IMPLICIT_DEF)),
                  fti.RegClass:$rs2,
                  (fti.Mask VMV0:$vm), GPR:$vl, vti.Log2SEW, TA_MA)>;
  }
}

// Single width converting

multiclass VPatConvertFP2IVL_V<SDPatternOperator vop, string instruction_name> {
  foreach fvti = AllFloatVectors in {
    defvar ivti = GetIntVTypeInfo<fvti>.Vti;
    let Predicates = !listconcat(GetVTypePredicates<fvti>.Predicates,
                                 GetVTypePredicates<ivti>.Predicates) in
    def : Pat<(ivti.Vector (vop (fvti.Vector fvti.RegClass:$rs1),
                                (fvti.Mask VMV0:$vm),
                                VLOpFrag)),
              (!cast<Instruction>(instruction_name#"_"#ivti.LMul.MX#"_MASK")
                  (ivti.Vector (IMPLICIT_DEF)), fvti.RegClass:$rs1,
                  (fvti.Mask VMV0:$vm), GPR:$vl, ivti.Log2SEW, TA_MA)>;
  }
}

multiclass VPatConvertFP2IVL_V_RM<SDPatternOperator vop, string instruction_name> {
  foreach fvti = AllFloatVectors in {
    defvar ivti = GetIntVTypeInfo<fvti>.Vti;
    let Predicates = !listconcat(GetVTypePredicates<fvti>.Predicates,
                                 GetVTypePredicates<ivti>.Predicates) in
    def : Pat<(ivti.Vector (vop (fvti.Vector fvti.RegClass:$rs1),
                                (fvti.Mask VMV0:$vm),
                                VLOpFrag)),
              (!cast<Instruction>(instruction_name#"_"#ivti.LMul.MX#"_MASK")
                  (ivti.Vector (IMPLICIT_DEF)), fvti.RegClass:$rs1,
                  (fvti.Mask VMV0:$vm),
                  // Value to indicate no rounding mode change in
                  // RISCVInsertReadWriteCSR
                  FRM_DYN,
                  GPR:$vl, ivti.Log2SEW, TA_MA)>;
  }
}


multiclass VPatConvertFP2I_RM_VL_V<SDPatternOperator vop, string instruction_name> {
  foreach fvti = AllFloatVectors in {
    defvar ivti = GetIntVTypeInfo<fvti>.Vti;
    let Predicates = !listconcat(GetVTypePredicates<fvti>.Predicates,
                                 GetVTypePredicates<ivti>.Predicates) in
    def : Pat<(ivti.Vector (vop (fvti.Vector fvti.RegClass:$rs1),
                                (fvti.Mask VMV0:$vm), (XLenVT timm:$frm),
                                VLOpFrag)),
              (!cast<Instruction>(instruction_name#"_"#ivti.LMul.MX#"_MASK")
                  (ivti.Vector (IMPLICIT_DEF)), fvti.RegClass:$rs1,
                  (fvti.Mask VMV0:$vm), timm:$frm, GPR:$vl, ivti.Log2SEW,
                  TA_MA)>;
  }
}

multiclass VPatConvertI2FPVL_V_RM<SDPatternOperator vop, string instruction_name> {
  foreach fvti = AllFloatVectors in {
    defvar ivti = GetIntVTypeInfo<fvti>.Vti;
    let Predicates = !listconcat(GetVTypePredicates<fvti>.Predicates,
                                 GetVTypePredicates<ivti>.Predicates) in
    def : Pat<(fvti.Vector (vop (ivti.Vector ivti.RegClass:$rs1),
                                (ivti.Mask VMV0:$vm),
                                VLOpFrag)),
              (!cast<Instruction>(instruction_name#"_"#fvti.LMul.MX#"_E"#fvti.SEW#"_MASK")
                  (fvti.Vector (IMPLICIT_DEF)), ivti.RegClass:$rs1,
                  (ivti.Mask VMV0:$vm),
                  // Value to indicate no rounding mode change in
                  // RISCVInsertReadWriteCSR
                  FRM_DYN,
                  GPR:$vl, fvti.Log2SEW, TA_MA)>;
  }
}

multiclass VPatConvertI2FP_RM_VL_V<SDNode vop, string instruction_name> {
  foreach fvti = AllFloatVectors in {
    defvar ivti = GetIntVTypeInfo<fvti>.Vti;
    let Predicates = !listconcat(GetVTypePredicates<fvti>.Predicates,
                                 GetVTypePredicates<ivti>.Predicates) in
    def : Pat<(fvti.Vector (vop (ivti.Vector ivti.RegClass:$rs1),
                                (ivti.Mask VMV0:$vm), (XLenVT timm:$frm),
                                VLOpFrag)),
              (!cast<Instruction>(instruction_name#"_"#fvti.LMul.MX#"_E"#fvti.SEW#"_MASK")
                  (fvti.Vector (IMPLICIT_DEF)), ivti.RegClass:$rs1,
                  (ivti.Mask VMV0:$vm), timm:$frm, GPR:$vl, fvti.Log2SEW, TA_MA)>;
  }
}

// Widening converting

multiclass VPatWConvertFP2IVL_V<SDPatternOperator vop, string instruction_name> {
  foreach fvtiToFWti = AllWidenableFloatVectors in {
    defvar fvti = fvtiToFWti.Vti;
    defvar iwti = GetIntVTypeInfo<fvtiToFWti.Wti>.Vti;
    let Predicates = !listconcat(GetVTypePredicates<fvti>.Predicates,
                                 GetVTypePredicates<iwti>.Predicates) in
    def : Pat<(iwti.Vector (vop (fvti.Vector fvti.RegClass:$rs1),
                                (fvti.Mask VMV0:$vm),
                                VLOpFrag)),
              (!cast<Instruction>(instruction_name#"_"#fvti.LMul.MX#"_MASK")
                  (iwti.Vector (IMPLICIT_DEF)), fvti.RegClass:$rs1,
                  (fvti.Mask VMV0:$vm), GPR:$vl, fvti.Log2SEW, TA_MA)>;
  }
}

multiclass VPatWConvertFP2IVL_V_RM<SDPatternOperator vop, string instruction_name> {
  foreach fvtiToFWti = AllWidenableFloatVectors in {
    defvar fvti = fvtiToFWti.Vti;
    defvar iwti = GetIntVTypeInfo<fvtiToFWti.Wti>.Vti;
    let Predicates = !listconcat(GetVTypePredicates<fvti>.Predicates,
                                 GetVTypePredicates<iwti>.Predicates) in
    def : Pat<(iwti.Vector (vop (fvti.Vector fvti.RegClass:$rs1),
                                (fvti.Mask VMV0:$vm),
                                VLOpFrag)),
              (!cast<Instruction>(instruction_name#"_"#fvti.LMul.MX#"_MASK")
                  (iwti.Vector (IMPLICIT_DEF)), fvti.RegClass:$rs1,
                  (fvti.Mask VMV0:$vm),
                  // Value to indicate no rounding mode change in
                  // RISCVInsertReadWriteCSR
                  FRM_DYN,
                  GPR:$vl, fvti.Log2SEW, TA_MA)>;
  }
}


multiclass VPatWConvertFP2I_RM_VL_V<SDNode vop, string instruction_name> {
  foreach fvtiToFWti = AllWidenableFloatVectors in {
    defvar fvti = fvtiToFWti.Vti;
    defvar iwti = GetIntVTypeInfo<fvtiToFWti.Wti>.Vti;
    let Predicates = !listconcat(GetVTypePredicates<fvti>.Predicates,
                                 GetVTypePredicates<iwti>.Predicates) in
    def : Pat<(iwti.Vector (vop (fvti.Vector fvti.RegClass:$rs1),
                                (fvti.Mask VMV0:$vm), (XLenVT timm:$frm),
                                VLOpFrag)),
              (!cast<Instruction>(instruction_name#"_"#fvti.LMul.MX#"_MASK")
                  (iwti.Vector (IMPLICIT_DEF)), fvti.RegClass:$rs1,
                  (fvti.Mask VMV0:$vm), timm:$frm, GPR:$vl, fvti.Log2SEW, TA_MA)>;
  }
}

multiclass VPatWConvertI2FPVL_V<SDPatternOperator vop,
                                string instruction_name> {
  foreach vtiToWti = AllWidenableIntToFloatVectors in {
    defvar ivti = vtiToWti.Vti;
    defvar fwti = vtiToWti.Wti;
    let Predicates = !listconcat(GetVTypePredicates<ivti>.Predicates,
                                 GetVTypePredicates<fwti>.Predicates) in
    def : Pat<(fwti.Vector (vop (ivti.Vector ivti.RegClass:$rs1),
                                (ivti.Mask VMV0:$vm),
                                VLOpFrag)),
              (!cast<Instruction>(instruction_name#"_"#ivti.LMul.MX#"_E"#ivti.SEW#"_MASK")
                  (fwti.Vector (IMPLICIT_DEF)), ivti.RegClass:$rs1,
                  (ivti.Mask VMV0:$vm),
                  GPR:$vl, ivti.Log2SEW, TA_MA)>;
  }
}

// Narrowing converting

multiclass VPatNConvertFP2IVL_W<SDPatternOperator vop,
                                string instruction_name> {
  // Reuse the same list of types used in the widening nodes, but just swap the
  // direction of types around so we're converting from Wti -> Vti
  foreach vtiToWti = AllWidenableIntToFloatVectors in {
    defvar vti = vtiToWti.Vti;
    defvar fwti = vtiToWti.Wti;
    let Predicates = !listconcat(GetVTypePredicates<vti>.Predicates,
                                 GetVTypePredicates<fwti>.Predicates) in
    def : Pat<(vti.Vector (vop (fwti.Vector fwti.RegClass:$rs1),
                               (fwti.Mask VMV0:$vm),
                               VLOpFrag)),
              (!cast<Instruction>(instruction_name#"_"#vti.LMul.MX#"_MASK")
                  (vti.Vector (IMPLICIT_DEF)), fwti.RegClass:$rs1,
                  (fwti.Mask VMV0:$vm), GPR:$vl, vti.Log2SEW, TA_MA)>;
  }
}

multiclass VPatNConvertFP2IVL_W_RM<SDPatternOperator vop,
                                string instruction_name> {
  // Reuse the same list of types used in the widening nodes, but just swap the
  // direction of types around so we're converting from Wti -> Vti
  foreach vtiToWti = AllWidenableIntToFloatVectors in {
    defvar vti = vtiToWti.Vti;
    defvar fwti = vtiToWti.Wti;
    let Predicates = !listconcat(GetVTypePredicates<vti>.Predicates,
                                 GetVTypePredicates<fwti>.Predicates) in
    def : Pat<(vti.Vector (vop (fwti.Vector fwti.RegClass:$rs1),
                               (fwti.Mask VMV0:$vm),
                               VLOpFrag)),
              (!cast<Instruction>(instruction_name#"_"#vti.LMul.MX#"_MASK")
                  (vti.Vector (IMPLICIT_DEF)), fwti.RegClass:$rs1,
                  (fwti.Mask VMV0:$vm),
                  // Value to indicate no rounding mode change in
                  // RISCVInsertReadWriteCSR
                  FRM_DYN,
                  GPR:$vl, vti.Log2SEW, TA_MA)>;
  }
}

multiclass VPatNConvertFP2I_RM_VL_W<SDNode vop, string instruction_name> {
  foreach vtiToWti = AllWidenableIntToFloatVectors in {
    defvar vti = vtiToWti.Vti;
    defvar fwti = vtiToWti.Wti;
    let Predicates = !listconcat(GetVTypePredicates<vti>.Predicates,
                                 GetVTypePredicates<fwti>.Predicates) in
    def : Pat<(vti.Vector (vop (fwti.Vector fwti.RegClass:$rs1),
                               (fwti.Mask VMV0:$vm), (XLenVT timm:$frm),
                               VLOpFrag)),
              (!cast<Instruction>(instruction_name#"_"#vti.LMul.MX#"_MASK")
                  (vti.Vector (IMPLICIT_DEF)), fwti.RegClass:$rs1,
                  (fwti.Mask VMV0:$vm), timm:$frm, GPR:$vl, vti.Log2SEW, TA_MA)>;
  }
}

multiclass VPatNConvertI2FPVL_W_RM<SDPatternOperator vop,
                                string instruction_name> {
  foreach fvtiToFWti = AllWidenableFloatVectors in {
    defvar fvti = fvtiToFWti.Vti;
    defvar iwti = GetIntVTypeInfo<fvtiToFWti.Wti>.Vti;
    let Predicates = !listconcat(GetVTypePredicates<fvti>.Predicates,
                                 GetVTypePredicates<iwti>.Predicates) in
    def : Pat<(fvti.Vector (vop (iwti.Vector iwti.RegClass:$rs1),
                                (iwti.Mask VMV0:$vm),
                                VLOpFrag)),
              (!cast<Instruction>(instruction_name#"_"#fvti.LMul.MX#"_E"#fvti.SEW#"_MASK") 
                  (fvti.Vector (IMPLICIT_DEF)), iwti.RegClass:$rs1,
                  (iwti.Mask VMV0:$vm),
                  // Value to indicate no rounding mode change in
                  // RISCVInsertReadWriteCSR
                  FRM_DYN,
                  GPR:$vl, fvti.Log2SEW, TA_MA)>;
  }
}

multiclass VPatNConvertI2FP_RM_VL_W<SDNode vop, string instruction_name> {
  foreach fvtiToFWti = AllWidenableFloatVectors in {
    defvar fvti = fvtiToFWti.Vti;
    defvar iwti = GetIntVTypeInfo<fvtiToFWti.Wti>.Vti;
    let Predicates = !listconcat(GetVTypePredicates<fvti>.Predicates,
                                 GetVTypePredicates<iwti>.Predicates) in
    def : Pat<(fvti.Vector (vop (iwti.Vector iwti.RegClass:$rs1),
                                (iwti.Mask VMV0:$vm),  (XLenVT timm:$frm),
                                VLOpFrag)),
              (!cast<Instruction>(instruction_name#"_"#fvti.LMul.MX#"_E"#fvti.SEW#"_MASK")
                  (fvti.Vector (IMPLICIT_DEF)), iwti.RegClass:$rs1,
                  (iwti.Mask VMV0:$vm), timm:$frm, GPR:$vl, fvti.Log2SEW, TA_MA)>;
  }
}

multiclass VPatReductionVL<SDNode vop, string instruction_name, bit is_float> {
  foreach vti = !if(is_float, AllFloatVectors, AllIntegerVectors) in {
    defvar vti_m1 = !cast<VTypeInfo>(!if(is_float, "VF", "VI") # vti.SEW # "M1");
    let Predicates = GetVTypePredicates<vti>.Predicates in {
      def: Pat<(vti_m1.Vector (vop (vti_m1.Vector VR:$merge),
                                   (vti.Vector vti.RegClass:$rs1), VR:$rs2,
                                   (vti.Mask VMV0:$vm), VLOpFrag,
                                   (XLenVT timm:$policy))),
          (!cast<Instruction>(instruction_name#"_VS_"#vti.LMul.MX#"_E"#vti.SEW#"_MASK")
              (vti_m1.Vector VR:$merge),
              (vti.Vector vti.RegClass:$rs1),
              (vti_m1.Vector VR:$rs2),
              (vti.Mask VMV0:$vm), GPR:$vl, vti.Log2SEW, (XLenVT timm:$policy))>;
    }
  }
}

multiclass VPatReductionVL_RM<SDNode vop, string instruction_name, bit is_float> {
  foreach vti = !if(is_float, AllFloatVectors, AllIntegerVectors) in {
    defvar vti_m1 = !cast<VTypeInfo>(!if(is_float, "VF", "VI") # vti.SEW # "M1");
    let Predicates = GetVTypePredicates<vti>.Predicates in {
      def: Pat<(vti_m1.Vector (vop (vti_m1.Vector VR:$merge),
                                   (vti.Vector vti.RegClass:$rs1), VR:$rs2,
                                   (vti.Mask VMV0:$vm), VLOpFrag,
                                   (XLenVT timm:$policy))),
          (!cast<Instruction>(instruction_name#"_VS_"#vti.LMul.MX#"_E"#vti.SEW#"_MASK")
              (vti_m1.Vector VR:$merge),
              (vti.Vector vti.RegClass:$rs1),
              (vti_m1.Vector VR:$rs2),
              (vti.Mask VMV0:$vm),
              // Value to indicate no rounding mode change in
              // RISCVInsertReadWriteCSR
              FRM_DYN,
              GPR:$vl, vti.Log2SEW, (XLenVT timm:$policy))>;
    }
  }
}

multiclass VPatBinaryVL_WV_WX_WI<SDNode op, string instruction_name> {
  foreach vtiToWti = AllWidenableIntVectors in {
    defvar vti = vtiToWti.Vti;
    defvar wti = vtiToWti.Wti;
    let Predicates = !listconcat(GetVTypePredicates<vti>.Predicates,
                                 GetVTypePredicates<wti>.Predicates) in {
      def : Pat<
        (vti.Vector
          (riscv_trunc_vector_vl
            (op (wti.Vector wti.RegClass:$rs2),
                (wti.Vector (ext_oneuse (vti.Vector vti.RegClass:$rs1)))),
            (vti.Mask true_mask),
            VLOpFrag)),
        (!cast<Instruction>(instruction_name#"_WV_"#vti.LMul.MX)
          (vti.Vector (IMPLICIT_DEF)),
          wti.RegClass:$rs2, vti.RegClass:$rs1, GPR:$vl, vti.Log2SEW, TA_MA)>;

      def : Pat<
        (vti.Vector
          (riscv_trunc_vector_vl
            (op (wti.Vector wti.RegClass:$rs2),
                (wti.Vector (Low8BitsSplatPat (XLenVT GPR:$rs1)))),
            (vti.Mask true_mask),
            VLOpFrag)),
        (!cast<Instruction>(instruction_name#"_WX_"#vti.LMul.MX)
          (vti.Vector (IMPLICIT_DEF)),
          wti.RegClass:$rs2, GPR:$rs1, GPR:$vl, vti.Log2SEW, TA_MA)>;

      def : Pat<
        (vti.Vector
          (riscv_trunc_vector_vl
            (op (wti.Vector wti.RegClass:$rs2),
                (wti.Vector (SplatPat_uimm5 uimm5:$rs1))), (vti.Mask true_mask),
            VLOpFrag)),
        (!cast<Instruction>(instruction_name#"_WI_"#vti.LMul.MX)
          (vti.Vector (IMPLICIT_DEF)),
          wti.RegClass:$rs2, uimm5:$rs1, GPR:$vl, vti.Log2SEW, TA_MA)>;
    }
  }
}

multiclass VPatWidenReductionVL<SDNode vop, PatFrags extop, string instruction_name, bit is_float> {
  foreach vtiToWti = !if(is_float, AllWidenableFloatVectors, AllWidenableIntVectors) in {
    defvar vti = vtiToWti.Vti;
    defvar wti = vtiToWti.Wti;
    defvar wti_m1 = !cast<VTypeInfo>(!if(is_float, "VF", "VI") # wti.SEW # "M1");
    let Predicates = !listconcat(GetVTypePredicates<vti>.Predicates,
                                 GetVTypePredicates<wti>.Predicates) in {
      def: Pat<(wti_m1.Vector (vop (wti_m1.Vector VR:$merge),
                                   (wti.Vector (extop (vti.Vector vti.RegClass:$rs1))),
                                   VR:$rs2, (vti.Mask VMV0:$vm), VLOpFrag,
                                   (XLenVT timm:$policy))),
               (!cast<Instruction>(instruction_name#"_VS_"#vti.LMul.MX#"_E"#vti.SEW#"_MASK")
                  (wti_m1.Vector VR:$merge), (vti.Vector vti.RegClass:$rs1),
                  (wti_m1.Vector VR:$rs2), (vti.Mask VMV0:$vm), GPR:$vl, vti.Log2SEW,
                  (XLenVT timm:$policy))>;
    }
  }
}

multiclass VPatWidenReductionVL_RM<SDNode vop, PatFrags extop, string instruction_name, bit is_float> {
  foreach vtiToWti = !if(is_float, AllWidenableFloatVectors, AllWidenableIntVectors) in {
    defvar vti = vtiToWti.Vti;
    defvar wti = vtiToWti.Wti;
    defvar wti_m1 = !cast<VTypeInfo>(!if(is_float, "VF", "VI") # wti.SEW # "M1");
    let Predicates = !listconcat(GetVTypePredicates<vti>.Predicates,
                                 GetVTypePredicates<wti>.Predicates) in {
      def: Pat<(wti_m1.Vector (vop (wti_m1.Vector VR:$merge),
                                   (wti.Vector (extop (vti.Vector vti.RegClass:$rs1))),
                                   VR:$rs2, (vti.Mask VMV0:$vm), VLOpFrag,
                                   (XLenVT timm:$policy))),
               (!cast<Instruction>(instruction_name#"_VS_"#vti.LMul.MX#"_E"#vti.SEW#"_MASK")
                  (wti_m1.Vector VR:$merge), (vti.Vector vti.RegClass:$rs1),
                  (wti_m1.Vector VR:$rs2), (vti.Mask VMV0:$vm),
                  // Value to indicate no rounding mode change in
                  // RISCVInsertReadWriteCSR
                  FRM_DYN,
                  GPR:$vl, vti.Log2SEW,
                  (XLenVT timm:$policy))>;
    }
  }
}

multiclass VPatWidenReductionVL_Ext_VL<SDNode vop, PatFrags extop, string instruction_name, bit is_float> {
  foreach vtiToWti = !if(is_float, AllWidenableFloatVectors, AllWidenableIntVectors) in {
    defvar vti = vtiToWti.Vti;
    defvar wti = vtiToWti.Wti;
    defvar wti_m1 = !cast<VTypeInfo>(!if(is_float, "VF", "VI") # wti.SEW # "M1");
    let Predicates = !listconcat(GetVTypePredicates<vti>.Predicates,
                                 GetVTypePredicates<wti>.Predicates) in {
      def: Pat<(wti_m1.Vector (vop (wti_m1.Vector VR:$merge),
                                   (wti.Vector (extop (vti.Vector vti.RegClass:$rs1), (vti.Mask true_mask), VLOpFrag)),
                                   VR:$rs2, (vti.Mask VMV0:$vm), VLOpFrag,
                                   (XLenVT timm:$policy))),
               (!cast<Instruction>(instruction_name#"_VS_"#vti.LMul.MX#"_E"#vti.SEW#"_MASK")
                  (wti_m1.Vector VR:$merge), (vti.Vector vti.RegClass:$rs1),
                  (wti_m1.Vector VR:$rs2), (vti.Mask VMV0:$vm), GPR:$vl, vti.Log2SEW,
                  (XLenVT timm:$policy))>;
    }
  }
}

multiclass VPatWidenReductionVL_Ext_VL_RM<SDNode vop, PatFrags extop, string instruction_name, bit is_float> {
  foreach vtiToWti = !if(is_float, AllWidenableFloatVectors, AllWidenableIntVectors) in {
    defvar vti = vtiToWti.Vti;
    defvar wti = vtiToWti.Wti;
    defvar wti_m1 = !cast<VTypeInfo>(!if(is_float, "VF", "VI") # wti.SEW # "M1");
    let Predicates = !listconcat(GetVTypePredicates<vti>.Predicates,
                                 GetVTypePredicates<wti>.Predicates) in {
      def: Pat<(wti_m1.Vector (vop (wti_m1.Vector VR:$merge),
                                   (wti.Vector (extop (vti.Vector vti.RegClass:$rs1), (vti.Mask true_mask), VLOpFrag)),
                                   VR:$rs2, (vti.Mask VMV0:$vm), VLOpFrag,
                                   (XLenVT timm:$policy))),
               (!cast<Instruction>(instruction_name#"_VS_"#vti.LMul.MX#"_E"#vti.SEW#"_MASK")
                  (wti_m1.Vector VR:$merge), (vti.Vector vti.RegClass:$rs1),
                  (wti_m1.Vector VR:$rs2), (vti.Mask VMV0:$vm),
                  // Value to indicate no rounding mode change in
                  // RISCVInsertReadWriteCSR
                  FRM_DYN,
                  GPR:$vl, vti.Log2SEW,
                  (XLenVT timm:$policy))>;
    }
  }
}

multiclass VPatBinaryFPWVL_VV_VF<SDNode vop, string instruction_name> {
  foreach fvtiToFWti = AllWidenableFloatVectors in {
    defvar vti = fvtiToFWti.Vti;
    defvar wti = fvtiToFWti.Wti;
    let Predicates = !listconcat(GetVTypePredicates<vti>.Predicates,
                                 GetVTypePredicates<wti>.Predicates) in {
      def : VPatBinaryVL_V<vop, instruction_name, "VV",
                           wti.Vector, vti.Vector, vti.Vector, vti.Mask,
                           vti.Log2SEW, vti.LMul, wti.RegClass, vti.RegClass,
                           vti.RegClass>;
      def : VPatBinaryVL_VF<vop, instruction_name#"_V"#vti.ScalarSuffix,
                            wti.Vector, vti.Vector, vti.Vector, vti.Mask,
                            vti.Log2SEW, vti.LMul, wti.RegClass, vti.RegClass,
                            vti.ScalarRegClass>;
    }
  }
}

multiclass VPatBinaryFPWVL_VV_VF_RM<SDNode vop, string instruction_name,
                                    bit isSEWAware = 0> {
  foreach fvtiToFWti = AllWidenableFloatVectors in {
    defvar vti = fvtiToFWti.Vti;
    defvar wti = fvtiToFWti.Wti;
    let Predicates = !listconcat(GetVTypePredicates<vti>.Predicates,
                                 GetVTypePredicates<wti>.Predicates) in {
      def : VPatBinaryVL_V_RM<vop, instruction_name, "VV",
                                       wti.Vector, vti.Vector, vti.Vector, vti.Mask,
                                       vti.Log2SEW, vti.LMul, wti.RegClass, vti.RegClass,
                                       vti.RegClass, isSEWAware>;
      def : VPatBinaryVL_VF_RM<vop, instruction_name#"_V"#vti.ScalarSuffix,
                                        wti.Vector, vti.Vector, vti.Vector, vti.Mask,
                                        vti.Log2SEW, vti.LMul, wti.RegClass, vti.RegClass,
                                        vti.ScalarRegClass, isSEWAware>;
    }
  }
}

multiclass VPatBinaryFPWVL_VV_VF_WV_WF<SDNode vop, SDNode vop_w, string instruction_name>
    : VPatBinaryFPWVL_VV_VF<vop, instruction_name> {
  foreach fvtiToFWti = AllWidenableFloatVectors in {
    defvar vti = fvtiToFWti.Vti;
    defvar wti = fvtiToFWti.Wti;
    let Predicates = !listconcat(GetVTypePredicates<vti>.Predicates,
                                 GetVTypePredicates<wti>.Predicates) in {
      defm : VPatTiedBinaryNoMaskVL_V<vop_w, instruction_name, "WV",
                                      wti.Vector, vti.Vector, vti.Log2SEW,
                                      vti.LMul, wti.RegClass, vti.RegClass>;
      def : VPatBinaryVL_V<vop_w, instruction_name, "WV",
                           wti.Vector, wti.Vector, vti.Vector, vti.Mask,
                           vti.Log2SEW, vti.LMul, wti.RegClass, wti.RegClass,
                           vti.RegClass>;
      def : VPatBinaryVL_VF<vop_w, instruction_name#"_W"#vti.ScalarSuffix,
                            wti.Vector, wti.Vector, vti.Vector, vti.Mask,
                            vti.Log2SEW, vti.LMul, wti.RegClass, wti.RegClass,
                            vti.ScalarRegClass>;
    }
  }
}

multiclass VPatBinaryFPWVL_VV_VF_WV_WF_RM<
    SDNode vop, SDNode vop_w, string instruction_name, bit isSEWAware = 0>
    : VPatBinaryFPWVL_VV_VF_RM<vop, instruction_name, isSEWAware> {
  foreach fvtiToFWti = AllWidenableFloatVectors in {
    defvar vti = fvtiToFWti.Vti;
    defvar wti = fvtiToFWti.Wti;
    let Predicates = !listconcat(GetVTypePredicates<vti>.Predicates,
                                 GetVTypePredicates<wti>.Predicates) in {
      defm : VPatTiedBinaryNoMaskVL_V_RM<vop_w, instruction_name, "WV",
                                         wti.Vector, vti.Vector, vti.Log2SEW,
                                         vti.LMul, wti.RegClass, vti.RegClass,
                                         isSEWAware>;
      def : VPatBinaryVL_V_RM<vop_w, instruction_name, "WV",
                                       wti.Vector, wti.Vector, vti.Vector, vti.Mask,
                                       vti.Log2SEW, vti.LMul, wti.RegClass, wti.RegClass,
                                       vti.RegClass, isSEWAware>;
      def : VPatBinaryVL_VF_RM<vop_w, instruction_name#"_W"#vti.ScalarSuffix,
                                        wti.Vector, wti.Vector, vti.Vector, vti.Mask,
                                        vti.Log2SEW, vti.LMul, wti.RegClass, wti.RegClass,
                                        vti.ScalarRegClass, isSEWAware>;
    }
  }
}

multiclass VPatNarrowShiftSplatExt_WX<SDNode op, PatFrags extop, string instruction_name> {
  foreach vtiToWti = AllWidenableIntVectors in {
    defvar vti = vtiToWti.Vti;
    defvar wti = vtiToWti.Wti;
    let Predicates = !listconcat(GetVTypePredicates<vti>.Predicates,
                                 GetVTypePredicates<wti>.Predicates) in
    def : Pat<
      (vti.Vector
        (riscv_trunc_vector_vl
          (op (wti.Vector wti.RegClass:$rs2),
              (wti.Vector (extop (vti.Vector (SplatPat (XLenVT GPR:$rs1))),
                                 (vti.Mask true_mask), VLOpFrag)),
          srcvalue, (wti.Mask true_mask), VLOpFrag),
        (vti.Mask true_mask), VLOpFrag)),
      (!cast<Instruction>(instruction_name#"_WX_"#vti.LMul.MX)
        (vti.Vector (IMPLICIT_DEF)),
        wti.RegClass:$rs2, GPR:$rs1, GPR:$vl, vti.Log2SEW, TA_MA)>;
  }
}

multiclass VPatNarrowShiftExtVL_WV<SDNode op, PatFrags extop, string instruction_name> {
  foreach vtiToWti = AllWidenableIntVectors in {
    defvar vti = vtiToWti.Vti;
    defvar wti = vtiToWti.Wti;
    let Predicates = !listconcat(GetVTypePredicates<vti>.Predicates,
                                 GetVTypePredicates<wti>.Predicates) in
    def : Pat<
      (vti.Vector
        (riscv_trunc_vector_vl
          (op (wti.Vector wti.RegClass:$rs2),
              (wti.Vector (extop (vti.Vector vti.RegClass:$rs1),
                                 (vti.Mask true_mask), VLOpFrag)),
          srcvalue, (vti.Mask true_mask), VLOpFrag),
        (vti.Mask VMV0:$vm), VLOpFrag)),
      (!cast<Instruction>(instruction_name#"_WV_"#vti.LMul.MX#"_MASK")
        (vti.Vector (IMPLICIT_DEF)), wti.RegClass:$rs2, vti.RegClass:$rs1,
        (vti.Mask VMV0:$vm), GPR:$vl, vti.Log2SEW, TA_MA)>;
  }
}

multiclass VPatNarrowShiftVL_WV<SDNode op, string instruction_name> {
  defm : VPatNarrowShiftExtVL_WV<op, riscv_sext_vl_oneuse, instruction_name>;
  defm : VPatNarrowShiftExtVL_WV<op, riscv_zext_vl_oneuse, instruction_name>;
}

multiclass VPatMultiplyAddVL_VV_VX<SDNode op, string instruction_name> {
  foreach vti = AllIntegerVectors in {
    defvar suffix = vti.LMul.MX;
    let Predicates = GetVTypePredicates<vti>.Predicates in {
      // NOTE: We choose VMADD because it has the most commuting freedom. So it
      // works best with how TwoAddressInstructionPass tries commuting.
      def : Pat<(vti.Vector
               (op vti.RegClass:$rs2,
                   (riscv_mul_vl_oneuse vti.RegClass:$rs1,
                                        vti.RegClass:$rd,
                                        srcvalue, (vti.Mask true_mask), VLOpFrag),
                             srcvalue, (vti.Mask true_mask), VLOpFrag)),
              (!cast<Instruction>(instruction_name#"_VV_"# suffix)
                   vti.RegClass:$rd, vti.RegClass:$rs1, vti.RegClass:$rs2,
                   GPR:$vl, vti.Log2SEW, TAIL_AGNOSTIC)>;
      // The choice of VMADD here is arbitrary, vmadd.vx and vmacc.vx are equally
      // commutable.
      def : Pat<(vti.Vector
               (op vti.RegClass:$rs2,
                   (riscv_mul_vl_oneuse (SplatPat XLenVT:$rs1),
                                         vti.RegClass:$rd,
                                         srcvalue, (vti.Mask true_mask), VLOpFrag),
                             srcvalue, (vti.Mask true_mask), VLOpFrag)),
              (!cast<Instruction>(instruction_name#"_VX_" # suffix)
                   vti.RegClass:$rd, vti.ScalarRegClass:$rs1, vti.RegClass:$rs2,
                   GPR:$vl, vti.Log2SEW, TAIL_AGNOSTIC)>;
    }
  }
}

multiclass VPatMultiplyAccVL_VV_VX<PatFrag op, string instruction_name> {
  foreach vti = AllIntegerVectors in {
  defvar suffix = vti.LMul.MX;
  let Predicates = GetVTypePredicates<vti>.Predicates in {
    def : Pat<(riscv_vmerge_vl (vti.Mask VMV0:$vm),
                (vti.Vector (op vti.RegClass:$rd,
                                (riscv_mul_vl_oneuse vti.RegClass:$rs1, vti.RegClass:$rs2,
                                    srcvalue, (vti.Mask true_mask), VLOpFrag),
                                srcvalue, (vti.Mask true_mask), VLOpFrag)),
                            vti.RegClass:$rd, vti.RegClass:$rd, VLOpFrag),
              (!cast<Instruction>(instruction_name#"_VV_"# suffix #"_MASK")
                   vti.RegClass:$rd, vti.RegClass:$rs1, vti.RegClass:$rs2,
                   (vti.Mask VMV0:$vm), GPR:$vl, vti.Log2SEW, TU_MU)>;
    def : Pat<(riscv_vmerge_vl (vti.Mask VMV0:$vm),
                (vti.Vector (op vti.RegClass:$rd,
                                (riscv_mul_vl_oneuse (SplatPat XLenVT:$rs1), vti.RegClass:$rs2,
                                    srcvalue, (vti.Mask true_mask), VLOpFrag),
                                srcvalue, (vti.Mask true_mask), VLOpFrag)),
                            vti.RegClass:$rd, vti.RegClass:$rd, VLOpFrag),
              (!cast<Instruction>(instruction_name#"_VX_"# suffix #"_MASK")
                   vti.RegClass:$rd, vti.ScalarRegClass:$rs1, vti.RegClass:$rs2,
                   (vti.Mask VMV0:$vm), GPR:$vl, vti.Log2SEW, TU_MU)>;
    def : Pat<(riscv_vmerge_vl (vti.Mask VMV0:$vm),
                (vti.Vector (op vti.RegClass:$rd,
                                (riscv_mul_vl_oneuse vti.RegClass:$rs1, vti.RegClass:$rs2,
                                    srcvalue, (vti.Mask true_mask), VLOpFrag),
                                srcvalue, (vti.Mask true_mask), VLOpFrag)),
                            vti.RegClass:$rd, undef, VLOpFrag),
              (!cast<Instruction>(instruction_name#"_VV_"# suffix #"_MASK")
                   vti.RegClass:$rd, vti.RegClass:$rs1, vti.RegClass:$rs2,
                   (vti.Mask VMV0:$vm), GPR:$vl, vti.Log2SEW, TAIL_AGNOSTIC)>;
    def : Pat<(riscv_vmerge_vl (vti.Mask VMV0:$vm),
                (vti.Vector (op vti.RegClass:$rd,
                                (riscv_mul_vl_oneuse (SplatPat XLenVT:$rs1), vti.RegClass:$rs2,
                                    srcvalue, (vti.Mask true_mask), VLOpFrag),
                                srcvalue, (vti.Mask true_mask), VLOpFrag)),
                            vti.RegClass:$rd, undef, VLOpFrag),
              (!cast<Instruction>(instruction_name#"_VX_"# suffix #"_MASK")
                   vti.RegClass:$rd, vti.ScalarRegClass:$rs1, vti.RegClass:$rs2,
                   (vti.Mask VMV0:$vm), GPR:$vl, vti.Log2SEW, TAIL_AGNOSTIC)>;
    }
  }
}

multiclass VPatWidenMultiplyAddVL_VV_VX<SDNode vwmacc_op, string instr_name> {
  foreach vtiTowti = AllWidenableIntVectors in {
    defvar vti = vtiTowti.Vti;
    defvar wti = vtiTowti.Wti;
    let Predicates = !listconcat(GetVTypePredicates<vti>.Predicates,
                                 GetVTypePredicates<wti>.Predicates) in {
      def : Pat<(vwmacc_op (vti.Vector vti.RegClass:$rs1),
                           (vti.Vector vti.RegClass:$rs2),
                           (wti.Vector wti.RegClass:$rd),
                           (vti.Mask VMV0:$vm), VLOpFrag),
                (!cast<Instruction>(instr_name#"_VV_"#vti.LMul.MX#"_MASK")
                    wti.RegClass:$rd, vti.RegClass:$rs1, vti.RegClass:$rs2,
                    (vti.Mask VMV0:$vm), GPR:$vl, vti.Log2SEW, TAIL_AGNOSTIC)>;
      def : Pat<(vwmacc_op (SplatPat XLenVT:$rs1),
                           (vti.Vector vti.RegClass:$rs2),
                           (wti.Vector wti.RegClass:$rd),
                           (vti.Mask VMV0:$vm), VLOpFrag),
                (!cast<Instruction>(instr_name#"_VX_"#vti.LMul.MX#"_MASK")
                    wti.RegClass:$rd, vti.ScalarRegClass:$rs1,
                    vti.RegClass:$rs2, (vti.Mask VMV0:$vm), GPR:$vl, vti.Log2SEW,
                    TAIL_AGNOSTIC)>;
    }
  }
}

multiclass VPatNarrowShiftSplat_WX_WI<SDNode op, string instruction_name> {
  foreach vtiTowti = AllWidenableIntVectors in {
    defvar vti = vtiTowti.Vti;
    defvar wti = vtiTowti.Wti;
    let Predicates = !listconcat(GetVTypePredicates<vti>.Predicates,
                                 GetVTypePredicates<wti>.Predicates) in {
      def : Pat<(vti.Vector (riscv_trunc_vector_vl
                (wti.Vector (op wti.RegClass:$rs1, (SplatPat XLenVT:$rs2),
                                srcvalue, true_mask, VLOpFrag)), true_mask, VLOpFrag)),
                (!cast<Instruction>(instruction_name#"_WX_"#vti.LMul.MX)
                    (vti.Vector (IMPLICIT_DEF)),
                     wti.RegClass:$rs1, GPR:$rs2, GPR:$vl, vti.Log2SEW, TA_MA)>;
      def : Pat<(vti.Vector (riscv_trunc_vector_vl
                (wti.Vector (op wti.RegClass:$rs1, (SplatPat_uimm5 uimm5:$rs2),
                                srcvalue, true_mask, VLOpFrag)), true_mask, VLOpFrag)),
                (!cast<Instruction>(instruction_name#"_WI_"#vti.LMul.MX)
                (vti.Vector (IMPLICIT_DEF)),
                wti.RegClass:$rs1, uimm5:$rs2, GPR:$vl, vti.Log2SEW, TA_MA)>;
    }
  }
}

multiclass VPatFPMulAddVL_VV_VF<SDPatternOperator vop, string instruction_name> {
  foreach vti = AllFloatVectors in {
  defvar suffix = vti.LMul.MX;
  let Predicates = GetVTypePredicates<vti>.Predicates in {
    def : Pat<(vti.Vector (vop vti.RegClass:$rs1, vti.RegClass:$rd,
                               vti.RegClass:$rs2, (vti.Mask VMV0:$vm),
                               VLOpFrag)),
              (!cast<Instruction>(instruction_name#"_VV_"# suffix #"_MASK")
                   vti.RegClass:$rd, vti.RegClass:$rs1, vti.RegClass:$rs2,
                   (vti.Mask VMV0:$vm), GPR:$vl, vti.Log2SEW, TA_MA)>;

    def : Pat<(vti.Vector (vop (SplatFPOp vti.ScalarRegClass:$rs1),
                               vti.RegClass:$rd, vti.RegClass:$rs2,
                               (vti.Mask VMV0:$vm),
                               VLOpFrag)),
              (!cast<Instruction>(instruction_name#"_V" # vti.ScalarSuffix # "_" # suffix # "_MASK")
                   vti.RegClass:$rd, vti.ScalarRegClass:$rs1, vti.RegClass:$rs2,
                   (vti.Mask VMV0:$vm), GPR:$vl, vti.Log2SEW, TA_MA)>;
    }
  }
}

multiclass VPatFPMulAddVL_VV_VF_RM<SDPatternOperator vop, string instruction_name> {
  foreach vti = AllFloatVectors in {
  defvar suffix = vti.LMul.MX # "_E" # vti.SEW;
  let Predicates = GetVTypePredicates<vti>.Predicates in {
    def : Pat<(vti.Vector (vop vti.RegClass:$rs1, vti.RegClass:$rd,
                               vti.RegClass:$rs2, (vti.Mask VMV0:$vm),
                               VLOpFrag)),
              (!cast<Instruction>(instruction_name#"_VV_"# suffix #"_MASK")
                   vti.RegClass:$rd, vti.RegClass:$rs1, vti.RegClass:$rs2,
                   (vti.Mask VMV0:$vm),
                   // Value to indicate no rounding mode change in
                   // RISCVInsertReadWriteCSR
                   FRM_DYN,
                   GPR:$vl, vti.Log2SEW, TA_MA)>;

    def : Pat<(vti.Vector (vop (SplatFPOp vti.ScalarRegClass:$rs1),
                               vti.RegClass:$rd, vti.RegClass:$rs2,
                               (vti.Mask VMV0:$vm),
                               VLOpFrag)),
              (!cast<Instruction>(instruction_name#"_V" # vti.ScalarSuffix # "_" # suffix # "_MASK")
                   vti.RegClass:$rd, vti.ScalarRegClass:$rs1, vti.RegClass:$rs2,
                   (vti.Mask VMV0:$vm),
                   // Value to indicate no rounding mode change in
                   // RISCVInsertReadWriteCSR
                   FRM_DYN,
                   GPR:$vl, vti.Log2SEW, TA_MA)>;
    }
  }
}

multiclass VPatFPMulAccVL_VV_VF<PatFrag vop, string instruction_name> {
  foreach vti = AllFloatVectors in {
  defvar suffix = vti.LMul.MX;
  let Predicates = GetVTypePredicates<vti>.Predicates in {
    def : Pat<(riscv_vmerge_vl (vti.Mask VMV0:$vm),
                           (vti.Vector (vop vti.RegClass:$rs1, vti.RegClass:$rs2,
                            vti.RegClass:$rd, (vti.Mask true_mask), VLOpFrag)),
                            vti.RegClass:$rd, vti.RegClass:$rd, VLOpFrag),
              (!cast<Instruction>(instruction_name#"_VV_"# suffix #"_MASK")
                   vti.RegClass:$rd, vti.RegClass:$rs1, vti.RegClass:$rs2,
                   (vti.Mask VMV0:$vm), GPR:$vl, vti.Log2SEW, TU_MU)>;
    def : Pat<(riscv_vmerge_vl (vti.Mask VMV0:$vm),
                           (vti.Vector (vop (SplatFPOp vti.ScalarRegClass:$rs1), vti.RegClass:$rs2,
                            vti.RegClass:$rd, (vti.Mask true_mask), VLOpFrag)),
                            vti.RegClass:$rd, vti.RegClass:$rd, VLOpFrag),
              (!cast<Instruction>(instruction_name#"_V" # vti.ScalarSuffix # "_" # suffix # "_MASK")
                   vti.RegClass:$rd, vti.ScalarRegClass:$rs1, vti.RegClass:$rs2,
                   (vti.Mask VMV0:$vm), GPR:$vl, vti.Log2SEW, TU_MU)>;
    def : Pat<(riscv_vmerge_vl (vti.Mask VMV0:$vm),
                           (vti.Vector (vop vti.RegClass:$rs1, vti.RegClass:$rs2,
                            vti.RegClass:$rd, (vti.Mask true_mask), VLOpFrag)),
                            vti.RegClass:$rd, undef, VLOpFrag),
              (!cast<Instruction>(instruction_name#"_VV_"# suffix #"_MASK")
                   vti.RegClass:$rd, vti.RegClass:$rs1, vti.RegClass:$rs2,
                   (vti.Mask VMV0:$vm), GPR:$vl, vti.Log2SEW, TAIL_AGNOSTIC)>;
    def : Pat<(riscv_vmerge_vl (vti.Mask VMV0:$vm),
                           (vti.Vector (vop (SplatFPOp vti.ScalarRegClass:$rs1), vti.RegClass:$rs2,
                            vti.RegClass:$rd, (vti.Mask true_mask), VLOpFrag)),
                            vti.RegClass:$rd, undef, VLOpFrag),
              (!cast<Instruction>(instruction_name#"_V" # vti.ScalarSuffix # "_" # suffix # "_MASK")
                   vti.RegClass:$rd, vti.ScalarRegClass:$rs1, vti.RegClass:$rs2,
                   (vti.Mask VMV0:$vm), GPR:$vl, vti.Log2SEW, TAIL_AGNOSTIC)>;
    }
  }
}

multiclass VPatFPMulAccVL_VV_VF_RM<PatFrag vop, string instruction_name> {
  foreach vti = AllFloatVectors in {
  defvar suffix = vti.LMul.MX # "_E" # vti.SEW;
  let Predicates = GetVTypePredicates<vti>.Predicates in {
    def : Pat<(riscv_vmerge_vl (vti.Mask VMV0:$vm),
                           (vti.Vector (vop vti.RegClass:$rs1, vti.RegClass:$rs2,
                            vti.RegClass:$rd, (vti.Mask true_mask), VLOpFrag)),
                            vti.RegClass:$rd, vti.RegClass:$rd, VLOpFrag),
              (!cast<Instruction>(instruction_name#"_VV_"# suffix #"_MASK")
                   vti.RegClass:$rd, vti.RegClass:$rs1, vti.RegClass:$rs2,
                   (vti.Mask VMV0:$vm),
                   // Value to indicate no rounding mode change in
                   // RISCVInsertReadWriteCSR
                   FRM_DYN,
                   GPR:$vl, vti.Log2SEW, TU_MU)>;
    def : Pat<(riscv_vmerge_vl (vti.Mask VMV0:$vm),
                           (vti.Vector (vop (SplatFPOp vti.ScalarRegClass:$rs1), vti.RegClass:$rs2,
                            vti.RegClass:$rd, (vti.Mask true_mask), VLOpFrag)),
                            vti.RegClass:$rd, vti.RegClass:$rd, VLOpFrag),
              (!cast<Instruction>(instruction_name#"_V" # vti.ScalarSuffix # "_" # suffix # "_MASK")
                   vti.RegClass:$rd, vti.ScalarRegClass:$rs1, vti.RegClass:$rs2,
                   (vti.Mask VMV0:$vm),
                   // Value to indicate no rounding mode change in
                   // RISCVInsertReadWriteCSR
                   FRM_DYN,
                   GPR:$vl, vti.Log2SEW, TU_MU)>;
    def : Pat<(riscv_vmerge_vl (vti.Mask VMV0:$vm),
                           (vti.Vector (vop vti.RegClass:$rs1, vti.RegClass:$rs2,
                            vti.RegClass:$rd, (vti.Mask true_mask), VLOpFrag)),
                            vti.RegClass:$rd, undef, VLOpFrag),
              (!cast<Instruction>(instruction_name#"_VV_"# suffix #"_MASK")
                   vti.RegClass:$rd, vti.RegClass:$rs1, vti.RegClass:$rs2,
                   (vti.Mask VMV0:$vm),
                   // Value to indicate no rounding mode change in
                   // RISCVInsertReadWriteCSR
                   FRM_DYN,
                   GPR:$vl, vti.Log2SEW, TAIL_AGNOSTIC)>;
    def : Pat<(riscv_vmerge_vl (vti.Mask VMV0:$vm),
                           (vti.Vector (vop (SplatFPOp vti.ScalarRegClass:$rs1), vti.RegClass:$rs2,
                            vti.RegClass:$rd, (vti.Mask true_mask), VLOpFrag)),
                            vti.RegClass:$rd, undef, VLOpFrag),
              (!cast<Instruction>(instruction_name#"_V" # vti.ScalarSuffix # "_" # suffix # "_MASK")
                   vti.RegClass:$rd, vti.ScalarRegClass:$rs1, vti.RegClass:$rs2,
                   (vti.Mask VMV0:$vm),
                   // Value to indicate no rounding mode change in
                   // RISCVInsertReadWriteCSR
                   FRM_DYN,
                   GPR:$vl, vti.Log2SEW, TAIL_AGNOSTIC)>;
    }
  }
}

multiclass VPatWidenFPMulAccVL_VV_VF<SDNode vop, string instruction_name> {
  foreach vtiToWti = AllWidenableFloatVectors in {
    defvar vti = vtiToWti.Vti;
    defvar wti = vtiToWti.Wti;
    let Predicates = !listconcat(GetVTypePredicates<vti>.Predicates,
                                 GetVTypePredicates<wti>.Predicates) in {
      def : Pat<(vop (vti.Vector vti.RegClass:$rs1),
                     (vti.Vector vti.RegClass:$rs2),
                     (wti.Vector wti.RegClass:$rd), (vti.Mask VMV0:$vm),
                     VLOpFrag),
                (!cast<Instruction>(instruction_name#"_VV_"#vti.LMul.MX #"_MASK")
                   wti.RegClass:$rd, vti.RegClass:$rs1, vti.RegClass:$rs2,
                   (vti.Mask VMV0:$vm), GPR:$vl, vti.Log2SEW, TA_MA)>;
      def : Pat<(vop (vti.Vector (SplatFPOp vti.ScalarRegClass:$rs1)),
                     (vti.Vector vti.RegClass:$rs2),
                     (wti.Vector wti.RegClass:$rd), (vti.Mask VMV0:$vm),
                     VLOpFrag),
                (!cast<Instruction>(instruction_name#"_V"#vti.ScalarSuffix#"_"#vti.LMul.MX #"_MASK")
                   wti.RegClass:$rd, vti.ScalarRegClass:$rs1, vti.RegClass:$rs2,
                   (vti.Mask VMV0:$vm), GPR:$vl, vti.Log2SEW, TA_MA)>;
    }
  }
}

multiclass VPatWidenFPMulAccVL_VV_VF_RM<SDNode vop, string instruction_name> {
  foreach vtiToWti = AllWidenableFloatVectors in {
    defvar vti = vtiToWti.Vti;
    defvar wti = vtiToWti.Wti;
    defvar suffix = vti.LMul.MX # "_E" # vti.SEW;
    let Predicates = !listconcat(GetVTypePredicates<vti>.Predicates,
                                 GetVTypePredicates<wti>.Predicates) in {
      def : Pat<(vop (vti.Vector vti.RegClass:$rs1),
                     (vti.Vector vti.RegClass:$rs2),
                     (wti.Vector wti.RegClass:$rd), (vti.Mask VMV0:$vm),
                     VLOpFrag),
                (!cast<Instruction>(instruction_name#"_VV_"#suffix#"_MASK")
                   wti.RegClass:$rd, vti.RegClass:$rs1, vti.RegClass:$rs2,
                   (vti.Mask VMV0:$vm),
                   // Value to indicate no rounding mode change in
                   // RISCVInsertReadWriteCSR
                   FRM_DYN,
                   GPR:$vl, vti.Log2SEW, TA_MA)>;
      def : Pat<(vop (vti.Vector (SplatFPOp vti.ScalarRegClass:$rs1)),
                     (vti.Vector vti.RegClass:$rs2),
                     (wti.Vector wti.RegClass:$rd), (vti.Mask VMV0:$vm),
                     VLOpFrag),
                (!cast<Instruction>(instruction_name#"_V"#vti.ScalarSuffix#"_"#suffix#"_MASK")
                   wti.RegClass:$rd, vti.ScalarRegClass:$rs1, vti.RegClass:$rs2,
                   (vti.Mask VMV0:$vm),
                   // Value to indicate no rounding mode change in
                   // RISCVInsertReadWriteCSR
                   FRM_DYN,
                   GPR:$vl, vti.Log2SEW, TA_MA)>;
    }
  }
}

multiclass VPatSlideVL_VX_VI<SDNode vop, string instruction_name> {
  foreach vti = AllVectors in {
    let Predicates = GetVTypePredicates<vti>.Predicates in {
      def : Pat<(vti.Vector (vop (vti.Vector vti.RegClass:$rd),
                                 (vti.Vector vti.RegClass:$rs1),
                                 uimm5:$rs2, (vti.Mask VMV0:$vm),
                                 VLOpFrag, (XLenVT timm:$policy))),
                (!cast<Instruction>(instruction_name#"_VI_"#vti.LMul.MX#"_MASK")
                    vti.RegClass:$rd, vti.RegClass:$rs1, uimm5:$rs2,
                    (vti.Mask VMV0:$vm), GPR:$vl, vti.Log2SEW,
                    (XLenVT timm:$policy))>;

      def : Pat<(vti.Vector (vop (vti.Vector vti.RegClass:$rd),
                                 (vti.Vector vti.RegClass:$rs1),
                                 GPR:$rs2, (vti.Mask VMV0:$vm),
                                 VLOpFrag, (XLenVT timm:$policy))),
                (!cast<Instruction>(instruction_name#"_VX_"#vti.LMul.MX#"_MASK")
                    vti.RegClass:$rd, vti.RegClass:$rs1, GPR:$rs2,
                    (vti.Mask VMV0:$vm), GPR:$vl, vti.Log2SEW,
                    (XLenVT timm:$policy))>;
    }
  }
}

multiclass VPatSlide1VL_VX<SDNode vop, string instruction_name> {
  foreach vti = AllIntegerVectors in {
    let Predicates = GetVTypePredicates<vti>.Predicates in {
      def : Pat<(vti.Vector (vop (vti.Vector vti.RegClass:$rs3),
                                 (vti.Vector vti.RegClass:$rs1),
                                 GPR:$rs2, (vti.Mask VMV0:$vm), VLOpFrag)),
                (!cast<Instruction>(instruction_name#"_VX_"#vti.LMul.MX#"_MASK")
                    vti.RegClass:$rs3, vti.RegClass:$rs1, GPR:$rs2,
                    (vti.Mask VMV0:$vm), GPR:$vl, vti.Log2SEW, TU_MU)>;
    }
  }
}

multiclass VPatSlide1VL_VF<SDNode vop, string instruction_name> {
  foreach vti = AllFloatVectors in {
    let Predicates = GetVTypePredicates<vti>.Predicates in {
      def : Pat<(vti.Vector (vop (vti.Vector vti.RegClass:$rs3),
                                 (vti.Vector vti.RegClass:$rs1),
                                 vti.Scalar:$rs2, (vti.Mask VMV0:$vm), VLOpFrag)),
                (!cast<Instruction>(instruction_name#"_V"#vti.ScalarSuffix#"_"#vti.LMul.MX#"_MASK")
                    vti.RegClass:$rs3, vti.RegClass:$rs1, vti.Scalar:$rs2,
                    (vti.Mask VMV0:$vm), GPR:$vl, vti.Log2SEW, TU_MU)>;
    }
  }
}

multiclass VPatAVGADDVL_VV_VX_RM<SDNode vop, int vxrm> {
  foreach vti = AllIntegerVectors in {
    let Predicates = GetVTypePredicates<vti>.Predicates in {
      def : Pat<(vop (vti.Vector vti.RegClass:$rs1),
                     (vti.Vector vti.RegClass:$rs2),
                     vti.RegClass:$merge, (vti.Mask VMV0:$vm), VLOpFrag),
                (!cast<Instruction>("PseudoVAADDU_VV_"#vti.LMul.MX#"_MASK")
                  vti.RegClass:$merge, vti.RegClass:$rs1, vti.RegClass:$rs2,
                  (vti.Mask VMV0:$vm), vxrm, GPR:$vl, vti.Log2SEW, TAIL_AGNOSTIC)>;
      def : Pat<(vop (vti.Vector vti.RegClass:$rs1),
                     (vti.Vector (SplatPat (XLenVT GPR:$rs2))),
                     vti.RegClass:$merge, (vti.Mask VMV0:$vm), VLOpFrag),
                (!cast<Instruction>("PseudoVAADDU_VX_"#vti.LMul.MX#"_MASK")
                  vti.RegClass:$merge, vti.RegClass:$rs1, GPR:$rs2,
                  (vti.Mask VMV0:$vm), vxrm, GPR:$vl, vti.Log2SEW, TAIL_AGNOSTIC)>;
    }
  }
}

//===----------------------------------------------------------------------===//
// Patterns.
//===----------------------------------------------------------------------===//

// 11. Vector Integer Arithmetic Instructions

// 11.1. Vector Single-Width Integer Add and Subtract
defm : VPatBinaryVL_VV_VX_VI<riscv_add_vl, "PseudoVADD">;
defm : VPatBinaryVL_VV_VX<riscv_sub_vl, "PseudoVSUB">;
// Handle VRSUB specially since it's the only integer binary op with reversed
// pattern operands
foreach vti = AllIntegerVectors in {
  let Predicates = GetVTypePredicates<vti>.Predicates in {
    def : Pat<(riscv_sub_vl (vti.Vector (SplatPat (XLenVT GPR:$rs2))),
                            (vti.Vector vti.RegClass:$rs1),
                            vti.RegClass:$merge, (vti.Mask VMV0:$vm), VLOpFrag),
              (!cast<Instruction>("PseudoVRSUB_VX_"# vti.LMul.MX#"_MASK")
                   vti.RegClass:$merge, vti.RegClass:$rs1, GPR:$rs2,
                   (vti.Mask VMV0:$vm), GPR:$vl, vti.Log2SEW, TAIL_AGNOSTIC)>;
    def : Pat<(riscv_sub_vl (vti.Vector (SplatPat_simm5 simm5:$rs2)),
                            (vti.Vector vti.RegClass:$rs1),
                            vti.RegClass:$merge, (vti.Mask VMV0:$vm), VLOpFrag),
              (!cast<Instruction>("PseudoVRSUB_VI_"# vti.LMul.MX#"_MASK")
                   vti.RegClass:$merge, vti.RegClass:$rs1, simm5:$rs2,
                   (vti.Mask VMV0:$vm), GPR:$vl, vti.Log2SEW, TAIL_AGNOSTIC)>;
  }
}

// 11.2. Vector Widening Integer Add/Subtract
defm : VPatBinaryWVL_VV_VX_WV_WX<riscv_vwadd_vl,  riscv_vwadd_w_vl,  "PseudoVWADD">;
defm : VPatBinaryWVL_VV_VX_WV_WX<riscv_vwaddu_vl, riscv_vwaddu_w_vl, "PseudoVWADDU">;
defm : VPatBinaryWVL_VV_VX_WV_WX<riscv_vwsub_vl,  riscv_vwsub_w_vl,  "PseudoVWSUB">;
defm : VPatBinaryWVL_VV_VX_WV_WX<riscv_vwsubu_vl, riscv_vwsubu_w_vl, "PseudoVWSUBU">;

// shl_vl (ext_vl v, splat 1) is a special case of widening add.
foreach vtiToWti = AllWidenableIntVectors in {
  defvar vti = vtiToWti.Vti;
  defvar wti = vtiToWti.Wti;
  let Predicates = !listconcat(GetVTypePredicates<vti>.Predicates,
                               GetVTypePredicates<wti>.Predicates) in {
    def : Pat<(riscv_shl_vl (wti.Vector (riscv_sext_vl_oneuse
                              (vti.Vector vti.RegClass:$rs1),
                              (vti.Mask VMV0:$vm), VLOpFrag)),
                            (wti.Vector (riscv_vmv_v_x_vl
                              (wti.Vector undef), 1, VLOpFrag)),
                              wti.RegClass:$merge, (vti.Mask VMV0:$vm), VLOpFrag),
              (!cast<Instruction>("PseudoVWADD_VV_"#vti.LMul.MX#"_MASK")
               wti.RegClass:$merge, vti.RegClass:$rs1, vti.RegClass:$rs1,
               (vti.Mask VMV0:$vm), GPR:$vl, vti.Log2SEW, TAIL_AGNOSTIC)>;
    def : Pat<(riscv_shl_vl (wti.Vector (riscv_zext_vl_oneuse
                              (vti.Vector vti.RegClass:$rs1),
                              (vti.Mask VMV0:$vm), VLOpFrag)),
                            (wti.Vector (riscv_vmv_v_x_vl
                              (wti.Vector undef), 1, VLOpFrag)),
                              wti.RegClass:$merge, (vti.Mask VMV0:$vm), VLOpFrag),
              (!cast<Instruction>("PseudoVWADDU_VV_"#vti.LMul.MX#"_MASK")
               wti.RegClass:$merge, vti.RegClass:$rs1, vti.RegClass:$rs1,
               (vti.Mask VMV0:$vm), GPR:$vl, vti.Log2SEW, TAIL_AGNOSTIC)>;
  }
}

// 11.3. Vector Integer Extension
defm : VPatExtendVL_V<riscv_zext_vl, "PseudoVZEXT", "VF2",
                      AllFractionableVF2IntVectors>;
defm : VPatExtendVL_V<riscv_sext_vl, "PseudoVSEXT", "VF2",
                      AllFractionableVF2IntVectors>;
defm : VPatExtendVL_V<riscv_zext_vl, "PseudoVZEXT", "VF4",
                      AllFractionableVF4IntVectors>;
defm : VPatExtendVL_V<riscv_sext_vl, "PseudoVSEXT", "VF4",
                      AllFractionableVF4IntVectors>;
defm : VPatExtendVL_V<riscv_zext_vl, "PseudoVZEXT", "VF8",
                      AllFractionableVF8IntVectors>;
defm : VPatExtendVL_V<riscv_sext_vl, "PseudoVSEXT", "VF8",
                      AllFractionableVF8IntVectors>;

// 11.5. Vector Bitwise Logical Instructions
defm : VPatBinaryVL_VV_VX_VI<riscv_and_vl, "PseudoVAND">;
defm : VPatBinaryVL_VV_VX_VI<riscv_or_vl,  "PseudoVOR">;
defm : VPatBinaryVL_VV_VX_VI<riscv_xor_vl, "PseudoVXOR">;

// 11.6. Vector Single-Width Bit Shift Instructions
defm : VPatBinaryVL_VV_VX_VI<riscv_shl_vl, "PseudoVSLL", uimm5>;
defm : VPatBinaryVL_VV_VX_VI<riscv_srl_vl, "PseudoVSRL", uimm5>;
defm : VPatBinaryVL_VV_VX_VI<riscv_sra_vl, "PseudoVSRA", uimm5>;

foreach vti = AllIntegerVectors in {
  // Emit shift by 1 as an add since it might be faster.
  let Predicates = GetVTypePredicates<vti>.Predicates in
  def : Pat<(riscv_shl_vl (vti.Vector vti.RegClass:$rs1),
                          (riscv_vmv_v_x_vl (vti.Vector undef), 1, (XLenVT srcvalue)),
                          srcvalue, (vti.Mask true_mask), VLOpFrag),
            (!cast<Instruction>("PseudoVADD_VV_"# vti.LMul.MX)
                 (vti.Vector (IMPLICIT_DEF)),
                 vti.RegClass:$rs1, vti.RegClass:$rs1, GPR:$vl, vti.Log2SEW, TA_MA)>;
}

// 11.7. Vector Narrowing Integer Right Shift Instructions
defm : VPatBinaryVL_WV_WX_WI<srl, "PseudoVNSRL">;
defm : VPatBinaryVL_WV_WX_WI<sra, "PseudoVNSRA">;

defm : VPatNarrowShiftSplat_WX_WI<riscv_sra_vl, "PseudoVNSRA">;
defm : VPatNarrowShiftSplat_WX_WI<riscv_srl_vl, "PseudoVNSRL">;
defm : VPatNarrowShiftSplatExt_WX<riscv_sra_vl, riscv_sext_vl_oneuse, "PseudoVNSRA">;
defm : VPatNarrowShiftSplatExt_WX<riscv_sra_vl, riscv_zext_vl_oneuse, "PseudoVNSRA">;
defm : VPatNarrowShiftSplatExt_WX<riscv_srl_vl, riscv_sext_vl_oneuse, "PseudoVNSRL">;
defm : VPatNarrowShiftSplatExt_WX<riscv_srl_vl, riscv_zext_vl_oneuse, "PseudoVNSRL">;

defm : VPatNarrowShiftVL_WV<riscv_srl_vl, "PseudoVNSRL">;
defm : VPatNarrowShiftVL_WV<riscv_sra_vl, "PseudoVNSRA">;

defm : VPatBinaryNVL_WV_WX_WI<riscv_vnsrl_vl, "PseudoVNSRL">;

foreach vtiTowti = AllWidenableIntVectors in {
  defvar vti = vtiTowti.Vti;
  defvar wti = vtiTowti.Wti;
  let Predicates = !listconcat(GetVTypePredicates<vti>.Predicates,
                               GetVTypePredicates<wti>.Predicates) in
  def : Pat<(vti.Vector (riscv_trunc_vector_vl (wti.Vector wti.RegClass:$rs1),
                                               (vti.Mask VMV0:$vm),
                                               VLOpFrag)),
            (!cast<Instruction>("PseudoVNSRL_WI_"#vti.LMul.MX#"_MASK")
                (vti.Vector (IMPLICIT_DEF)), wti.RegClass:$rs1, 0,
                (vti.Mask VMV0:$vm), GPR:$vl, vti.Log2SEW, TA_MA)>;
}

// 11.8. Vector Integer Comparison Instructions
foreach vti = AllIntegerVectors in {
  let Predicates = GetVTypePredicates<vti>.Predicates in {
    defm : VPatIntegerSetCCVL_VV<vti, "PseudoVMSEQ", SETEQ>;
    defm : VPatIntegerSetCCVL_VV<vti, "PseudoVMSNE", SETNE>;

    defm : VPatIntegerSetCCVL_VV_Swappable<vti, "PseudoVMSLT",  SETLT,  SETGT>;
    defm : VPatIntegerSetCCVL_VV_Swappable<vti, "PseudoVMSLTU", SETULT, SETUGT>;
    defm : VPatIntegerSetCCVL_VV_Swappable<vti, "PseudoVMSLE",  SETLE,  SETGE>;
    defm : VPatIntegerSetCCVL_VV_Swappable<vti, "PseudoVMSLEU", SETULE, SETUGE>;

    defm : VPatIntegerSetCCVL_VX_Swappable<vti, "PseudoVMSEQ",  SETEQ,  SETEQ>;
    defm : VPatIntegerSetCCVL_VX_Swappable<vti, "PseudoVMSNE",  SETNE,  SETNE>;
    defm : VPatIntegerSetCCVL_VX_Swappable<vti, "PseudoVMSLT",  SETLT,  SETGT>;
    defm : VPatIntegerSetCCVL_VX_Swappable<vti, "PseudoVMSLTU", SETULT, SETUGT>;
    defm : VPatIntegerSetCCVL_VX_Swappable<vti, "PseudoVMSLE",  SETLE,  SETGE>;
    defm : VPatIntegerSetCCVL_VX_Swappable<vti, "PseudoVMSLEU", SETULE, SETUGE>;
    defm : VPatIntegerSetCCVL_VX_Swappable<vti, "PseudoVMSGT",  SETGT,  SETLT>;
    defm : VPatIntegerSetCCVL_VX_Swappable<vti, "PseudoVMSGTU", SETUGT, SETULT>;
    // There is no VMSGE(U)_VX instruction

    defm : VPatIntegerSetCCVL_VI_Swappable<vti, "PseudoVMSEQ",  SETEQ,  SETEQ>;
    defm : VPatIntegerSetCCVL_VI_Swappable<vti, "PseudoVMSNE",  SETNE,  SETNE>;
    defm : VPatIntegerSetCCVL_VI_Swappable<vti, "PseudoVMSLE",  SETLE,  SETGE>;
    defm : VPatIntegerSetCCVL_VI_Swappable<vti, "PseudoVMSLEU", SETULE, SETUGE>;
    defm : VPatIntegerSetCCVL_VI_Swappable<vti, "PseudoVMSGT",  SETGT,  SETLT>;
    defm : VPatIntegerSetCCVL_VI_Swappable<vti, "PseudoVMSGTU", SETUGT, SETULT>;

    defm : VPatIntegerSetCCVL_VIPlus1_Swappable<vti, "PseudoVMSLE",  SETLT, SETGT,
                                                SplatPat_simm5_plus1>;
    defm : VPatIntegerSetCCVL_VIPlus1_Swappable<vti, "PseudoVMSLEU", SETULT, SETUGT,
                                                SplatPat_simm5_plus1_nonzero>;
    defm : VPatIntegerSetCCVL_VIPlus1_Swappable<vti, "PseudoVMSGT",  SETGE, SETLE,
                                                SplatPat_simm5_plus1>;
    defm : VPatIntegerSetCCVL_VIPlus1_Swappable<vti, "PseudoVMSGTU", SETUGE, SETULE,
                                                SplatPat_simm5_plus1_nonzero>;
  }
} // foreach vti = AllIntegerVectors

// 11.9. Vector Integer Min/Max Instructions
defm : VPatBinaryVL_VV_VX<riscv_umin_vl, "PseudoVMINU">;
defm : VPatBinaryVL_VV_VX<riscv_smin_vl, "PseudoVMIN">;
defm : VPatBinaryVL_VV_VX<riscv_umax_vl, "PseudoVMAXU">;
defm : VPatBinaryVL_VV_VX<riscv_smax_vl, "PseudoVMAX">;

// 11.10. Vector Single-Width Integer Multiply Instructions
defm : VPatBinaryVL_VV_VX<riscv_mul_vl, "PseudoVMUL">;
defm : VPatBinaryVL_VV_VX<riscv_mulhs_vl, "PseudoVMULH", IntegerVectorsExceptI64>;
defm : VPatBinaryVL_VV_VX<riscv_mulhu_vl, "PseudoVMULHU", IntegerVectorsExceptI64>;
// vsmul.vv and vsmul.vx are not included in EEW=64 in Zve64*.
let Predicates = [HasVInstructionsFullMultiply] in {
  defm : VPatBinaryVL_VV_VX<riscv_mulhs_vl, "PseudoVMULH", I64IntegerVectors>;
  defm : VPatBinaryVL_VV_VX<riscv_mulhu_vl, "PseudoVMULHU", I64IntegerVectors>;
}

// 11.11. Vector Integer Divide Instructions
defm : VPatBinaryVL_VV_VX<riscv_udiv_vl, "PseudoVDIVU", isSEWAware=1>;
defm : VPatBinaryVL_VV_VX<riscv_sdiv_vl, "PseudoVDIV", isSEWAware=1>;
defm : VPatBinaryVL_VV_VX<riscv_urem_vl, "PseudoVREMU", isSEWAware=1>;
defm : VPatBinaryVL_VV_VX<riscv_srem_vl, "PseudoVREM", isSEWAware=1>;

// 11.12. Vector Widening Integer Multiply Instructions
defm : VPatBinaryWVL_VV_VX<riscv_vwmul_vl, "PseudoVWMUL">;
defm : VPatBinaryWVL_VV_VX<riscv_vwmulu_vl, "PseudoVWMULU">;
defm : VPatBinaryWVL_VV_VX<riscv_vwmulsu_vl, "PseudoVWMULSU">;

// 11.13 Vector Single-Width Integer Multiply-Add Instructions
defm : VPatMultiplyAddVL_VV_VX<riscv_add_vl, "PseudoVMADD">;
defm : VPatMultiplyAddVL_VV_VX<riscv_sub_vl, "PseudoVNMSUB">;
defm : VPatMultiplyAccVL_VV_VX<riscv_add_vl_oneuse, "PseudoVMACC">;
defm : VPatMultiplyAccVL_VV_VX<riscv_sub_vl_oneuse, "PseudoVNMSAC">;

// 11.14. Vector Widening Integer Multiply-Add Instructions
defm : VPatWidenMultiplyAddVL_VV_VX<riscv_vwmacc_vl, "PseudoVWMACC">;
defm : VPatWidenMultiplyAddVL_VV_VX<riscv_vwmaccu_vl, "PseudoVWMACCU">;
defm : VPatWidenMultiplyAddVL_VV_VX<riscv_vwmaccsu_vl, "PseudoVWMACCSU">;
foreach vtiTowti = AllWidenableIntVectors in {
  defvar vti = vtiTowti.Vti;
  defvar wti = vtiTowti.Wti;
  let Predicates = !listconcat(GetVTypePredicates<vti>.Predicates,
                               GetVTypePredicates<wti>.Predicates) in
  def : Pat<(riscv_vwmaccsu_vl (vti.Vector vti.RegClass:$rs1),
                               (SplatPat XLenVT:$rs2),
                               (wti.Vector wti.RegClass:$rd),
                               (vti.Mask VMV0:$vm), VLOpFrag),
            (!cast<Instruction>("PseudoVWMACCUS_VX_"#vti.LMul.MX#"_MASK")
                wti.RegClass:$rd, vti.ScalarRegClass:$rs2, vti.RegClass:$rs1,
                (vti.Mask VMV0:$vm), GPR:$vl, vti.Log2SEW, TAIL_AGNOSTIC)>;
}

// 11.15. Vector Integer Merge Instructions
foreach vti = AllIntegerVectors in {
  let Predicates = GetVTypePredicates<vti>.Predicates in {
    def : Pat<(vti.Vector (riscv_vmerge_vl (vti.Mask VMV0:$vm),
                                           vti.RegClass:$rs1,
                                           vti.RegClass:$rs2,
                                           vti.RegClass:$merge,
                                           VLOpFrag)),
              (!cast<Instruction>("PseudoVMERGE_VVM_"#vti.LMul.MX)
                  vti.RegClass:$merge, vti.RegClass:$rs2, vti.RegClass:$rs1,
                  (vti.Mask VMV0:$vm), GPR:$vl, vti.Log2SEW)>;

    def : Pat<(vti.Vector (riscv_vmerge_vl (vti.Mask VMV0:$vm),
                                            (SplatPat XLenVT:$rs1),
                                            vti.RegClass:$rs2,
                                            vti.RegClass:$merge,
                                            VLOpFrag)),
              (!cast<Instruction>("PseudoVMERGE_VXM_"#vti.LMul.MX)
                  vti.RegClass:$merge, vti.RegClass:$rs2, GPR:$rs1,
                  (vti.Mask VMV0:$vm), GPR:$vl, vti.Log2SEW)>;

    def : Pat<(vti.Vector (riscv_vmerge_vl (vti.Mask VMV0:$vm),
                                           (SplatPat_simm5 simm5:$rs1),
                                           vti.RegClass:$rs2,
                                           vti.RegClass:$merge,
                                           VLOpFrag)),
              (!cast<Instruction>("PseudoVMERGE_VIM_"#vti.LMul.MX)
                  vti.RegClass:$merge, vti.RegClass:$rs2, simm5:$rs1,
                  (vti.Mask VMV0:$vm), GPR:$vl, vti.Log2SEW)>;
  }
}

// 11.16. Vector Integer Move Instructions
foreach vti = AllVectors in {
  let Predicates = GetVTypePredicates<vti>.Predicates in {
    def : Pat<(vti.Vector (riscv_vmv_v_v_vl vti.RegClass:$passthru,
                                            vti.RegClass:$rs2, VLOpFrag)),
              (!cast<Instruction>("PseudoVMV_V_V_"#vti.LMul.MX)
               vti.RegClass:$passthru, vti.RegClass:$rs2, GPR:$vl, vti.Log2SEW, TU_MU)>;
}

foreach vti = AllIntegerVectors in {
    def : Pat<(vti.Vector (riscv_vmv_v_x_vl vti.RegClass:$passthru, GPR:$rs2, VLOpFrag)),
              (!cast<Instruction>("PseudoVMV_V_X_"#vti.LMul.MX)
               vti.RegClass:$passthru, GPR:$rs2, GPR:$vl, vti.Log2SEW, TU_MU)>;
    defvar ImmPat = !cast<ComplexPattern>("sew"#vti.SEW#"simm5");
    def : Pat<(vti.Vector (riscv_vmv_v_x_vl vti.RegClass:$passthru, (ImmPat simm5:$imm5),
                                                VLOpFrag)),
              (!cast<Instruction>("PseudoVMV_V_I_"#vti.LMul.MX)
               vti.RegClass:$passthru, simm5:$imm5, GPR:$vl, vti.Log2SEW, TU_MU)>;
  }
}

// 12. Vector Fixed-Point Arithmetic Instructions

// 12.1. Vector Single-Width Saturating Add and Subtract
defm : VPatBinaryVL_VV_VX_VI<riscv_saddsat_vl, "PseudoVSADD">;
defm : VPatBinaryVL_VV_VX_VI<riscv_uaddsat_vl, "PseudoVSADDU">;
defm : VPatBinaryVL_VV_VX<riscv_ssubsat_vl, "PseudoVSSUB">;
defm : VPatBinaryVL_VV_VX<riscv_usubsat_vl, "PseudoVSSUBU">;

// 12.2. Vector Single-Width Averaging Add and Subtract
defm : VPatAVGADDVL_VV_VX_RM<riscv_avgflooru_vl, 0b10>;
defm : VPatAVGADDVL_VV_VX_RM<riscv_avgceilu_vl, 0b00>;

// 12.5. Vector Narrowing Fixed-Point Clip Instructions
class VPatTruncSatClipMaxMinBase<string inst,
                                 VTypeInfo vti,
                                 VTypeInfo wti,
                                 SDPatternOperator op1,
                                 int op1_value,
                                 SDPatternOperator op2,
                                 int op2_value> :
  Pat<(vti.Vector (riscv_trunc_vector_vl
        (wti.Vector (op1
          (wti.Vector (op2
            (wti.Vector wti.RegClass:$rs1),
            (wti.Vector (riscv_vmv_v_x_vl (wti.Vector undef), op2_value, (XLenVT srcvalue))),
            (wti.Vector undef),(wti.Mask VMV0:$vm), VLOpFrag)),
          (wti.Vector (riscv_vmv_v_x_vl (wti.Vector undef), op1_value, (XLenVT srcvalue))),
          (wti.Vector undef), (wti.Mask VMV0:$vm), VLOpFrag)),
        (vti.Mask VMV0:$vm), VLOpFrag)),
      (!cast<Instruction>(inst#"_WI_"#vti.LMul.MX#"_MASK")
        (vti.Vector (IMPLICIT_DEF)), wti.RegClass:$rs1, 0,
        (vti.Mask VMV0:$vm), 0, GPR:$vl, vti.Log2SEW, TA_MA)>;

class VPatTruncSatClipUMin<VTypeInfo vti,
                           VTypeInfo wti,
                           int uminval> :
  Pat<(vti.Vector (riscv_trunc_vector_vl
        (wti.Vector (riscv_umin_vl
          (wti.Vector wti.RegClass:$rs1),
          (wti.Vector (riscv_vmv_v_x_vl (wti.Vector undef), uminval, (XLenVT srcvalue))),
          (wti.Vector undef), (wti.Mask VMV0:$vm), VLOpFrag)),
        (vti.Mask VMV0:$vm), VLOpFrag)),
      (!cast<Instruction>("PseudoVNCLIPU_WI_"#vti.LMul.MX#"_MASK")
        (vti.Vector (IMPLICIT_DEF)), wti.RegClass:$rs1, 0,
        (vti.Mask VMV0:$vm), 0, GPR:$vl, vti.Log2SEW, TA_MA)>;

multiclass VPatTruncSatClipMaxMin<string inst, VTypeInfo vti, VTypeInfo wti,
  SDPatternOperator max, int maxval, SDPatternOperator min, int minval> {
    def : VPatTruncSatClipMaxMinBase<inst, vti, wti, max, maxval, min, minval>;
    def : VPatTruncSatClipMaxMinBase<inst, vti, wti, min, minval, max, maxval>;
}

multiclass VPatTruncSatClip<VTypeInfo vti, VTypeInfo wti> {
  defvar sew = vti.SEW;
  defvar uminval = !sub(!shl(1, sew), 1);
  defvar sminval = !sub(!shl(1, !sub(sew, 1)), 1);
  defvar smaxval = !sub(0, !shl(1, !sub(sew, 1)));

  let Predicates = !listconcat(GetVTypePredicates<vti>.Predicates,
                               GetVTypePredicates<wti>.Predicates) in {
    defm : VPatTruncSatClipMaxMin<"PseudoVNCLIP", vti, wti, riscv_smin_vl,
                                  sminval, riscv_smax_vl, smaxval>;
    def : VPatTruncSatClipUMin<vti, wti, uminval>;
  }

}

foreach vtiToWti = AllWidenableIntVectors in
  defm : VPatTruncSatClip<vtiToWti.Vti, vtiToWti.Wti>;

// 13. Vector Floating-Point Instructions

// 13.2. Vector Single-Width Floating-Point Add/Subtract Instructions
defm : VPatBinaryFPVL_VV_VF_RM<any_riscv_fadd_vl, "PseudoVFADD", isSEWAware=1>;
defm : VPatBinaryFPVL_VV_VF_RM<any_riscv_fsub_vl, "PseudoVFSUB", isSEWAware=1>;
defm : VPatBinaryFPVL_R_VF_RM<any_riscv_fsub_vl, "PseudoVFRSUB", isSEWAware=1>;

// 13.3. Vector Widening Floating-Point Add/Subtract Instructions
defm : VPatBinaryFPWVL_VV_VF_WV_WF_RM<riscv_vfwadd_vl, riscv_vfwadd_w_vl,
                                      "PseudoVFWADD", isSEWAware=1>;
defm : VPatBinaryFPWVL_VV_VF_WV_WF_RM<riscv_vfwsub_vl, riscv_vfwsub_w_vl,
                                      "PseudoVFWSUB", isSEWAware=1>;

// 13.4. Vector Single-Width Floating-Point Multiply/Divide Instructions
defm : VPatBinaryFPVL_VV_VF_RM<any_riscv_fmul_vl, "PseudoVFMUL", isSEWAware=1>;
defm : VPatBinaryFPVL_VV_VF_RM<any_riscv_fdiv_vl, "PseudoVFDIV", isSEWAware=1>;
defm : VPatBinaryFPVL_R_VF_RM<any_riscv_fdiv_vl, "PseudoVFRDIV", isSEWAware=1>;

// 13.5. Vector Widening Floating-Point Multiply Instructions
defm : VPatBinaryFPWVL_VV_VF_RM<riscv_vfwmul_vl, "PseudoVFWMUL", isSEWAware=1>;

// 13.6 Vector Single-Width Floating-Point Fused Multiply-Add Instructions.
defm : VPatFPMulAddVL_VV_VF_RM<any_riscv_vfmadd_vl,  "PseudoVFMADD">;
defm : VPatFPMulAddVL_VV_VF_RM<any_riscv_vfmsub_vl,  "PseudoVFMSUB">;
defm : VPatFPMulAddVL_VV_VF_RM<any_riscv_vfnmadd_vl, "PseudoVFNMADD">;
defm : VPatFPMulAddVL_VV_VF_RM<any_riscv_vfnmsub_vl, "PseudoVFNMSUB">;
defm : VPatFPMulAccVL_VV_VF_RM<riscv_vfmadd_vl_oneuse,  "PseudoVFMACC">;
defm : VPatFPMulAccVL_VV_VF_RM<riscv_vfmsub_vl_oneuse,  "PseudoVFMSAC">;
defm : VPatFPMulAccVL_VV_VF_RM<riscv_vfnmadd_vl_oneuse, "PseudoVFNMACC">;
defm : VPatFPMulAccVL_VV_VF_RM<riscv_vfnmsub_vl_oneuse, "PseudoVFNMSAC">;

// 13.7. Vector Widening Floating-Point Fused Multiply-Add Instructions
defm : VPatWidenFPMulAccVL_VV_VF_RM<riscv_vfwmadd_vl, "PseudoVFWMACC">;
defm : VPatWidenFPMulAccVL_VV_VF_RM<riscv_vfwnmadd_vl, "PseudoVFWNMACC">;
defm : VPatWidenFPMulAccVL_VV_VF_RM<riscv_vfwmsub_vl, "PseudoVFWMSAC">;
defm : VPatWidenFPMulAccVL_VV_VF_RM<riscv_vfwnmsub_vl, "PseudoVFWNMSAC">;

// 13.11. Vector Floating-Point MIN/MAX Instructions
defm : VPatBinaryFPVL_VV_VF<riscv_vfmin_vl, "PseudoVFMIN", isSEWAware=1>;
defm : VPatBinaryFPVL_VV_VF<riscv_vfmax_vl, "PseudoVFMAX", isSEWAware=1>;

// 13.13. Vector Floating-Point Compare Instructions
defm : VPatFPSetCCVL_VV_VF_FV<any_riscv_fsetcc_vl, SETEQ,
                              "PseudoVMFEQ", "PseudoVMFEQ">;
defm : VPatFPSetCCVL_VV_VF_FV<any_riscv_fsetcc_vl, SETOEQ,
                              "PseudoVMFEQ", "PseudoVMFEQ">;
defm : VPatFPSetCCVL_VV_VF_FV<any_riscv_fsetcc_vl, SETNE,
                              "PseudoVMFNE", "PseudoVMFNE">;
defm : VPatFPSetCCVL_VV_VF_FV<any_riscv_fsetcc_vl, SETUNE,
                              "PseudoVMFNE", "PseudoVMFNE">;
defm : VPatFPSetCCVL_VV_VF_FV<any_riscv_fsetccs_vl, SETLT,
                              "PseudoVMFLT", "PseudoVMFGT">;
defm : VPatFPSetCCVL_VV_VF_FV<any_riscv_fsetccs_vl, SETOLT,
                              "PseudoVMFLT", "PseudoVMFGT">;
defm : VPatFPSetCCVL_VV_VF_FV<any_riscv_fsetccs_vl, SETLE,
                              "PseudoVMFLE", "PseudoVMFGE">;
defm : VPatFPSetCCVL_VV_VF_FV<any_riscv_fsetccs_vl, SETOLE,
                              "PseudoVMFLE", "PseudoVMFGE">;

foreach vti = AllFloatVectors in {
  let Predicates = GetVTypePredicates<vti>.Predicates in {
    // 13.8. Vector Floating-Point Square-Root Instruction
    def : Pat<(any_riscv_fsqrt_vl (vti.Vector vti.RegClass:$rs2), (vti.Mask VMV0:$vm),
                              VLOpFrag),
              (!cast<Instruction>("PseudoVFSQRT_V_"# vti.LMul.MX # "_E" # vti.SEW # "_MASK")
                   (vti.Vector (IMPLICIT_DEF)), vti.RegClass:$rs2,
                   (vti.Mask VMV0:$vm),
                   // Value to indicate no rounding mode change in
                   // RISCVInsertReadWriteCSR
                   FRM_DYN,
                   GPR:$vl, vti.Log2SEW, TA_MA)>;

    // 13.12. Vector Floating-Point Sign-Injection Instructions
    def : Pat<(riscv_fabs_vl (vti.Vector vti.RegClass:$rs), (vti.Mask VMV0:$vm),
                             VLOpFrag),
              (!cast<Instruction>("PseudoVFSGNJX_VV_"# vti.LMul.MX #"_E"#vti.SEW#"_MASK")
                   (vti.Vector (IMPLICIT_DEF)), vti.RegClass:$rs,
                   vti.RegClass:$rs, (vti.Mask VMV0:$vm), GPR:$vl, vti.Log2SEW,
                   TA_MA)>;
    // Handle fneg with VFSGNJN using the same input for both operands.
    def : Pat<(riscv_fneg_vl (vti.Vector vti.RegClass:$rs), (vti.Mask VMV0:$vm),
                             VLOpFrag),
              (!cast<Instruction>("PseudoVFSGNJN_VV_"# vti.LMul.MX#"_E"#vti.SEW #"_MASK")
                   (vti.Vector (IMPLICIT_DEF)), vti.RegClass:$rs,
                   vti.RegClass:$rs, (vti.Mask VMV0:$vm), GPR:$vl, vti.Log2SEW,
                   TA_MA)>;

    def : Pat<(riscv_fcopysign_vl (vti.Vector vti.RegClass:$rs1),
                                  (vti.Vector vti.RegClass:$rs2),
                                  vti.RegClass:$merge,
                                  (vti.Mask VMV0:$vm),
                                  VLOpFrag),
              (!cast<Instruction>("PseudoVFSGNJ_VV_"# vti.LMul.MX#"_E"#vti.SEW#"_MASK")
                   vti.RegClass:$merge, vti.RegClass:$rs1,
                   vti.RegClass:$rs2, (vti.Mask VMV0:$vm), GPR:$vl, vti.Log2SEW,
                   TAIL_AGNOSTIC)>;

    def : Pat<(riscv_fcopysign_vl (vti.Vector vti.RegClass:$rs1),
                                  (riscv_fneg_vl vti.RegClass:$rs2,
                                                 (vti.Mask true_mask),
                                                 VLOpFrag),
                                  srcvalue,
                                  (vti.Mask true_mask),
                                  VLOpFrag),
              (!cast<Instruction>("PseudoVFSGNJN_VV_"# vti.LMul.MX#"_E"#vti.SEW)
        (vti.Vector (IMPLICIT_DEF)),
                   vti.RegClass:$rs1, vti.RegClass:$rs2, GPR:$vl, vti.Log2SEW, TA_MA)>;

    def : Pat<(riscv_fcopysign_vl (vti.Vector vti.RegClass:$rs1),
                                  (SplatFPOp vti.ScalarRegClass:$rs2),
                                  vti.RegClass:$merge,
                                  (vti.Mask VMV0:$vm),
                                  VLOpFrag),
              (!cast<Instruction>("PseudoVFSGNJ_V"#vti.ScalarSuffix#"_"# vti.LMul.MX#"_E"#vti.SEW#"_MASK")
                   vti.RegClass:$merge, vti.RegClass:$rs1,
                   vti.ScalarRegClass:$rs2, (vti.Mask VMV0:$vm), GPR:$vl, vti.Log2SEW,
                   TAIL_AGNOSTIC)>;

    // Rounding without exception to implement nearbyint.
    def : Pat<(any_riscv_vfround_noexcept_vl (vti.Vector vti.RegClass:$rs1),
                                             (vti.Mask VMV0:$vm), VLOpFrag),
              (!cast<Instruction>("PseudoVFROUND_NOEXCEPT_V_" # vti.LMul.MX #"_MASK")
                    (vti.Vector (IMPLICIT_DEF)), vti.RegClass:$rs1,
                    (vti.Mask VMV0:$vm), GPR:$vl, vti.Log2SEW, TA_MA)>;

    // 14.14. Vector Floating-Point Classify Instruction
    def : Pat<(riscv_fclass_vl (vti.Vector vti.RegClass:$rs2),
                               (vti.Mask VMV0:$vm), VLOpFrag),
              (!cast<Instruction>("PseudoVFCLASS_V_"# vti.LMul.MX #"_MASK")
                 (vti.Vector (IMPLICIT_DEF)), vti.RegClass:$rs2, 
                 (vti.Mask VMV0:$vm), GPR:$vl, vti.Log2SEW, TA_MA)>;
  }
}

foreach fvti = AllFloatVectors in {
  // Floating-point vselects:
  // 11.15. Vector Integer Merge Instructions
  // 13.15. Vector Floating-Point Merge Instruction
  defvar ivti = GetIntVTypeInfo<fvti>.Vti;
  let Predicates = GetVTypePredicates<ivti>.Predicates in {
  def : Pat<(fvti.Vector (riscv_vmerge_vl (fvti.Mask VMV0:$vm),
                                          fvti.RegClass:$rs1,
                                          fvti.RegClass:$rs2,
                                          fvti.RegClass:$merge,
                                          VLOpFrag)),
            (!cast<Instruction>("PseudoVMERGE_VVM_"#fvti.LMul.MX)
                 fvti.RegClass:$merge, fvti.RegClass:$rs2, fvti.RegClass:$rs1, (fvti.Mask VMV0:$vm),
                 GPR:$vl, fvti.Log2SEW)>;

  def : Pat<(fvti.Vector (riscv_vmerge_vl (fvti.Mask VMV0:$vm),
                                          (SplatFPOp (SelectFPImm (XLenVT GPR:$imm))),
                                          fvti.RegClass:$rs2,
                                          fvti.RegClass:$merge,
                                          VLOpFrag)),
            (!cast<Instruction>("PseudoVMERGE_VXM_"#fvti.LMul.MX)
                 fvti.RegClass:$merge, fvti.RegClass:$rs2, GPR:$imm, (fvti.Mask VMV0:$vm),
                 GPR:$vl, fvti.Log2SEW)>;


  def : Pat<(fvti.Vector (riscv_vmerge_vl (fvti.Mask VMV0:$vm),
                                          (SplatFPOp (fvti.Scalar fpimm0)),
                                          fvti.RegClass:$rs2,
                                          fvti.RegClass:$merge,
                                          VLOpFrag)),
            (!cast<Instruction>("PseudoVMERGE_VIM_"#fvti.LMul.MX)
                 fvti.RegClass:$merge, fvti.RegClass:$rs2, 0, (fvti.Mask VMV0:$vm),
                 GPR:$vl, fvti.Log2SEW)>;
  }

  let Predicates = GetVTypePredicates<fvti>.Predicates in {
    def : Pat<(fvti.Vector (riscv_vmerge_vl (fvti.Mask VMV0:$vm),
                                            (SplatFPOp fvti.ScalarRegClass:$rs1),
                                            fvti.RegClass:$rs2,
                                            fvti.RegClass:$merge,
                                            VLOpFrag)),
              (!cast<Instruction>("PseudoVFMERGE_V"#fvti.ScalarSuffix#"M_"#fvti.LMul.MX)
                   fvti.RegClass:$merge, fvti.RegClass:$rs2,
                   (fvti.Scalar fvti.ScalarRegClass:$rs1),
                   (fvti.Mask VMV0:$vm), GPR:$vl, fvti.Log2SEW)>;
  }
}

foreach fvti = !listconcat(AllFloatVectors, AllBFloatVectors) in {
  let Predicates = !listconcat(GetVTypePredicates<fvti>.Predicates,
                               GetVTypeScalarPredicates<fvti>.Predicates) in {
    // 13.16. Vector Floating-Point Move Instruction
    // If we're splatting fpimm0, use vmv.v.x vd, x0.
    def : Pat<(fvti.Vector (riscv_vfmv_v_f_vl
                           fvti.Vector:$passthru, (fvti.Scalar (fpimm0)), VLOpFrag)),
              (!cast<Instruction>("PseudoVMV_V_I_"#fvti.LMul.MX)
               $passthru, 0, GPR:$vl, fvti.Log2SEW, TU_MU)>;
    def : Pat<(fvti.Vector (riscv_vfmv_v_f_vl
                           fvti.Vector:$passthru, (fvti.Scalar (SelectFPImm (XLenVT GPR:$imm))), VLOpFrag)),
              (!cast<Instruction>("PseudoVMV_V_X_"#fvti.LMul.MX)
               $passthru, GPR:$imm, GPR:$vl, fvti.Log2SEW, TU_MU)>;

    def : Pat<(fvti.Vector (riscv_vfmv_v_f_vl
                           fvti.Vector:$passthru, (fvti.Scalar fvti.ScalarRegClass:$rs2), VLOpFrag)),
              (!cast<Instruction>("PseudoVFMV_V_" # fvti.ScalarSuffix # "_" #
                                  fvti.LMul.MX)
               $passthru, (fvti.Scalar fvti.ScalarRegClass:$rs2),
               GPR:$vl, fvti.Log2SEW, TU_MU)>;
  }
}

// 13.17. Vector Single-Width Floating-Point/Integer Type-Convert Instructions
defm : VPatConvertFP2IVL_V_RM<riscv_vfcvt_xu_f_vl, "PseudoVFCVT_XU_F_V">;
defm : VPatConvertFP2IVL_V_RM<riscv_vfcvt_x_f_vl, "PseudoVFCVT_X_F_V">;
defm : VPatConvertFP2I_RM_VL_V<riscv_vfcvt_rm_xu_f_vl, "PseudoVFCVT_RM_XU_F_V">;
defm : VPatConvertFP2I_RM_VL_V<any_riscv_vfcvt_rm_x_f_vl, "PseudoVFCVT_RM_X_F_V">;

defm : VPatConvertFP2IVL_V<any_riscv_vfcvt_rtz_xu_f_vl, "PseudoVFCVT_RTZ_XU_F_V">;
defm : VPatConvertFP2IVL_V<any_riscv_vfcvt_rtz_x_f_vl, "PseudoVFCVT_RTZ_X_F_V">;

defm : VPatConvertI2FPVL_V_RM<any_riscv_uint_to_fp_vl, "PseudoVFCVT_F_XU_V">;
defm : VPatConvertI2FPVL_V_RM<any_riscv_sint_to_fp_vl, "PseudoVFCVT_F_X_V">;

defm : VPatConvertI2FP_RM_VL_V<riscv_vfcvt_rm_f_xu_vl, "PseudoVFCVT_RM_F_XU_V">;
defm : VPatConvertI2FP_RM_VL_V<riscv_vfcvt_rm_f_x_vl, "PseudoVFCVT_RM_F_X_V">;

// 13.18. Widening Floating-Point/Integer Type-Convert Instructions
defm : VPatWConvertFP2IVL_V_RM<riscv_vfcvt_xu_f_vl, "PseudoVFWCVT_XU_F_V">;
defm : VPatWConvertFP2IVL_V_RM<riscv_vfcvt_x_f_vl, "PseudoVFWCVT_X_F_V">;
defm : VPatWConvertFP2I_RM_VL_V<riscv_vfcvt_rm_xu_f_vl, "PseudoVFWCVT_RM_XU_F_V">;
defm : VPatWConvertFP2I_RM_VL_V<riscv_vfcvt_rm_x_f_vl, "PseudoVFWCVT_RM_X_F_V">;

defm : VPatWConvertFP2IVL_V<any_riscv_vfcvt_rtz_xu_f_vl, "PseudoVFWCVT_RTZ_XU_F_V">;
defm : VPatWConvertFP2IVL_V<any_riscv_vfcvt_rtz_x_f_vl, "PseudoVFWCVT_RTZ_X_F_V">;

defm : VPatWConvertI2FPVL_V<any_riscv_uint_to_fp_vl, "PseudoVFWCVT_F_XU_V">;
defm : VPatWConvertI2FPVL_V<any_riscv_sint_to_fp_vl, "PseudoVFWCVT_F_X_V">;

foreach fvtiToFWti = AllWidenableFloatVectors in {
  defvar fvti = fvtiToFWti.Vti;
  defvar fwti = fvtiToFWti.Wti;
  let Predicates = !if(!eq(fvti.Scalar, f16), [HasVInstructionsF16Minimal],
                       !listconcat(GetVTypePredicates<fvti>.Predicates,
                                   GetVTypePredicates<fwti>.Predicates)) in
  def : Pat<(fwti.Vector (any_riscv_fpextend_vl
                             (fvti.Vector fvti.RegClass:$rs1),
                             (fvti.Mask VMV0:$vm),
                             VLOpFrag)),
            (!cast<Instruction>("PseudoVFWCVT_F_F_V_"#fvti.LMul.MX#"_E"#fvti.SEW#"_MASK")
                (fwti.Vector (IMPLICIT_DEF)), fvti.RegClass:$rs1,
                (fvti.Mask VMV0:$vm),
                GPR:$vl, fvti.Log2SEW, TA_MA)>;
}

// 13.19 Narrowing Floating-Point/Integer Type-Convert Instructions
defm : VPatNConvertFP2IVL_W_RM<riscv_vfcvt_xu_f_vl, "PseudoVFNCVT_XU_F_W">;
defm : VPatNConvertFP2IVL_W_RM<riscv_vfcvt_x_f_vl, "PseudoVFNCVT_X_F_W">;
defm : VPatNConvertFP2I_RM_VL_W<riscv_vfcvt_rm_xu_f_vl, "PseudoVFNCVT_RM_XU_F_W">;
defm : VPatNConvertFP2I_RM_VL_W<riscv_vfcvt_rm_x_f_vl, "PseudoVFNCVT_RM_X_F_W">;

defm : VPatNConvertFP2IVL_W<any_riscv_vfcvt_rtz_xu_f_vl, "PseudoVFNCVT_RTZ_XU_F_W">;
defm : VPatNConvertFP2IVL_W<any_riscv_vfcvt_rtz_x_f_vl, "PseudoVFNCVT_RTZ_X_F_W">;

defm : VPatNConvertI2FPVL_W_RM<any_riscv_uint_to_fp_vl, "PseudoVFNCVT_F_XU_W">;
defm : VPatNConvertI2FPVL_W_RM<any_riscv_sint_to_fp_vl, "PseudoVFNCVT_F_X_W">;

defm : VPatNConvertI2FP_RM_VL_W<riscv_vfcvt_rm_f_xu_vl, "PseudoVFNCVT_RM_F_XU_W">;
defm : VPatNConvertI2FP_RM_VL_W<riscv_vfcvt_rm_f_x_vl, "PseudoVFNCVT_RM_F_X_W">;

foreach fvtiToFWti = AllWidenableFloatVectors in {
  defvar fvti = fvtiToFWti.Vti;
  defvar fwti = fvtiToFWti.Wti;
  // Define vfwcvt.f.f.v for f16 when Zvfhmin is enable.
  let Predicates = !if(!eq(fvti.Scalar, f16), [HasVInstructionsF16Minimal],
                       !listconcat(GetVTypePredicates<fvti>.Predicates,
                                   GetVTypePredicates<fwti>.Predicates)) in {
    def : Pat<(fvti.Vector (any_riscv_fpround_vl
                               (fwti.Vector fwti.RegClass:$rs1),
<<<<<<< HEAD
                               (fwti.Mask VMV0:$vm), VLOpFrag)),
              (!cast<Instruction>("PseudoVFNCVT_F_F_W_"#fvti.LMul.MX#"_MASK")
=======
                               (fwti.Mask V0), VLOpFrag)),
              (!cast<Instruction>("PseudoVFNCVT_F_F_W_"#fvti.LMul.MX#"_E"#fvti.SEW#"_MASK")
>>>>>>> e77f6742
                  (fvti.Vector (IMPLICIT_DEF)), fwti.RegClass:$rs1,
                  (fwti.Mask VMV0:$vm),
                  // Value to indicate no rounding mode change in
                  // RISCVInsertReadWriteCSR
                  FRM_DYN,
                  GPR:$vl, fvti.Log2SEW, TA_MA)>;

  let Predicates = !listconcat(GetVTypePredicates<fvti>.Predicates,
                               GetVTypePredicates<fwti>.Predicates) in
    def : Pat<(fvti.Vector (any_riscv_fncvt_rod_vl
                               (fwti.Vector fwti.RegClass:$rs1),
<<<<<<< HEAD
                               (fwti.Mask VMV0:$vm), VLOpFrag)),
              (!cast<Instruction>("PseudoVFNCVT_ROD_F_F_W_"#fvti.LMul.MX#"_MASK")
=======
                               (fwti.Mask V0), VLOpFrag)),
              (!cast<Instruction>("PseudoVFNCVT_ROD_F_F_W_"#fvti.LMul.MX#"_E"#fvti.SEW#"_MASK")
>>>>>>> e77f6742
                  (fvti.Vector (IMPLICIT_DEF)), fwti.RegClass:$rs1,
                  (fwti.Mask VMV0:$vm), GPR:$vl, fvti.Log2SEW, TA_MA)>;
  }
}

// 14. Vector Reduction Operations

// 14.1. Vector Single-Width Integer Reduction Instructions
defm : VPatReductionVL<rvv_vecreduce_ADD_vl,  "PseudoVREDSUM", is_float=0>;
defm : VPatReductionVL<rvv_vecreduce_UMAX_vl, "PseudoVREDMAXU", is_float=0>;
defm : VPatReductionVL<rvv_vecreduce_SMAX_vl, "PseudoVREDMAX", is_float=0>;
defm : VPatReductionVL<rvv_vecreduce_UMIN_vl, "PseudoVREDMINU", is_float=0>;
defm : VPatReductionVL<rvv_vecreduce_SMIN_vl, "PseudoVREDMIN", is_float=0>;
defm : VPatReductionVL<rvv_vecreduce_AND_vl,  "PseudoVREDAND", is_float=0>;
defm : VPatReductionVL<rvv_vecreduce_OR_vl,   "PseudoVREDOR", is_float=0>;
defm : VPatReductionVL<rvv_vecreduce_XOR_vl,  "PseudoVREDXOR", is_float=0>;

// 14.2. Vector Widening Integer Reduction Instructions
defm : VPatWidenReductionVL<rvv_vecreduce_ADD_vl, anyext_oneuse, "PseudoVWREDSUMU", is_float=0>;
defm : VPatWidenReductionVL<rvv_vecreduce_ADD_vl, zext_oneuse, "PseudoVWREDSUMU", is_float=0>;
defm : VPatWidenReductionVL_Ext_VL<rvv_vecreduce_ADD_vl, riscv_zext_vl_oneuse, "PseudoVWREDSUMU", is_float=0>;
defm : VPatWidenReductionVL<rvv_vecreduce_ADD_vl, sext_oneuse, "PseudoVWREDSUM", is_float=0>;
defm : VPatWidenReductionVL_Ext_VL<rvv_vecreduce_ADD_vl, riscv_sext_vl_oneuse, "PseudoVWREDSUM", is_float=0>;

// 14.3. Vector Single-Width Floating-Point Reduction Instructions
defm : VPatReductionVL_RM<rvv_vecreduce_SEQ_FADD_vl, "PseudoVFREDOSUM", is_float=1>;
defm : VPatReductionVL_RM<rvv_vecreduce_FADD_vl,     "PseudoVFREDUSUM", is_float=1>;
defm : VPatReductionVL<rvv_vecreduce_FMIN_vl,     "PseudoVFREDMIN", is_float=1>;
defm : VPatReductionVL<rvv_vecreduce_FMAX_vl,     "PseudoVFREDMAX", is_float=1>;

// 14.4. Vector Widening Floating-Point Reduction Instructions
defm : VPatWidenReductionVL_RM<rvv_vecreduce_SEQ_FADD_vl, fpext_oneuse,
                               "PseudoVFWREDOSUM", is_float=1>;
defm : VPatWidenReductionVL_Ext_VL_RM<rvv_vecreduce_SEQ_FADD_vl,
                                      riscv_fpextend_vl_oneuse,
                                      "PseudoVFWREDOSUM", is_float=1>;
defm : VPatWidenReductionVL_RM<rvv_vecreduce_FADD_vl, fpext_oneuse,
                               "PseudoVFWREDUSUM", is_float=1>;
defm : VPatWidenReductionVL_Ext_VL_RM<rvv_vecreduce_FADD_vl,
                                      riscv_fpextend_vl_oneuse,
                                      "PseudoVFWREDUSUM", is_float=1>;

// 15. Vector Mask Instructions

foreach mti = AllMasks in {
  let Predicates = [HasVInstructions] in {
    // 15.1 Vector Mask-Register Logical Instructions
    def : Pat<(mti.Mask (riscv_vmset_vl VLOpFrag)),
              (!cast<Instruction>("PseudoVMSET_M_" # mti.BX) GPR:$vl, mti.Log2SEW)>;
    def : Pat<(mti.Mask (riscv_vmclr_vl VLOpFrag)),
              (!cast<Instruction>("PseudoVMCLR_M_" # mti.BX) GPR:$vl, mti.Log2SEW)>;

    def : Pat<(mti.Mask (riscv_vmand_vl VR:$rs1, VR:$rs2, VLOpFrag)),
              (!cast<Instruction>("PseudoVMAND_MM_" # mti.LMul.MX)
                   VR:$rs1, VR:$rs2, GPR:$vl, mti.Log2SEW)>;
    def : Pat<(mti.Mask (riscv_vmor_vl VR:$rs1, VR:$rs2, VLOpFrag)),
              (!cast<Instruction>("PseudoVMOR_MM_" # mti.LMul.MX)
                   VR:$rs1, VR:$rs2, GPR:$vl, mti.Log2SEW)>;
    def : Pat<(mti.Mask (riscv_vmxor_vl VR:$rs1, VR:$rs2, VLOpFrag)),
              (!cast<Instruction>("PseudoVMXOR_MM_" # mti.LMul.MX)
                   VR:$rs1, VR:$rs2, GPR:$vl, mti.Log2SEW)>;

    def : Pat<(mti.Mask (riscv_vmand_vl VR:$rs1,
                                        (riscv_vmnot_vl VR:$rs2, VLOpFrag),
                                        VLOpFrag)),
              (!cast<Instruction>("PseudoVMANDN_MM_" # mti.LMul.MX)
                   VR:$rs1, VR:$rs2, GPR:$vl, mti.Log2SEW)>;
    def : Pat<(mti.Mask (riscv_vmor_vl VR:$rs1,
                                       (riscv_vmnot_vl VR:$rs2, VLOpFrag),
                                       VLOpFrag)),
              (!cast<Instruction>("PseudoVMORN_MM_" # mti.LMul.MX)
                   VR:$rs1, VR:$rs2, GPR:$vl, mti.Log2SEW)>;
    // XOR is associative so we need 2 patterns for VMXNOR.
    def : Pat<(mti.Mask (riscv_vmxor_vl (riscv_vmnot_vl VR:$rs1,
                                                        VLOpFrag),
                                       VR:$rs2, VLOpFrag)),
              (!cast<Instruction>("PseudoVMXNOR_MM_" # mti.LMul.MX)
                   VR:$rs1, VR:$rs2, GPR:$vl, mti.Log2SEW)>;

    def : Pat<(mti.Mask (riscv_vmnot_vl (riscv_vmand_vl VR:$rs1, VR:$rs2,
                                                        VLOpFrag),
                                        VLOpFrag)),
              (!cast<Instruction>("PseudoVMNAND_MM_" # mti.LMul.MX)
                   VR:$rs1, VR:$rs2, GPR:$vl, mti.Log2SEW)>;
    def : Pat<(mti.Mask (riscv_vmnot_vl (riscv_vmor_vl VR:$rs1, VR:$rs2,
                                                       VLOpFrag),
                                        VLOpFrag)),
              (!cast<Instruction>("PseudoVMNOR_MM_" # mti.LMul.MX)
                   VR:$rs1, VR:$rs2, GPR:$vl, mti.Log2SEW)>;
    def : Pat<(mti.Mask (riscv_vmnot_vl (riscv_vmxor_vl VR:$rs1, VR:$rs2,
                                                        VLOpFrag),
                                        VLOpFrag)),
              (!cast<Instruction>("PseudoVMXNOR_MM_" # mti.LMul.MX)
                   VR:$rs1, VR:$rs2, GPR:$vl, mti.Log2SEW)>;

    // Match the not idiom to the vmnot.m pseudo.
    def : Pat<(mti.Mask (riscv_vmnot_vl VR:$rs, VLOpFrag)),
              (!cast<Instruction>("PseudoVMNAND_MM_" # mti.LMul.MX)
                   VR:$rs, VR:$rs, GPR:$vl, mti.Log2SEW)>;

    // 15.2 Vector count population in mask vcpop.m
    def : Pat<(XLenVT (riscv_vcpop_vl (mti.Mask VR:$rs2), (mti.Mask true_mask),
                                      VLOpFrag)),
              (!cast<Instruction>("PseudoVCPOP_M_" # mti.BX)
                   VR:$rs2, GPR:$vl, mti.Log2SEW)>;
    def : Pat<(XLenVT (riscv_vcpop_vl (mti.Mask VR:$rs2), (mti.Mask VMV0:$vm),
                                      VLOpFrag)),
              (!cast<Instruction>("PseudoVCPOP_M_" # mti.BX # "_MASK")
                   VR:$rs2, (mti.Mask VMV0:$vm), GPR:$vl, mti.Log2SEW)>;

    // 15.3 vfirst find-first-set mask bit
    def : Pat<(XLenVT (riscv_vfirst_vl (mti.Mask VR:$rs2), (mti.Mask true_mask),
                                      VLOpFrag)),
              (!cast<Instruction>("PseudoVFIRST_M_" # mti.BX)
                   VR:$rs2, GPR:$vl, mti.Log2SEW)>;
    def : Pat<(XLenVT (riscv_vfirst_vl (mti.Mask VR:$rs2), (mti.Mask VMV0:$vm),
                                      VLOpFrag)),
              (!cast<Instruction>("PseudoVFIRST_M_" # mti.BX # "_MASK")
                   VR:$rs2, (mti.Mask VMV0:$vm), GPR:$vl, mti.Log2SEW)>;
  }
}

// 16. Vector Permutation Instructions

// 16.1. Integer Scalar Move Instructions
foreach vti = NoGroupIntegerVectors in {
  let Predicates = GetVTypePredicates<vti>.Predicates in {
    def : Pat<(vti.Vector (riscv_vmv_s_x_vl (vti.Vector vti.RegClass:$merge),
                                            vti.ScalarRegClass:$rs1,
                                            VLOpFrag)),
              (PseudoVMV_S_X $merge, vti.ScalarRegClass:$rs1, GPR:$vl,
                             vti.Log2SEW)>;
  }
}

// 16.4. Vector Register Gather Instruction
foreach vti = AllIntegerVectors in {
  let Predicates = GetVTypePredicates<vti>.Predicates in {
    def : Pat<(vti.Vector (riscv_vrgather_vv_vl vti.RegClass:$rs2,
                                                vti.RegClass:$rs1,
                                                vti.RegClass:$merge,
                                                (vti.Mask VMV0:$vm),
                                                VLOpFrag)),
              (!cast<Instruction>("PseudoVRGATHER_VV_"# vti.LMul.MX#"_E"# vti.SEW#"_MASK")
                   vti.RegClass:$merge, vti.RegClass:$rs2, vti.RegClass:$rs1,
                   (vti.Mask VMV0:$vm), GPR:$vl, vti.Log2SEW, TAIL_AGNOSTIC)>;
    def : Pat<(vti.Vector (riscv_vrgather_vx_vl vti.RegClass:$rs2, GPR:$rs1,
                                                vti.RegClass:$merge,
                                                (vti.Mask VMV0:$vm),
                                                VLOpFrag)),
              (!cast<Instruction>("PseudoVRGATHER_VX_"# vti.LMul.MX#"_MASK")
                   vti.RegClass:$merge, vti.RegClass:$rs2, GPR:$rs1,
                   (vti.Mask VMV0:$vm), GPR:$vl, vti.Log2SEW, TAIL_AGNOSTIC)>;
    def : Pat<(vti.Vector (riscv_vrgather_vx_vl vti.RegClass:$rs2,
                                                uimm5:$imm,
                                                vti.RegClass:$merge,
                                                (vti.Mask VMV0:$vm),
                                                VLOpFrag)),
              (!cast<Instruction>("PseudoVRGATHER_VI_"# vti.LMul.MX#"_MASK")
                   vti.RegClass:$merge, vti.RegClass:$rs2, uimm5:$imm,
                   (vti.Mask VMV0:$vm), GPR:$vl, vti.Log2SEW, TAIL_AGNOSTIC)>;
  }

  // emul = lmul * 16 / sew
  defvar vlmul = vti.LMul;
  defvar octuple_lmul = vlmul.octuple;
  defvar octuple_emul = !srl(!mul(octuple_lmul, 16), vti.Log2SEW);
  if !and(!ge(octuple_emul, 1), !le(octuple_emul, 64)) then {
    defvar emul_str = octuple_to_str<octuple_emul>.ret;
    defvar ivti = !cast<VTypeInfo>("VI16" # emul_str);
    defvar inst = "PseudoVRGATHEREI16_VV_" # vti.LMul.MX # "_E" # vti.SEW # "_" # emul_str;
    let Predicates = GetVTypePredicates<vti>.Predicates in
    def : Pat<(vti.Vector
               (riscv_vrgatherei16_vv_vl vti.RegClass:$rs2,
                                         (ivti.Vector ivti.RegClass:$rs1),
                                         vti.RegClass:$merge,
                                         (vti.Mask VMV0:$vm),
                                         VLOpFrag)),
              (!cast<Instruction>(inst#"_MASK")
                   vti.RegClass:$merge, vti.RegClass:$rs2, ivti.RegClass:$rs1,
                   (vti.Mask VMV0:$vm), GPR:$vl, vti.Log2SEW, TAIL_AGNOSTIC)>;
  }
}

// 16.2. Floating-Point Scalar Move Instructions
foreach vti = NoGroupFloatVectors in {
  let Predicates = GetVTypePredicates<vti>.Predicates in {
    def : Pat<(vti.Vector (riscv_vfmv_s_f_vl (vti.Vector vti.RegClass:$merge),
                                             (vti.Scalar (fpimm0)),
                                             VLOpFrag)),
              (PseudoVMV_S_X $merge, (XLenVT X0), GPR:$vl, vti.Log2SEW)>;
    def : Pat<(vti.Vector (riscv_vfmv_s_f_vl (vti.Vector vti.RegClass:$merge),
                                             (vti.Scalar (SelectFPImm (XLenVT GPR:$imm))),
                                             VLOpFrag)),
              (PseudoVMV_S_X $merge, GPR:$imm, GPR:$vl, vti.Log2SEW)>;
  }
}

foreach vti = AllFloatVectors in {
  let Predicates = GetVTypePredicates<vti>.Predicates in {
    def : Pat<(vti.Vector (riscv_vfmv_s_f_vl (vti.Vector vti.RegClass:$merge),
                                             vti.ScalarRegClass:$rs1,
                                             VLOpFrag)),
              (!cast<Instruction>("PseudoVFMV_S_"#vti.ScalarSuffix#"_"#vti.LMul.MX)
                  vti.RegClass:$merge,
                  (vti.Scalar vti.ScalarRegClass:$rs1), GPR:$vl, vti.Log2SEW)>;
  }
  defvar ivti = GetIntVTypeInfo<vti>.Vti;
  let Predicates = !listconcat(GetVTypePredicates<vti>.Predicates,
                               GetVTypePredicates<ivti>.Predicates) in {
    def : Pat<(vti.Vector
               (riscv_vrgather_vv_vl vti.RegClass:$rs2,
                                     (ivti.Vector vti.RegClass:$rs1),
                                     vti.RegClass:$merge,
                                     (vti.Mask VMV0:$vm),
                                     VLOpFrag)),
              (!cast<Instruction>("PseudoVRGATHER_VV_"# vti.LMul.MX#"_E"# vti.SEW#"_MASK")
                   vti.RegClass:$merge, vti.RegClass:$rs2, vti.RegClass:$rs1,
                   (vti.Mask VMV0:$vm), GPR:$vl, vti.Log2SEW, TAIL_AGNOSTIC)>;
    def : Pat<(vti.Vector (riscv_vrgather_vx_vl vti.RegClass:$rs2, GPR:$rs1,
                                                vti.RegClass:$merge,
                                                (vti.Mask VMV0:$vm),
                                                VLOpFrag)),
              (!cast<Instruction>("PseudoVRGATHER_VX_"# vti.LMul.MX#"_MASK")
                   vti.RegClass:$merge, vti.RegClass:$rs2, GPR:$rs1,
                   (vti.Mask VMV0:$vm), GPR:$vl, vti.Log2SEW, TAIL_AGNOSTIC)>;
    def : Pat<(vti.Vector
               (riscv_vrgather_vx_vl vti.RegClass:$rs2,
                                     uimm5:$imm,
                                     vti.RegClass:$merge,
                                     (vti.Mask VMV0:$vm),
                                     VLOpFrag)),
              (!cast<Instruction>("PseudoVRGATHER_VI_"# vti.LMul.MX#"_MASK")
                   vti.RegClass:$merge, vti.RegClass:$rs2, uimm5:$imm,
                   (vti.Mask VMV0:$vm), GPR:$vl, vti.Log2SEW, TAIL_AGNOSTIC)>;
  }

  defvar vlmul = vti.LMul;
  defvar octuple_lmul = vlmul.octuple;
  defvar octuple_emul = !srl(!mul(octuple_lmul, 16), vti.Log2SEW);
  if !and(!ge(octuple_emul, 1), !le(octuple_emul, 64)) then {
    defvar emul_str = octuple_to_str<octuple_emul>.ret;
    defvar ivti = !cast<VTypeInfo>("VI16" # emul_str);
    defvar inst = "PseudoVRGATHEREI16_VV_" # vti.LMul.MX # "_E" # vti.SEW # "_" # emul_str;
    let Predicates = !listconcat(GetVTypePredicates<vti>.Predicates,
                                 GetVTypePredicates<ivti>.Predicates) in
    def : Pat<(vti.Vector
               (riscv_vrgatherei16_vv_vl vti.RegClass:$rs2,
                                         (ivti.Vector ivti.RegClass:$rs1),
                                         vti.RegClass:$merge,
                                         (vti.Mask VMV0:$vm),
                                         VLOpFrag)),
              (!cast<Instruction>(inst#"_MASK")
                   vti.RegClass:$merge, vti.RegClass:$rs2, ivti.RegClass:$rs1,
                   (vti.Mask VMV0:$vm), GPR:$vl, vti.Log2SEW, TAIL_AGNOSTIC)>;
  }
}

//===----------------------------------------------------------------------===//
// Miscellaneous RISCVISD SDNodes
//===----------------------------------------------------------------------===//

def riscv_vid_vl : SDNode<"RISCVISD::VID_VL", SDTypeProfile<1, 2,
                          [SDTCisVec<0>, SDTCVecEltisVT<1, i1>,
                           SDTCisSameNumEltsAs<0, 1>, SDTCisVT<2, XLenVT>]>, []>;

def SDTRVVSlide : SDTypeProfile<1, 6, [
  SDTCisVec<0>, SDTCisSameAs<1, 0>, SDTCisSameAs<2, 0>, SDTCisVT<3, XLenVT>,
  SDTCVecEltisVT<4, i1>, SDTCisSameNumEltsAs<0, 4>, SDTCisVT<5, XLenVT>,
  SDTCisVT<6, XLenVT>
]>;
def SDTRVVSlide1 : SDTypeProfile<1, 5, [
  SDTCisVec<0>, SDTCisSameAs<1, 0>, SDTCisSameAs<2, 0>, SDTCisInt<0>,
  SDTCisVT<3, XLenVT>, SDTCVecEltisVT<4, i1>, SDTCisSameNumEltsAs<0, 4>,
  SDTCisVT<5, XLenVT>
]>;
def SDTRVVFSlide1 : SDTypeProfile<1, 5, [
  SDTCisVec<0>, SDTCisSameAs<1, 0>, SDTCisSameAs<2, 0>, SDTCisFP<0>,
  SDTCisEltOfVec<3, 0>, SDTCVecEltisVT<4, i1>, SDTCisSameNumEltsAs<0, 4>,
  SDTCisVT<5, XLenVT>
]>;

def riscv_slideup_vl   : SDNode<"RISCVISD::VSLIDEUP_VL", SDTRVVSlide, []>;
def riscv_slide1up_vl  : SDNode<"RISCVISD::VSLIDE1UP_VL", SDTRVVSlide1, []>;
def riscv_slidedown_vl : SDNode<"RISCVISD::VSLIDEDOWN_VL", SDTRVVSlide, []>;
def riscv_slide1down_vl  : SDNode<"RISCVISD::VSLIDE1DOWN_VL", SDTRVVSlide1, []>;
def riscv_fslide1up_vl  : SDNode<"RISCVISD::VFSLIDE1UP_VL", SDTRVVFSlide1, []>;
def riscv_fslide1down_vl  : SDNode<"RISCVISD::VFSLIDE1DOWN_VL", SDTRVVFSlide1, []>;

foreach vti = AllIntegerVectors in {
  let Predicates = GetVTypePredicates<vti>.Predicates in {
    def : Pat<(vti.Vector (riscv_vid_vl (vti.Mask VMV0:$vm),
                                        VLOpFrag)),
              (!cast<Instruction>("PseudoVID_V_"#vti.LMul.MX#"_MASK")
                  (vti.Vector (IMPLICIT_DEF)), (vti.Mask VMV0:$vm), GPR:$vl, vti.Log2SEW,
                  TAIL_AGNOSTIC)>;
  }
}

defm : VPatSlideVL_VX_VI<riscv_slideup_vl, "PseudoVSLIDEUP">;
defm : VPatSlideVL_VX_VI<riscv_slidedown_vl, "PseudoVSLIDEDOWN">;
defm : VPatSlide1VL_VX<riscv_slide1up_vl, "PseudoVSLIDE1UP">;
defm : VPatSlide1VL_VF<riscv_fslide1up_vl, "PseudoVFSLIDE1UP">;
defm : VPatSlide1VL_VX<riscv_slide1down_vl, "PseudoVSLIDE1DOWN">;
defm : VPatSlide1VL_VF<riscv_fslide1down_vl, "PseudoVFSLIDE1DOWN">;<|MERGE_RESOLUTION|>--- conflicted
+++ resolved
@@ -2702,13 +2702,8 @@
                                    GetVTypePredicates<fwti>.Predicates)) in {
     def : Pat<(fvti.Vector (any_riscv_fpround_vl
                                (fwti.Vector fwti.RegClass:$rs1),
-<<<<<<< HEAD
                                (fwti.Mask VMV0:$vm), VLOpFrag)),
-              (!cast<Instruction>("PseudoVFNCVT_F_F_W_"#fvti.LMul.MX#"_MASK")
-=======
-                               (fwti.Mask V0), VLOpFrag)),
               (!cast<Instruction>("PseudoVFNCVT_F_F_W_"#fvti.LMul.MX#"_E"#fvti.SEW#"_MASK")
->>>>>>> e77f6742
                   (fvti.Vector (IMPLICIT_DEF)), fwti.RegClass:$rs1,
                   (fwti.Mask VMV0:$vm),
                   // Value to indicate no rounding mode change in
@@ -2720,13 +2715,8 @@
                                GetVTypePredicates<fwti>.Predicates) in
     def : Pat<(fvti.Vector (any_riscv_fncvt_rod_vl
                                (fwti.Vector fwti.RegClass:$rs1),
-<<<<<<< HEAD
                                (fwti.Mask VMV0:$vm), VLOpFrag)),
-              (!cast<Instruction>("PseudoVFNCVT_ROD_F_F_W_"#fvti.LMul.MX#"_MASK")
-=======
-                               (fwti.Mask V0), VLOpFrag)),
               (!cast<Instruction>("PseudoVFNCVT_ROD_F_F_W_"#fvti.LMul.MX#"_E"#fvti.SEW#"_MASK")
->>>>>>> e77f6742
                   (fvti.Vector (IMPLICIT_DEF)), fwti.RegClass:$rs1,
                   (fwti.Mask VMV0:$vm), GPR:$vl, fvti.Log2SEW, TA_MA)>;
   }
