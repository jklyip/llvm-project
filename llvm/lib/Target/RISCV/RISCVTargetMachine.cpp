//===-- RISCVTargetMachine.cpp - Define TargetMachine for RISCV -----------===//
//
// Part of the LLVM Project, under the Apache License v2.0 with LLVM Exceptions.
// See https://llvm.org/LICENSE.txt for license information.
// SPDX-License-Identifier: Apache-2.0 WITH LLVM-exception
//
//===----------------------------------------------------------------------===//
//
// Implements the info about RISCV target spec.
//
//===----------------------------------------------------------------------===//

#include "RISCVTargetMachine.h"
#include "MCTargetDesc/RISCVBaseInfo.h"
#include "RISCV.h"
#include "RISCVMachineFunctionInfo.h"
#include "RISCVMacroFusion.h"
#include "RISCVTargetObjectFile.h"
#include "RISCVTargetTransformInfo.h"
#include "TargetInfo/RISCVTargetInfo.h"
#include "llvm/ADT/STLExtras.h"
#include "llvm/Analysis/TargetTransformInfo.h"
#include "llvm/CodeGen/GlobalISel/IRTranslator.h"
#include "llvm/CodeGen/GlobalISel/InstructionSelect.h"
#include "llvm/CodeGen/GlobalISel/Legalizer.h"
#include "llvm/CodeGen/GlobalISel/RegBankSelect.h"
#include "llvm/CodeGen/MIRParser/MIParser.h"
#include "llvm/CodeGen/MIRYamlMapping.h"
#include "llvm/CodeGen/Passes.h"
#include "llvm/CodeGen/TargetLoweringObjectFileImpl.h"
#include "llvm/CodeGen/TargetPassConfig.h"
#include "llvm/IR/LegacyPassManager.h"
#include "llvm/InitializePasses.h"
#include "llvm/MC/TargetRegistry.h"
#include "llvm/Support/FormattedStream.h"
#include "llvm/Target/TargetOptions.h"
#include "llvm/Transforms/IPO.h"
#include <optional>
using namespace llvm;

static cl::opt<bool> EnableRedundantCopyElimination(
    "riscv-enable-copyelim",
    cl::desc("Enable the redundant copy elimination pass"), cl::init(true),
    cl::Hidden);

// FIXME: Unify control over GlobalMerge.
static cl::opt<cl::boolOrDefault>
    EnableGlobalMerge("riscv-enable-global-merge", cl::Hidden,
                      cl::desc("Enable the global merge pass"));

static cl::opt<bool>
    EnableMachineCombiner("riscv-enable-machine-combiner",
                          cl::desc("Enable the machine combiner pass"),
                          cl::init(true), cl::Hidden);

static cl::opt<unsigned> RVVVectorBitsMaxOpt(
    "riscv-v-vector-bits-max",
    cl::desc("Assume V extension vector registers are at most this big, "
             "with zero meaning no maximum size is assumed."),
    cl::init(0), cl::Hidden);

static cl::opt<int> RVVVectorBitsMinOpt(
    "riscv-v-vector-bits-min",
    cl::desc("Assume V extension vector registers are at least this big, "
             "with zero meaning no minimum size is assumed. A value of -1 "
             "means use Zvl*b extension. This is primarily used to enable "
             "autovectorization with fixed width vectors."),
    cl::init(-1), cl::Hidden);

extern "C" LLVM_EXTERNAL_VISIBILITY void LLVMInitializeRISCVTarget() {
  RegisterTargetMachine<RISCVTargetMachine> X(getTheRISCV32Target());
  RegisterTargetMachine<RISCVTargetMachine> Y(getTheRISCV64Target());
  auto *PR = PassRegistry::getPassRegistry();
  initializeGlobalISel(*PR);
  initializeRISCVMakeCompressibleOptPass(*PR);
  initializeRISCVGatherScatterLoweringPass(*PR);
  initializeRISCVCodeGenPreparePass(*PR);
  initializeRISCVMergeBaseOffsetOptPass(*PR);
  initializeRISCVSExtWRemovalPass(*PR);
  initializeRISCVStripWSuffixPass(*PR);
  initializeRISCVPreRAExpandPseudoPass(*PR);
  initializeRISCVExpandPseudoPass(*PR);
  initializeRISCVInsertVSETVLIPass(*PR);
  initializeRISCVDAGToDAGISelPass(*PR);
}

static StringRef computeDataLayout(const Triple &TT) {
  if (TT.isArch64Bit())
    return "e-m:e-p:64:64-i64:64-i128:128-n32:64-S128";
  assert(TT.isArch32Bit() && "only RV32 and RV64 are currently supported");
  return "e-m:e-p:32:32-i64:64-n32-S128";
}

static Reloc::Model getEffectiveRelocModel(const Triple &TT,
                                           std::optional<Reloc::Model> RM) {
  return RM.value_or(Reloc::Static);
}

RISCVTargetMachine::RISCVTargetMachine(const Target &T, const Triple &TT,
                                       StringRef CPU, StringRef FS,
                                       const TargetOptions &Options,
                                       std::optional<Reloc::Model> RM,
                                       std::optional<CodeModel::Model> CM,
                                       CodeGenOpt::Level OL, bool JIT)
    : LLVMTargetMachine(T, computeDataLayout(TT), TT, CPU, FS, Options,
                        getEffectiveRelocModel(TT, RM),
                        getEffectiveCodeModel(CM, CodeModel::Small), OL),
      TLOF(std::make_unique<RISCVELFTargetObjectFile>()) {
  initAsmInfo();

  // RISC-V supports the MachineOutliner.
  setMachineOutliner(true);
  setSupportsDefaultOutlining(true);
}

const RISCVSubtarget *
RISCVTargetMachine::getSubtargetImpl(const Function &F) const {
  Attribute CPUAttr = F.getFnAttribute("target-cpu");
  Attribute TuneAttr = F.getFnAttribute("tune-cpu");
  Attribute FSAttr = F.getFnAttribute("target-features");

  std::string CPU =
      CPUAttr.isValid() ? CPUAttr.getValueAsString().str() : TargetCPU;
  std::string TuneCPU =
      TuneAttr.isValid() ? TuneAttr.getValueAsString().str() : CPU;
  std::string FS =
      FSAttr.isValid() ? FSAttr.getValueAsString().str() : TargetFS;

  unsigned RVVBitsMin = RVVVectorBitsMinOpt;
  unsigned RVVBitsMax = RVVVectorBitsMaxOpt;

<<<<<<< HEAD
=======
  Attribute VScaleRangeAttr = F.getFnAttribute(Attribute::VScaleRange);
  if (VScaleRangeAttr.isValid()) {
    if (!RVVVectorBitsMinOpt.getNumOccurrences())
      RVVBitsMin = VScaleRangeAttr.getVScaleRangeMin() * RISCV::RVVBitsPerBlock;
    std::optional<unsigned> VScaleMax = VScaleRangeAttr.getVScaleRangeMax();
    if (VScaleMax.has_value() && !RVVVectorBitsMaxOpt.getNumOccurrences())
      RVVBitsMax = *VScaleMax * RISCV::RVVBitsPerBlock;
  }

>>>>>>> e1acf65b
  if (RVVBitsMin != -1U) {
    // FIXME: Change to >= 32 when VLEN = 32 is supported.
    assert((RVVBitsMin == 0 || (RVVBitsMin >= 64 && RVVBitsMin <= 65536 &&
                                isPowerOf2_32(RVVBitsMin))) &&
           "V or Zve* extension requires vector length to be in the range of "
           "64 to 65536 and a power 2!");
    assert((RVVBitsMax >= RVVBitsMin || RVVBitsMax == 0) &&
           "Minimum V extension vector length should not be larger than its "
           "maximum!");
  }
  assert((RVVBitsMax == 0 || (RVVBitsMax >= 64 && RVVBitsMax <= 65536 &&
                              isPowerOf2_32(RVVBitsMax))) &&
         "V or Zve* extension requires vector length to be in the range of "
         "64 to 65536 and a power 2!");

  if (RVVBitsMin != -1U) {
    if (RVVBitsMax != 0) {
      RVVBitsMin = std::min(RVVBitsMin, RVVBitsMax);
      RVVBitsMax = std::max(RVVBitsMin, RVVBitsMax);
    }

    RVVBitsMin =
        PowerOf2Floor((RVVBitsMin < 64 || RVVBitsMin > 65536) ? 0 : RVVBitsMin);
  }
  RVVBitsMax =
      PowerOf2Floor((RVVBitsMax < 64 || RVVBitsMax > 65536) ? 0 : RVVBitsMax);

  SmallString<512> Key;
  Key += "RVVMin";
  Key += std::to_string(RVVBitsMin);
  Key += "RVVMax";
  Key += std::to_string(RVVBitsMax);
  Key += CPU;
  Key += TuneCPU;
  Key += FS;
  auto &I = SubtargetMap[Key];
  if (!I) {
    // This needs to be done before we create a new subtarget since any
    // creation will depend on the TM and the code generation flags on the
    // function that reside in TargetOptions.
    resetTargetOptions(F);
    auto ABIName = Options.MCOptions.getABIName();
    if (const MDString *ModuleTargetABI = dyn_cast_or_null<MDString>(
            F.getParent()->getModuleFlag("target-abi"))) {
      auto TargetABI = RISCVABI::getTargetABI(ABIName);
      if (TargetABI != RISCVABI::ABI_Unknown &&
          ModuleTargetABI->getString() != ABIName) {
        report_fatal_error("-target-abi option != target-abi module flag");
      }
      ABIName = ModuleTargetABI->getString();
    }
    I = std::make_unique<RISCVSubtarget>(
        TargetTriple, CPU, TuneCPU, FS, ABIName, RVVBitsMin, RVVBitsMax, *this);
  }
  return I.get();
}

MachineFunctionInfo *RISCVTargetMachine::createMachineFunctionInfo(
    BumpPtrAllocator &Allocator, const Function &F,
    const TargetSubtargetInfo *STI) const {
  return RISCVMachineFunctionInfo::create<RISCVMachineFunctionInfo>(Allocator,
                                                                    F, STI);
}

TargetTransformInfo
RISCVTargetMachine::getTargetTransformInfo(const Function &F) const {
  return TargetTransformInfo(RISCVTTIImpl(this, F));
}

// A RISC-V hart has a single byte-addressable address space of 2^XLEN bytes
// for all memory accesses, so it is reasonable to assume that an
// implementation has no-op address space casts. If an implementation makes a
// change to this, they can override it here.
bool RISCVTargetMachine::isNoopAddrSpaceCast(unsigned SrcAS,
                                             unsigned DstAS) const {
  return true;
}

namespace {
class RISCVPassConfig : public TargetPassConfig {
public:
  RISCVPassConfig(RISCVTargetMachine &TM, PassManagerBase &PM)
      : TargetPassConfig(TM, PM) {}

  RISCVTargetMachine &getRISCVTargetMachine() const {
    return getTM<RISCVTargetMachine>();
  }

  ScheduleDAGInstrs *
  createMachineScheduler(MachineSchedContext *C) const override {
    const RISCVSubtarget &ST = C->MF->getSubtarget<RISCVSubtarget>();
    if (ST.hasMacroFusion()) {
      ScheduleDAGMILive *DAG = createGenericSchedLive(C);
      DAG->addMutation(createRISCVMacroFusionDAGMutation());
      return DAG;
    }
    return nullptr;
  }

  ScheduleDAGInstrs *
  createPostMachineScheduler(MachineSchedContext *C) const override {
    const RISCVSubtarget &ST = C->MF->getSubtarget<RISCVSubtarget>();
    if (ST.hasMacroFusion()) {
      ScheduleDAGMI *DAG = createGenericSchedPostRA(C);
      DAG->addMutation(createRISCVMacroFusionDAGMutation());
      return DAG;
    }
    return nullptr;
  }

  void addIRPasses() override;
  bool addPreISel() override;
  bool addInstSelector() override;
  bool addIRTranslator() override;
  bool addLegalizeMachineIR() override;
  bool addRegBankSelect() override;
  bool addGlobalInstructionSelect() override;
  void addPreEmitPass() override;
  void addPreEmitPass2() override;
  void addPreSched2() override;
  void addMachineSSAOptimization() override;
  void addPreRegAlloc() override;
  void addPostRegAlloc() override;
};
} // namespace

TargetPassConfig *RISCVTargetMachine::createPassConfig(PassManagerBase &PM) {
  return new RISCVPassConfig(*this, PM);
}

void RISCVPassConfig::addIRPasses() {
  addPass(createAtomicExpandPass());

  if (getOptLevel() != CodeGenOpt::None)
    addPass(createRISCVGatherScatterLoweringPass());

  if (getOptLevel() != CodeGenOpt::None)
    addPass(createRISCVCodeGenPreparePass());

  TargetPassConfig::addIRPasses();
}

bool RISCVPassConfig::addPreISel() {
  if (TM->getOptLevel() != CodeGenOpt::None) {
    // Add a barrier before instruction selection so that we will not get
    // deleted block address after enabling default outlining. See D99707 for
    // more details.
    addPass(createBarrierNoopPass());
  }

  if (EnableGlobalMerge == cl::BOU_TRUE) {
    addPass(createGlobalMergePass(TM, /* MaxOffset */ 2047,
                                  /* OnlyOptimizeForSize */ false,
                                  /* MergeExternalByDefault */ true));
  }

  return false;
}

bool RISCVPassConfig::addInstSelector() {
  addPass(createRISCVISelDag(getRISCVTargetMachine(), getOptLevel()));

  return false;
}

bool RISCVPassConfig::addIRTranslator() {
  addPass(new IRTranslator(getOptLevel()));
  return false;
}

bool RISCVPassConfig::addLegalizeMachineIR() {
  addPass(new Legalizer());
  return false;
}

bool RISCVPassConfig::addRegBankSelect() {
  addPass(new RegBankSelect());
  return false;
}

bool RISCVPassConfig::addGlobalInstructionSelect() {
  addPass(new InstructionSelect(getOptLevel()));
  return false;
}

void RISCVPassConfig::addPreSched2() {}

void RISCVPassConfig::addPreEmitPass() {
  addPass(&BranchRelaxationPassID);
  addPass(createRISCVMakeCompressibleOptPass());
}

void RISCVPassConfig::addPreEmitPass2() {
  addPass(createRISCVExpandPseudoPass());
  // Schedule the expansion of AMOs at the last possible moment, avoiding the
  // possibility for other passes to break the requirements for forward
  // progress in the LR/SC block.
  addPass(createRISCVExpandAtomicPseudoPass());
}

void RISCVPassConfig::addMachineSSAOptimization() {
  TargetPassConfig::addMachineSSAOptimization();
  if (EnableMachineCombiner)
    addPass(&MachineCombinerID);

  if (TM->getTargetTriple().getArch() == Triple::riscv64) {
    addPass(createRISCVSExtWRemovalPass());
    addPass(createRISCVStripWSuffixPass());
  }
}

void RISCVPassConfig::addPreRegAlloc() {
  addPass(createRISCVPreRAExpandPseudoPass());
  if (TM->getOptLevel() != CodeGenOpt::None)
    addPass(createRISCVMergeBaseOffsetOptPass());
  addPass(createRISCVInsertVSETVLIPass());
}

void RISCVPassConfig::addPostRegAlloc() {
  if (TM->getOptLevel() != CodeGenOpt::None && EnableRedundantCopyElimination)
    addPass(createRISCVRedundantCopyEliminationPass());
}

yaml::MachineFunctionInfo *
RISCVTargetMachine::createDefaultFuncInfoYAML() const {
  return new yaml::RISCVMachineFunctionInfo();
}

yaml::MachineFunctionInfo *
RISCVTargetMachine::convertFuncInfoToYAML(const MachineFunction &MF) const {
  const auto *MFI = MF.getInfo<RISCVMachineFunctionInfo>();
  return new yaml::RISCVMachineFunctionInfo(*MFI);
}

bool RISCVTargetMachine::parseMachineFunctionInfo(
    const yaml::MachineFunctionInfo &MFI, PerFunctionMIParsingState &PFS,
    SMDiagnostic &Error, SMRange &SourceRange) const {
  const auto &YamlMFI =
      static_cast<const yaml::RISCVMachineFunctionInfo &>(MFI);
  PFS.MF.getInfo<RISCVMachineFunctionInfo>()->initializeBaseYamlFields(YamlMFI);
  return false;
}<|MERGE_RESOLUTION|>--- conflicted
+++ resolved
@@ -129,8 +129,6 @@
   unsigned RVVBitsMin = RVVVectorBitsMinOpt;
   unsigned RVVBitsMax = RVVVectorBitsMaxOpt;
 
-<<<<<<< HEAD
-=======
   Attribute VScaleRangeAttr = F.getFnAttribute(Attribute::VScaleRange);
   if (VScaleRangeAttr.isValid()) {
     if (!RVVVectorBitsMinOpt.getNumOccurrences())
@@ -140,7 +138,6 @@
       RVVBitsMax = *VScaleMax * RISCV::RVVBitsPerBlock;
   }
 
->>>>>>> e1acf65b
   if (RVVBitsMin != -1U) {
     // FIXME: Change to >= 32 when VLEN = 32 is supported.
     assert((RVVBitsMin == 0 || (RVVBitsMin >= 64 && RVVBitsMin <= 65536 &&
