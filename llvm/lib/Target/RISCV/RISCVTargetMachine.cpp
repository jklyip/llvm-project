//===-- RISCVTargetMachine.cpp - Define TargetMachine for RISC-V ----------===//
//
// Part of the LLVM Project, under the Apache License v2.0 with LLVM Exceptions.
// See https://llvm.org/LICENSE.txt for license information.
// SPDX-License-Identifier: Apache-2.0 WITH LLVM-exception
//
//===----------------------------------------------------------------------===//
//
// Implements the info about RISC-V target spec.
//
//===----------------------------------------------------------------------===//

#include "RISCVTargetMachine.h"
#include "MCTargetDesc/RISCVBaseInfo.h"
#include "RISCV.h"
#include "RISCVMachineFunctionInfo.h"
#include "RISCVTargetObjectFile.h"
#include "RISCVTargetTransformInfo.h"
#include "TargetInfo/RISCVTargetInfo.h"
#include "llvm/Analysis/TargetTransformInfo.h"
#include "llvm/CodeGen/GlobalISel/CSEInfo.h"
#include "llvm/CodeGen/GlobalISel/IRTranslator.h"
#include "llvm/CodeGen/GlobalISel/InstructionSelect.h"
#include "llvm/CodeGen/GlobalISel/Legalizer.h"
#include "llvm/CodeGen/GlobalISel/RegBankSelect.h"
#include "llvm/CodeGen/MIRParser/MIParser.h"
#include "llvm/CodeGen/MIRYamlMapping.h"
#include "llvm/CodeGen/MachineScheduler.h"
#include "llvm/CodeGen/MacroFusion.h"
#include "llvm/CodeGen/Passes.h"
#include "llvm/CodeGen/RegAllocRegistry.h"
#include "llvm/CodeGen/TargetLoweringObjectFileImpl.h"
#include "llvm/CodeGen/TargetPassConfig.h"
#include "llvm/InitializePasses.h"
#include "llvm/MC/TargetRegistry.h"
#include "llvm/Passes/PassBuilder.h"
#include "llvm/Target/TargetOptions.h"
#include "llvm/Transforms/IPO.h"
#include "llvm/Transforms/Scalar.h"
#include "llvm/Transforms/Vectorize/LoopIdiomVectorize.h"
#include <optional>
using namespace llvm;

static cl::opt<bool> EnableRedundantCopyElimination(
    "riscv-enable-copyelim",
    cl::desc("Enable the redundant copy elimination pass"), cl::init(true),
    cl::Hidden);

// FIXME: Unify control over GlobalMerge.
static cl::opt<cl::boolOrDefault>
    EnableGlobalMerge("riscv-enable-global-merge", cl::Hidden,
                      cl::desc("Enable the global merge pass"));

static cl::opt<bool>
    EnableMachineCombiner("riscv-enable-machine-combiner",
                          cl::desc("Enable the machine combiner pass"),
                          cl::init(true), cl::Hidden);

static cl::opt<unsigned> RVVVectorBitsMaxOpt(
    "riscv-v-vector-bits-max",
    cl::desc("Assume V extension vector registers are at most this big, "
             "with zero meaning no maximum size is assumed."),
    cl::init(0), cl::Hidden);

static cl::opt<int> RVVVectorBitsMinOpt(
    "riscv-v-vector-bits-min",
    cl::desc("Assume V extension vector registers are at least this big, "
             "with zero meaning no minimum size is assumed. A value of -1 "
             "means use Zvl*b extension. This is primarily used to enable "
             "autovectorization with fixed width vectors."),
    cl::init(-1), cl::Hidden);

static cl::opt<bool> EnableRISCVCopyPropagation(
    "riscv-enable-copy-propagation",
    cl::desc("Enable the copy propagation with RISC-V copy instr"),
    cl::init(true), cl::Hidden);

static cl::opt<bool> EnableRISCVDeadRegisterElimination(
    "riscv-enable-dead-defs", cl::Hidden,
    cl::desc("Enable the pass that removes dead"
             " definitons and replaces stores to"
             " them with stores to x0"),
    cl::init(true));

static cl::opt<bool>
    EnableSinkFold("riscv-enable-sink-fold",
                   cl::desc("Enable sinking and folding of instruction copies"),
                   cl::init(true), cl::Hidden);

static cl::opt<bool>
    EnableLoopDataPrefetch("riscv-enable-loop-data-prefetch", cl::Hidden,
                           cl::desc("Enable the loop data prefetch pass"),
                           cl::init(true));

static cl::opt<bool> EnableMISchedLoadStoreClustering(
    "riscv-misched-load-store-clustering", cl::Hidden,
    cl::desc("Enable load and store clustering in the machine scheduler"),
    cl::init(true));

static cl::opt<bool> EnablePostMISchedLoadStoreClustering(
    "riscv-postmisched-load-store-clustering", cl::Hidden,
    cl::desc("Enable PostRA load and store clustering in the machine scheduler"),
    cl::init(true));

static cl::opt<bool>
    EnableVLOptimizer("riscv-enable-vl-optimizer",
                      cl::desc("Enable the RISC-V VL Optimizer pass"),
<<<<<<< HEAD
                      cl::init(false), cl::Hidden);
=======
                      cl::init(true), cl::Hidden);

static cl::opt<bool> DisableVectorMaskMutation(
    "riscv-disable-vector-mask-mutation",
    cl::desc("Disable the vector mask scheduling mutation"), cl::init(false),
    cl::Hidden);

static cl::opt<bool>
    EnableMachinePipeliner("riscv-enable-pipeliner",
                           cl::desc("Enable Machine Pipeliner for RISC-V"),
                           cl::init(false), cl::Hidden);
>>>>>>> ce7c17d5

extern "C" LLVM_EXTERNAL_VISIBILITY void LLVMInitializeRISCVTarget() {
  RegisterTargetMachine<RISCVTargetMachine> X(getTheRISCV32Target());
  RegisterTargetMachine<RISCVTargetMachine> Y(getTheRISCV64Target());
  auto *PR = PassRegistry::getPassRegistry();
  initializeGlobalISel(*PR);
  initializeRISCVO0PreLegalizerCombinerPass(*PR);
  initializeRISCVPreLegalizerCombinerPass(*PR);
  initializeRISCVPostLegalizerCombinerPass(*PR);
  initializeKCFIPass(*PR);
  initializeRISCVDeadRegisterDefinitionsPass(*PR);
  initializeRISCVMakeCompressibleOptPass(*PR);
  initializeRISCVGatherScatterLoweringPass(*PR);
  initializeRISCVCodeGenPreparePass(*PR);
  initializeRISCVPostRAExpandPseudoPass(*PR);
  initializeRISCVMergeBaseOffsetOptPass(*PR);
  initializeRISCVOptWInstrsPass(*PR);
  initializeRISCVPreRAExpandPseudoPass(*PR);
  initializeRISCVExpandPseudoPass(*PR);
  initializeRISCVVectorPeepholePass(*PR);
  initializeRISCVVLOptimizerPass(*PR);
  initializeRISCVInsertVSETVLIPass(*PR);
  initializeRISCVInsertReadWriteCSRPass(*PR);
  initializeRISCVInsertWriteVXRMPass(*PR);
  initializeRISCVDAGToDAGISelLegacyPass(*PR);
  initializeRISCVMoveMergePass(*PR);
  initializeRISCVPushPopOptPass(*PR);
}

static StringRef computeDataLayout(const Triple &TT,
                                   const TargetOptions &Options) {
  StringRef ABIName = Options.MCOptions.getABIName();
  if (TT.isArch64Bit()) {
    if (ABIName == "lp64e")
      return "e-m:e-p:64:64-i64:64-i128:128-n32:64-S64";

    return "e-m:e-p:64:64-i64:64-i128:128-n32:64-S128";
  }
  assert(TT.isArch32Bit() && "only RV32 and RV64 are currently supported");

  if (ABIName == "ilp32e")
    return "e-m:e-p:32:32-i64:64-n32-S32";

  return "e-m:e-p:32:32-i64:64-n32-S128";
}

static Reloc::Model getEffectiveRelocModel(const Triple &TT,
                                           std::optional<Reloc::Model> RM) {
  return RM.value_or(Reloc::Static);
}

RISCVTargetMachine::RISCVTargetMachine(const Target &T, const Triple &TT,
                                       StringRef CPU, StringRef FS,
                                       const TargetOptions &Options,
                                       std::optional<Reloc::Model> RM,
                                       std::optional<CodeModel::Model> CM,
                                       CodeGenOptLevel OL, bool JIT)
    : CodeGenTargetMachineImpl(T, computeDataLayout(TT, Options), TT, CPU, FS,
                               Options, getEffectiveRelocModel(TT, RM),
                               getEffectiveCodeModel(CM, CodeModel::Small), OL),
      TLOF(std::make_unique<RISCVELFTargetObjectFile>()) {
  initAsmInfo();

  // RISC-V supports the MachineOutliner.
  setMachineOutliner(true);
  setSupportsDefaultOutlining(true);

  if (TT.isOSFuchsia() && !TT.isArch64Bit())
    report_fatal_error("Fuchsia is only supported for 64-bit");

  setCFIFixup(true);
}

const RISCVSubtarget *
RISCVTargetMachine::getSubtargetImpl(const Function &F) const {
  Attribute CPUAttr = F.getFnAttribute("target-cpu");
  Attribute TuneAttr = F.getFnAttribute("tune-cpu");
  Attribute FSAttr = F.getFnAttribute("target-features");

  std::string CPU =
      CPUAttr.isValid() ? CPUAttr.getValueAsString().str() : TargetCPU;
  std::string TuneCPU =
      TuneAttr.isValid() ? TuneAttr.getValueAsString().str() : CPU;
  std::string FS =
      FSAttr.isValid() ? FSAttr.getValueAsString().str() : TargetFS;

  unsigned RVVBitsMin = RVVVectorBitsMinOpt;
  unsigned RVVBitsMax = RVVVectorBitsMaxOpt;

  Attribute VScaleRangeAttr = F.getFnAttribute(Attribute::VScaleRange);
  if (VScaleRangeAttr.isValid()) {
    if (!RVVVectorBitsMinOpt.getNumOccurrences())
      RVVBitsMin = VScaleRangeAttr.getVScaleRangeMin() * RISCV::RVVBitsPerBlock;
    std::optional<unsigned> VScaleMax = VScaleRangeAttr.getVScaleRangeMax();
    if (VScaleMax.has_value() && !RVVVectorBitsMaxOpt.getNumOccurrences())
      RVVBitsMax = *VScaleMax * RISCV::RVVBitsPerBlock;
  }

  if (RVVBitsMin != -1U) {
    // FIXME: Change to >= 32 when VLEN = 32 is supported.
    assert((RVVBitsMin == 0 || (RVVBitsMin >= 64 && RVVBitsMin <= 65536 &&
                                isPowerOf2_32(RVVBitsMin))) &&
           "V or Zve* extension requires vector length to be in the range of "
           "64 to 65536 and a power 2!");
    assert((RVVBitsMax >= RVVBitsMin || RVVBitsMax == 0) &&
           "Minimum V extension vector length should not be larger than its "
           "maximum!");
  }
  assert((RVVBitsMax == 0 || (RVVBitsMax >= 64 && RVVBitsMax <= 65536 &&
                              isPowerOf2_32(RVVBitsMax))) &&
         "V or Zve* extension requires vector length to be in the range of "
         "64 to 65536 and a power 2!");

  if (RVVBitsMin != -1U) {
    if (RVVBitsMax != 0) {
      RVVBitsMin = std::min(RVVBitsMin, RVVBitsMax);
      RVVBitsMax = std::max(RVVBitsMin, RVVBitsMax);
    }

    RVVBitsMin = llvm::bit_floor(
        (RVVBitsMin < 64 || RVVBitsMin > 65536) ? 0 : RVVBitsMin);
  }
  RVVBitsMax =
      llvm::bit_floor((RVVBitsMax < 64 || RVVBitsMax > 65536) ? 0 : RVVBitsMax);

  SmallString<512> Key;
  raw_svector_ostream(Key) << "RVVMin" << RVVBitsMin << "RVVMax" << RVVBitsMax
                           << CPU << TuneCPU << FS;
  auto &I = SubtargetMap[Key];
  if (!I) {
    // This needs to be done before we create a new subtarget since any
    // creation will depend on the TM and the code generation flags on the
    // function that reside in TargetOptions.
    resetTargetOptions(F);
    auto ABIName = Options.MCOptions.getABIName();
    if (const MDString *ModuleTargetABI = dyn_cast_or_null<MDString>(
            F.getParent()->getModuleFlag("target-abi"))) {
      auto TargetABI = RISCVABI::getTargetABI(ABIName);
      if (TargetABI != RISCVABI::ABI_Unknown &&
          ModuleTargetABI->getString() != ABIName) {
        report_fatal_error("-target-abi option != target-abi module flag");
      }
      ABIName = ModuleTargetABI->getString();
    }
    I = std::make_unique<RISCVSubtarget>(
        TargetTriple, CPU, TuneCPU, FS, ABIName, RVVBitsMin, RVVBitsMax, *this);
  }
  return I.get();
}

MachineFunctionInfo *RISCVTargetMachine::createMachineFunctionInfo(
    BumpPtrAllocator &Allocator, const Function &F,
    const TargetSubtargetInfo *STI) const {
  return RISCVMachineFunctionInfo::create<RISCVMachineFunctionInfo>(
      Allocator, F, static_cast<const RISCVSubtarget *>(STI));
}

TargetTransformInfo
RISCVTargetMachine::getTargetTransformInfo(const Function &F) const {
  return TargetTransformInfo(RISCVTTIImpl(this, F));
}

// A RISC-V hart has a single byte-addressable address space of 2^XLEN bytes
// for all memory accesses, so it is reasonable to assume that an
// implementation has no-op address space casts. If an implementation makes a
// change to this, they can override it here.
bool RISCVTargetMachine::isNoopAddrSpaceCast(unsigned SrcAS,
                                             unsigned DstAS) const {
  return true;
}

namespace {

class RVVRegisterRegAlloc : public RegisterRegAllocBase<RVVRegisterRegAlloc> {
public:
  RVVRegisterRegAlloc(const char *N, const char *D, FunctionPassCtor C)
      : RegisterRegAllocBase(N, D, C) {}
};

static bool onlyAllocateRVVReg(const TargetRegisterInfo &TRI,
                               const MachineRegisterInfo &MRI,
                               const Register Reg) {
  const TargetRegisterClass *RC = MRI.getRegClass(Reg);
  return RISCVRegisterInfo::isRVVRegClass(RC);
}

static FunctionPass *useDefaultRegisterAllocator() { return nullptr; }

static llvm::once_flag InitializeDefaultRVVRegisterAllocatorFlag;

/// -riscv-rvv-regalloc=<fast|basic|greedy> command line option.
/// This option could designate the rvv register allocator only.
/// For example: -riscv-rvv-regalloc=basic
static cl::opt<RVVRegisterRegAlloc::FunctionPassCtor, false,
               RegisterPassParser<RVVRegisterRegAlloc>>
    RVVRegAlloc("riscv-rvv-regalloc", cl::Hidden,
                cl::init(&useDefaultRegisterAllocator),
                cl::desc("Register allocator to use for RVV register."));

static void initializeDefaultRVVRegisterAllocatorOnce() {
  RegisterRegAlloc::FunctionPassCtor Ctor = RVVRegisterRegAlloc::getDefault();

  if (!Ctor) {
    Ctor = RVVRegAlloc;
    RVVRegisterRegAlloc::setDefault(RVVRegAlloc);
  }
}

static FunctionPass *createBasicRVVRegisterAllocator() {
  return createBasicRegisterAllocator(onlyAllocateRVVReg);
}

static FunctionPass *createGreedyRVVRegisterAllocator() {
  return createGreedyRegisterAllocator(onlyAllocateRVVReg);
}

static FunctionPass *createFastRVVRegisterAllocator() {
  return createFastRegisterAllocator(onlyAllocateRVVReg, false);
}

static RVVRegisterRegAlloc basicRegAllocRVVReg("basic",
                                               "basic register allocator",
                                               createBasicRVVRegisterAllocator);
static RVVRegisterRegAlloc
    greedyRegAllocRVVReg("greedy", "greedy register allocator",
                         createGreedyRVVRegisterAllocator);

static RVVRegisterRegAlloc fastRegAllocRVVReg("fast", "fast register allocator",
                                              createFastRVVRegisterAllocator);

class RISCVPassConfig : public TargetPassConfig {
public:
  RISCVPassConfig(RISCVTargetMachine &TM, PassManagerBase &PM)
      : TargetPassConfig(TM, PM) {
    if (TM.getOptLevel() != CodeGenOptLevel::None)
      substitutePass(&PostRASchedulerID, &PostMachineSchedulerID);
    setEnableSinkAndFold(EnableSinkFold);
    EnableLoopTermFold = true;
  }

  RISCVTargetMachine &getRISCVTargetMachine() const {
    return getTM<RISCVTargetMachine>();
  }

  ScheduleDAGInstrs *
  createMachineScheduler(MachineSchedContext *C) const override {
    ScheduleDAGMILive *DAG = nullptr;
    if (EnableMISchedLoadStoreClustering) {
      DAG = createGenericSchedLive(C);
      DAG->addMutation(createLoadClusterDAGMutation(
          DAG->TII, DAG->TRI, /*ReorderWhileClustering=*/true));
      DAG->addMutation(createStoreClusterDAGMutation(
          DAG->TII, DAG->TRI, /*ReorderWhileClustering=*/true));
<<<<<<< HEAD
=======
    }

    const RISCVSubtarget &ST = C->MF->getSubtarget<RISCVSubtarget>();
    if (!DisableVectorMaskMutation && ST.hasVInstructions()) {
      DAG = DAG ? DAG : createGenericSchedLive(C);
      DAG->addMutation(createRISCVVectorMaskDAGMutation(DAG->TRI));
>>>>>>> ce7c17d5
    }
    return DAG;
  }

  ScheduleDAGInstrs *
  createPostMachineScheduler(MachineSchedContext *C) const override {
    ScheduleDAGMI *DAG = nullptr;
    if (EnablePostMISchedLoadStoreClustering) {
      DAG = createGenericSchedPostRA(C);
      DAG->addMutation(createLoadClusterDAGMutation(
          DAG->TII, DAG->TRI, /*ReorderWhileClustering=*/true));
      DAG->addMutation(createStoreClusterDAGMutation(
          DAG->TII, DAG->TRI, /*ReorderWhileClustering=*/true));
    }
    return DAG;
  }
  
  void addIRPasses() override;
  bool addPreISel() override;
  void addCodeGenPrepare() override;
  bool addInstSelector() override;
  bool addIRTranslator() override;
  void addPreLegalizeMachineIR() override;
  bool addLegalizeMachineIR() override;
  void addPreRegBankSelect() override;
  bool addRegBankSelect() override;
  bool addGlobalInstructionSelect() override;
  void addPreEmitPass() override;
  void addPreEmitPass2() override;
  void addPreSched2() override;
  void addMachineSSAOptimization() override;
  FunctionPass *createRVVRegAllocPass(bool Optimized);
  bool addRegAssignAndRewriteFast() override;
  bool addRegAssignAndRewriteOptimized() override;
  void addPreRegAlloc() override;
  void addPostRegAlloc() override;
  void addFastRegAlloc() override;

  std::unique_ptr<CSEConfigBase> getCSEConfig() const override;
};
} // namespace

TargetPassConfig *RISCVTargetMachine::createPassConfig(PassManagerBase &PM) {
  return new RISCVPassConfig(*this, PM);
}

std::unique_ptr<CSEConfigBase> RISCVPassConfig::getCSEConfig() const {
  return getStandardCSEConfigForOpt(TM->getOptLevel());
}

FunctionPass *RISCVPassConfig::createRVVRegAllocPass(bool Optimized) {
  // Initialize the global default.
  llvm::call_once(InitializeDefaultRVVRegisterAllocatorFlag,
                  initializeDefaultRVVRegisterAllocatorOnce);

  RegisterRegAlloc::FunctionPassCtor Ctor = RVVRegisterRegAlloc::getDefault();
  if (Ctor != useDefaultRegisterAllocator)
    return Ctor();

  if (Optimized)
    return createGreedyRVVRegisterAllocator();

  return createFastRVVRegisterAllocator();
}

bool RISCVPassConfig::addRegAssignAndRewriteFast() {
  addPass(createRVVRegAllocPass(false));
  addPass(createRISCVInsertVSETVLIPass());
  if (TM->getOptLevel() != CodeGenOptLevel::None &&
      EnableRISCVDeadRegisterElimination)
    addPass(createRISCVDeadRegisterDefinitionsPass());
  return TargetPassConfig::addRegAssignAndRewriteFast();
}

bool RISCVPassConfig::addRegAssignAndRewriteOptimized() {
  addPass(createRVVRegAllocPass(true));
  addPass(createVirtRegRewriter(false));
  addPass(createRISCVInsertVSETVLIPass());
  if (TM->getOptLevel() != CodeGenOptLevel::None &&
      EnableRISCVDeadRegisterElimination)
    addPass(createRISCVDeadRegisterDefinitionsPass());
  return TargetPassConfig::addRegAssignAndRewriteOptimized();
}

void RISCVPassConfig::addIRPasses() {
  addPass(createAtomicExpandLegacyPass());
  addPass(createRISCVZacasABIFixPass());

  if (getOptLevel() != CodeGenOptLevel::None) {
    if (EnableLoopDataPrefetch)
      addPass(createLoopDataPrefetchPass());

    addPass(createRISCVGatherScatterLoweringPass());
    addPass(createInterleavedAccessPass());
    addPass(createRISCVCodeGenPreparePass());
  }

  TargetPassConfig::addIRPasses();
}

bool RISCVPassConfig::addPreISel() {
  if (TM->getOptLevel() != CodeGenOptLevel::None) {
    // Add a barrier before instruction selection so that we will not get
    // deleted block address after enabling default outlining. See D99707 for
    // more details.
    addPass(createBarrierNoopPass());
  }

  if ((TM->getOptLevel() != CodeGenOptLevel::None &&
       EnableGlobalMerge == cl::BOU_UNSET) ||
      EnableGlobalMerge == cl::BOU_TRUE) {
    // FIXME: Like AArch64, we disable extern global merging by default due to
    // concerns it might regress some workloads. Unlike AArch64, we don't
    // currently support enabling the pass in an "OnlyOptimizeForSize" mode.
    // Investigating and addressing both items are TODO.
    addPass(createGlobalMergePass(TM, /* MaxOffset */ 2047,
                                  /* OnlyOptimizeForSize */ false,
                                  /* MergeExternalByDefault */ true));
  }

  return false;
}

void RISCVPassConfig::addCodeGenPrepare() {
  if (getOptLevel() != CodeGenOptLevel::None)
    addPass(createTypePromotionLegacyPass());
  TargetPassConfig::addCodeGenPrepare();
}

bool RISCVPassConfig::addInstSelector() {
  addPass(createRISCVISelDag(getRISCVTargetMachine(), getOptLevel()));

  return false;
}

bool RISCVPassConfig::addIRTranslator() {
  addPass(new IRTranslator(getOptLevel()));
  return false;
}

void RISCVPassConfig::addPreLegalizeMachineIR() {
  if (getOptLevel() == CodeGenOptLevel::None) {
    addPass(createRISCVO0PreLegalizerCombiner());
  } else {
    addPass(createRISCVPreLegalizerCombiner());
  }
}

bool RISCVPassConfig::addLegalizeMachineIR() {
  addPass(new Legalizer());
  return false;
}

void RISCVPassConfig::addPreRegBankSelect() {
  if (getOptLevel() != CodeGenOptLevel::None)
    addPass(createRISCVPostLegalizerCombiner());
}

bool RISCVPassConfig::addRegBankSelect() {
  addPass(new RegBankSelect());
  return false;
}

bool RISCVPassConfig::addGlobalInstructionSelect() {
  addPass(new InstructionSelect(getOptLevel()));
  return false;
}

void RISCVPassConfig::addPreSched2() {
  addPass(createRISCVPostRAExpandPseudoPass());

  // Emit KCFI checks for indirect calls.
  addPass(createKCFIPass());
}

void RISCVPassConfig::addPreEmitPass() {
  // TODO: It would potentially be better to schedule copy propagation after
  // expanding pseudos (in addPreEmitPass2). However, performing copy
  // propagation after the machine outliner (which runs after addPreEmitPass)
  // currently leads to incorrect code-gen, where copies to registers within
  // outlined functions are removed erroneously.
  if (TM->getOptLevel() >= CodeGenOptLevel::Default &&
      EnableRISCVCopyPropagation)
    addPass(createMachineCopyPropagationPass(true));
  addPass(&BranchRelaxationPassID);
  addPass(createRISCVMakeCompressibleOptPass());
}

void RISCVPassConfig::addPreEmitPass2() {
  if (TM->getOptLevel() != CodeGenOptLevel::None) {
    addPass(createRISCVMoveMergePass());
    // Schedule PushPop Optimization before expansion of Pseudo instruction,
    // ensuring return instruction is detected correctly.
    addPass(createRISCVPushPopOptimizationPass());
  }
  addPass(createRISCVIndirectBranchTrackingPass());
  addPass(createRISCVExpandPseudoPass());

  // Schedule the expansion of AMOs at the last possible moment, avoiding the
  // possibility for other passes to break the requirements for forward
  // progress in the LR/SC block.
  addPass(createRISCVExpandAtomicPseudoPass());

  // KCFI indirect call checks are lowered to a bundle.
  addPass(createUnpackMachineBundles([&](const MachineFunction &MF) {
    return MF.getFunction().getParent()->getModuleFlag("kcfi");
  }));
}

void RISCVPassConfig::addMachineSSAOptimization() {
  addPass(createRISCVVectorPeepholePass());

  TargetPassConfig::addMachineSSAOptimization();

  if (EnableMachineCombiner)
    addPass(&MachineCombinerID);

  if (TM->getTargetTriple().isRISCV64()) {
    addPass(createRISCVOptWInstrsPass());
  }
}

void RISCVPassConfig::addPreRegAlloc() {
  addPass(createRISCVPreRAExpandPseudoPass());
  if (TM->getOptLevel() != CodeGenOptLevel::None) {
    addPass(createRISCVMergeBaseOffsetOptPass());
    if (EnableVLOptimizer)
      addPass(createRISCVVLOptimizerPass());
  }

  addPass(createRISCVInsertReadWriteCSRPass());
  addPass(createRISCVInsertWriteVXRMPass());
  addPass(createRISCVLandingPadSetupPass());

  if (TM->getOptLevel() != CodeGenOptLevel::None && EnableMachinePipeliner)
    addPass(&MachinePipelinerID);
}

void RISCVPassConfig::addFastRegAlloc() {
  addPass(&InitUndefID);
  TargetPassConfig::addFastRegAlloc();
}


void RISCVPassConfig::addPostRegAlloc() {
  if (TM->getOptLevel() != CodeGenOptLevel::None &&
      EnableRedundantCopyElimination)
    addPass(createRISCVRedundantCopyEliminationPass());
}

void RISCVTargetMachine::registerPassBuilderCallbacks(PassBuilder &PB) {
  PB.registerLateLoopOptimizationsEPCallback([=](LoopPassManager &LPM,
                                                 OptimizationLevel Level) {
    LPM.addPass(LoopIdiomVectorizePass(LoopIdiomVectorizeStyle::Predicated));
  });
}

yaml::MachineFunctionInfo *
RISCVTargetMachine::createDefaultFuncInfoYAML() const {
  return new yaml::RISCVMachineFunctionInfo();
}

yaml::MachineFunctionInfo *
RISCVTargetMachine::convertFuncInfoToYAML(const MachineFunction &MF) const {
  const auto *MFI = MF.getInfo<RISCVMachineFunctionInfo>();
  return new yaml::RISCVMachineFunctionInfo(*MFI);
}

bool RISCVTargetMachine::parseMachineFunctionInfo(
    const yaml::MachineFunctionInfo &MFI, PerFunctionMIParsingState &PFS,
    SMDiagnostic &Error, SMRange &SourceRange) const {
  const auto &YamlMFI =
      static_cast<const yaml::RISCVMachineFunctionInfo &>(MFI);
  PFS.MF.getInfo<RISCVMachineFunctionInfo>()->initializeBaseYamlFields(YamlMFI);
  return false;
}<|MERGE_RESOLUTION|>--- conflicted
+++ resolved
@@ -105,9 +105,6 @@
 static cl::opt<bool>
     EnableVLOptimizer("riscv-enable-vl-optimizer",
                       cl::desc("Enable the RISC-V VL Optimizer pass"),
-<<<<<<< HEAD
-                      cl::init(false), cl::Hidden);
-=======
                       cl::init(true), cl::Hidden);
 
 static cl::opt<bool> DisableVectorMaskMutation(
@@ -119,7 +116,6 @@
     EnableMachinePipeliner("riscv-enable-pipeliner",
                            cl::desc("Enable Machine Pipeliner for RISC-V"),
                            cl::init(false), cl::Hidden);
->>>>>>> ce7c17d5
 
 extern "C" LLVM_EXTERNAL_VISIBILITY void LLVMInitializeRISCVTarget() {
   RegisterTargetMachine<RISCVTargetMachine> X(getTheRISCV32Target());
@@ -373,15 +369,12 @@
           DAG->TII, DAG->TRI, /*ReorderWhileClustering=*/true));
       DAG->addMutation(createStoreClusterDAGMutation(
           DAG->TII, DAG->TRI, /*ReorderWhileClustering=*/true));
-<<<<<<< HEAD
-=======
     }
 
     const RISCVSubtarget &ST = C->MF->getSubtarget<RISCVSubtarget>();
     if (!DisableVectorMaskMutation && ST.hasVInstructions()) {
       DAG = DAG ? DAG : createGenericSchedLive(C);
       DAG->addMutation(createRISCVVectorMaskDAGMutation(DAG->TRI));
->>>>>>> ce7c17d5
     }
     return DAG;
   }
