//===-- M68kInstrAtomics.td - Atomics Instructions ---------*- tablegen -*-===//
//
// Part of the LLVM Project, under the Apache License v2.0 with LLVM Exceptions.
// See https://llvm.org/LICENSE.txt for license information.
// SPDX-License-Identifier: Apache-2.0 WITH LLVM-exception
//
//===----------------------------------------------------------------------===//

foreach size = [8, 16, 32] in {
  def : Pat<(!cast<SDPatternOperator>("atomic_load_"#size) MxCP_ARI:$ptr),
            (!cast<MxInst>("MOV"#size#"dj") !cast<MxMemOp>("MxARI"#size):$ptr)>;

  def : Pat<(!cast<SDPatternOperator>("atomic_load_"#size) MxCP_ARII:$ptr),
            (!cast<MxInst>("MOV"#size#"df") !cast<MxMemOp>("MxARII"#size):$ptr)>;

<<<<<<< HEAD
=======
  def : Pat<(!cast<SDPatternOperator>("atomic_load_"#size) MxCP_ARID:$ptr),
            (!cast<MxInst>("MOV"#size#"dp") !cast<MxMemOp>("MxARID"#size):$ptr)>;

  def : Pat<(!cast<SDPatternOperator>("atomic_load_"#size) MxCP_PCD:$ptr),
            (!cast<MxInst>("MOV"#size#"dq") !cast<MxMemOp>("MxPCD"#size):$ptr)>;

  def : Pat<(!cast<SDPatternOperator>("atomic_load_"#size) MxCP_PCI:$ptr),
            (!cast<MxInst>("MOV"#size#"dk") !cast<MxMemOp>("MxPCI"#size):$ptr)>;

>>>>>>> ce7c17d5
  def : Pat<(!cast<SDPatternOperator>("atomic_store_"#size) !cast<MxRegOp>("MxDRD"#size):$val, MxCP_ARI:$ptr),
            (!cast<MxInst>("MOV"#size#"jd") !cast<MxMemOp>("MxARI"#size):$ptr,
                                            !cast<MxRegOp>("MxDRD"#size):$val)>;

  def : Pat<(!cast<SDPatternOperator>("atomic_store_"#size) !cast<MxRegOp>("MxDRD"#size):$val, MxCP_ARII:$ptr),
            (!cast<MxInst>("MOV"#size#"fd") !cast<MxMemOp>("MxARII"#size):$ptr,
                                            !cast<MxRegOp>("MxDRD"#size):$val)>;
<<<<<<< HEAD
=======

  def : Pat<(!cast<SDPatternOperator>("atomic_store_"#size) !cast<MxRegOp>("MxDRD"#size):$val, MxCP_ARID:$ptr),
            (!cast<MxInst>("MOV"#size#"pd") !cast<MxMemOp>("MxARID"#size):$ptr,
                                            !cast<MxRegOp>("MxDRD"#size):$val)>;

  def : Pat<(!cast<SDPatternOperator>("atomic_store_"#size) !cast<MxRegOp>("MxDRD"#size):$val, MxCP_PCD:$ptr),
            (!cast<MxInst>("MOV"#size#"qd") !cast<MxMemOp>("MxPCD"#size):$ptr,
                                            !cast<MxRegOp>("MxDRD"#size):$val)>;                                   

  def : Pat<(!cast<SDPatternOperator>("atomic_store_"#size) !cast<MxRegOp>("MxDRD"#size):$val, MxCP_PCI:$ptr),
            (!cast<MxInst>("MOV"#size#"kd") !cast<MxMemOp>("MxPCI"#size):$ptr,
                                            !cast<MxRegOp>("MxDRD"#size):$val)>;                               
>>>>>>> ce7c17d5
}

let Predicates = [AtLeastM68020] in {
class MxCASARIOp<bits<2> size_encoding, MxType type>
    : MxInst<(outs type.ROp:$out),
             (ins type.ROp:$dc, type.ROp:$du, !cast<MxMemOp>("MxARI"#type.Size):$mem),
             "cas."#type.Prefix#" $dc, $du, $mem"> {
  let Inst = (ascend
                (descend 0b00001, size_encoding, 0b011, MxEncAddrMode_j<"mem">.EA),
                (descend 0b0000000, (operand "$du", 3), 0b000, (operand "$dc", 3))
              );
  let Constraints = "$out = $dc";
  let mayLoad = 1;
  let mayStore = 1;
}

def CASARI8  : MxCASARIOp<0x1, MxType8d>;
def CASARI16 : MxCASARIOp<0x2, MxType16d>;
def CASARI32 : MxCASARIOp<0x3, MxType32d>;

class MxCASARIDOp<bits<2> size_encoding, MxType type>
    : MxInst<(outs type.ROp:$out),
             (ins type.ROp:$dc, type.ROp:$du, !cast<MxMemOp>("MxARID"#type.Size):$mem),
             "cas."#type.Prefix#" $dc, $du, $mem"> {
  let Inst = (ascend
                (descend 0b00001, size_encoding, 0b011, MxEncAddrMode_p<"mem">.EA),
                (descend 0b0000000, (operand "$du", 3), 0b000, (operand "$dc", 3))
              );
  let Constraints = "$out = $dc";
  let mayLoad = 1;
  let mayStore = 1;
}

def CASARID8  : MxCASARIDOp<0x1, MxType8d>;
def CASARID16 : MxCASARIDOp<0x2, MxType16d>;
def CASARID32 : MxCASARIDOp<0x3, MxType32d>;

class MxCASARIIOp<bits<2> size_encoding, MxType type>
    : MxInst<(outs type.ROp:$out),
             (ins type.ROp:$dc, type.ROp:$du, !cast<MxMemOp>("MxARII"#type.Size):$mem),
             "cas."#type.Prefix#" $dc, $du, $mem"> {
  let Inst = (ascend
                (descend 0b00001, size_encoding, 0b011, MxEncAddrMode_f<"mem">.EA),
                (descend 0b0000000, (operand "$du", 3), 0b000, (operand "$dc", 3))
              );
  let Constraints = "$out = $dc";
  let mayLoad = 1;
  let mayStore = 1;
}

def CASARII8  : MxCASARIIOp<0x1, MxType8d>;
def CASARII16 : MxCASARIIOp<0x2, MxType16d>;
def CASARII32 : MxCASARIIOp<0x3, MxType32d>;

class MxCASALOp<bits<2> size_encoding, MxType type>
    : MxInst<(outs type.ROp:$out),
             (ins type.ROp:$dc, type.ROp:$du, !cast<MxMemOp>("MxAL"#type.Size):$mem),
             "cas."#type.Prefix#" $dc, $du, $mem"> {
  let Inst = (ascend
                (descend 0b00001, size_encoding, 0b011, MxEncAddrMode_abs<"mem">.EA),
                (descend 0b0000000, (operand "$du", 3), 0b000, (operand "$dc", 3))
              );
  let Constraints = "$out = $dc";
  let mayLoad = 1;
  let mayStore = 1;
}

def CASAL8  : MxCASALOp<0x1, MxType8d>;
def CASAL16 : MxCASALOp<0x2, MxType16d>;
def CASAL32 : MxCASALOp<0x3, MxType32d>;

foreach mode = ["ARI", "ARII", "ARID", "AL"] in {
foreach size = [8, 16, 32] in {
  def : Pat<(!cast<SDPatternOperator>("atomic_cmp_swap_i"#size) !cast<ComplexPattern>("MxCP_"#mode):$ptr,
                                                                !cast<MxRegOp>("MxDRD"#size):$cmp,
                                                                !cast<MxRegOp>("MxDRD"#size):$new),
            (!cast<MxInst>("CAS"#mode#size) !cast<MxRegOp>("MxDRD"#size):$cmp,
                                       !cast<MxRegOp>("MxDRD"#size):$new,
                                       !cast<MxMemOp>("Mx"#mode#size):$ptr)>;
} // size
} // addr mode
} // let Predicates = [AtLeastM68020]<|MERGE_RESOLUTION|>--- conflicted
+++ resolved
@@ -13,8 +13,6 @@
   def : Pat<(!cast<SDPatternOperator>("atomic_load_"#size) MxCP_ARII:$ptr),
             (!cast<MxInst>("MOV"#size#"df") !cast<MxMemOp>("MxARII"#size):$ptr)>;
 
-<<<<<<< HEAD
-=======
   def : Pat<(!cast<SDPatternOperator>("atomic_load_"#size) MxCP_ARID:$ptr),
             (!cast<MxInst>("MOV"#size#"dp") !cast<MxMemOp>("MxARID"#size):$ptr)>;
 
@@ -24,7 +22,6 @@
   def : Pat<(!cast<SDPatternOperator>("atomic_load_"#size) MxCP_PCI:$ptr),
             (!cast<MxInst>("MOV"#size#"dk") !cast<MxMemOp>("MxPCI"#size):$ptr)>;
 
->>>>>>> ce7c17d5
   def : Pat<(!cast<SDPatternOperator>("atomic_store_"#size) !cast<MxRegOp>("MxDRD"#size):$val, MxCP_ARI:$ptr),
             (!cast<MxInst>("MOV"#size#"jd") !cast<MxMemOp>("MxARI"#size):$ptr,
                                             !cast<MxRegOp>("MxDRD"#size):$val)>;
@@ -32,8 +29,6 @@
   def : Pat<(!cast<SDPatternOperator>("atomic_store_"#size) !cast<MxRegOp>("MxDRD"#size):$val, MxCP_ARII:$ptr),
             (!cast<MxInst>("MOV"#size#"fd") !cast<MxMemOp>("MxARII"#size):$ptr,
                                             !cast<MxRegOp>("MxDRD"#size):$val)>;
-<<<<<<< HEAD
-=======
 
   def : Pat<(!cast<SDPatternOperator>("atomic_store_"#size) !cast<MxRegOp>("MxDRD"#size):$val, MxCP_ARID:$ptr),
             (!cast<MxInst>("MOV"#size#"pd") !cast<MxMemOp>("MxARID"#size):$ptr,
@@ -46,7 +41,6 @@
   def : Pat<(!cast<SDPatternOperator>("atomic_store_"#size) !cast<MxRegOp>("MxDRD"#size):$val, MxCP_PCI:$ptr),
             (!cast<MxInst>("MOV"#size#"kd") !cast<MxMemOp>("MxPCI"#size):$ptr,
                                             !cast<MxRegOp>("MxDRD"#size):$val)>;                               
->>>>>>> ce7c17d5
 }
 
 let Predicates = [AtLeastM68020] in {
