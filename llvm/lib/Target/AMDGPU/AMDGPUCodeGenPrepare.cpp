//===-- AMDGPUCodeGenPrepare.cpp ------------------------------------------===//
//
// Part of the LLVM Project, under the Apache License v2.0 with LLVM Exceptions.
// See https://llvm.org/LICENSE.txt for license information.
// SPDX-License-Identifier: Apache-2.0 WITH LLVM-exception
//
//===----------------------------------------------------------------------===//
//
/// \file
/// This pass does misc. AMDGPU optimizations on IR before instruction
/// selection.
//
//===----------------------------------------------------------------------===//

#include "AMDGPU.h"
#include "AMDGPUTargetMachine.h"
#include "SIModeRegisterDefaults.h"
#include "llvm/Analysis/AssumptionCache.h"
#include "llvm/Analysis/ConstantFolding.h"
#include "llvm/Analysis/TargetLibraryInfo.h"
#include "llvm/Analysis/UniformityAnalysis.h"
#include "llvm/Analysis/ValueTracking.h"
#include "llvm/CodeGen/TargetPassConfig.h"
#include "llvm/IR/Dominators.h"
#include "llvm/IR/IRBuilder.h"
#include "llvm/IR/InstVisitor.h"
#include "llvm/IR/IntrinsicsAMDGPU.h"
#include "llvm/IR/PatternMatch.h"
#include "llvm/InitializePasses.h"
#include "llvm/Pass.h"
#include "llvm/Support/KnownBits.h"
#include "llvm/Transforms/Utils/IntegerDivision.h"
#include "llvm/Transforms/Utils/Local.h"

#define DEBUG_TYPE "amdgpu-codegenprepare"

using namespace llvm;
using namespace llvm::PatternMatch;

namespace {

static cl::opt<bool> WidenLoads(
  "amdgpu-codegenprepare-widen-constant-loads",
  cl::desc("Widen sub-dword constant address space loads in AMDGPUCodeGenPrepare"),
  cl::ReallyHidden,
  cl::init(false));

static cl::opt<bool> Widen16BitOps(
  "amdgpu-codegenprepare-widen-16-bit-ops",
  cl::desc("Widen uniform 16-bit instructions to 32-bit in AMDGPUCodeGenPrepare"),
  cl::ReallyHidden,
  cl::init(true));

static cl::opt<bool>
    BreakLargePHIs("amdgpu-codegenprepare-break-large-phis",
                   cl::desc("Break large PHI nodes for DAGISel"),
                   cl::ReallyHidden, cl::init(true));

static cl::opt<bool>
    ForceBreakLargePHIs("amdgpu-codegenprepare-force-break-large-phis",
                        cl::desc("For testing purposes, always break large "
                                 "PHIs even if it isn't profitable."),
                        cl::ReallyHidden, cl::init(false));

static cl::opt<unsigned> BreakLargePHIsThreshold(
    "amdgpu-codegenprepare-break-large-phis-threshold",
    cl::desc("Minimum type size in bits for breaking large PHI nodes"),
    cl::ReallyHidden, cl::init(32));

static cl::opt<bool> UseMul24Intrin(
  "amdgpu-codegenprepare-mul24",
  cl::desc("Introduce mul24 intrinsics in AMDGPUCodeGenPrepare"),
  cl::ReallyHidden,
  cl::init(true));

// Legalize 64-bit division by using the generic IR expansion.
static cl::opt<bool> ExpandDiv64InIR(
  "amdgpu-codegenprepare-expand-div64",
  cl::desc("Expand 64-bit division in AMDGPUCodeGenPrepare"),
  cl::ReallyHidden,
  cl::init(false));

// Leave all division operations as they are. This supersedes ExpandDiv64InIR
// and is used for testing the legalizer.
static cl::opt<bool> DisableIDivExpand(
  "amdgpu-codegenprepare-disable-idiv-expansion",
  cl::desc("Prevent expanding integer division in AMDGPUCodeGenPrepare"),
  cl::ReallyHidden,
  cl::init(false));

// Disable processing of fdiv so we can better test the backend implementations.
static cl::opt<bool> DisableFDivExpand(
  "amdgpu-codegenprepare-disable-fdiv-expansion",
  cl::desc("Prevent expanding floating point division in AMDGPUCodeGenPrepare"),
  cl::ReallyHidden,
  cl::init(false));

static bool hasUnsafeFPMath(const Function &F) {
  return F.getFnAttribute("unsafe-fp-math").getValueAsBool();
}

class AMDGPUCodeGenPrepareImpl
    : public InstVisitor<AMDGPUCodeGenPrepareImpl, bool> {
public:
  Function &F;
  const GCNSubtarget &ST;
  const AMDGPUTargetMachine &TM;
  const TargetLibraryInfo *TLI;
  AssumptionCache *AC;
  const DominatorTree *DT;
  const UniformityInfo &UA;
  const DataLayout &DL;
  const bool HasUnsafeFPMath;
  const bool HasFP32DenormalFlush;
  bool FlowChanged = false;
  mutable Function *SqrtF32 = nullptr;
  mutable Function *LdexpF32 = nullptr;

  DenseMap<const PHINode *, bool> BreakPhiNodesCache;

  AMDGPUCodeGenPrepareImpl(Function &F, const AMDGPUTargetMachine &TM,
                           const TargetLibraryInfo *TLI, AssumptionCache *AC,
                           const DominatorTree *DT, const UniformityInfo &UA)
      : F(F), ST(TM.getSubtarget<GCNSubtarget>(F)), TM(TM), TLI(TLI), AC(AC),
        DT(DT), UA(UA), DL(F.getDataLayout()),
        HasUnsafeFPMath(hasUnsafeFPMath(F)),
        HasFP32DenormalFlush(SIModeRegisterDefaults(F, ST).FP32Denormals ==
                             DenormalMode::getPreserveSign()) {}

  Function *getSqrtF32() const {
    if (SqrtF32)
      return SqrtF32;

<<<<<<< HEAD
    LLVMContext &Ctx = Mod->getContext();
    SqrtF32 = Intrinsic::getOrInsertDeclaration(Mod, Intrinsic::amdgcn_sqrt,
                                                {Type::getFloatTy(Ctx)});
=======
    LLVMContext &Ctx = F.getContext();
    SqrtF32 = Intrinsic::getOrInsertDeclaration(
        F.getParent(), Intrinsic::amdgcn_sqrt, {Type::getFloatTy(Ctx)});
>>>>>>> ce7c17d5
    return SqrtF32;
  }

  Function *getLdexpF32() const {
    if (LdexpF32)
      return LdexpF32;

<<<<<<< HEAD
    LLVMContext &Ctx = Mod->getContext();
    LdexpF32 = Intrinsic::getOrInsertDeclaration(
        Mod, Intrinsic::ldexp, {Type::getFloatTy(Ctx), Type::getInt32Ty(Ctx)});
=======
    LLVMContext &Ctx = F.getContext();
    LdexpF32 = Intrinsic::getOrInsertDeclaration(
        F.getParent(), Intrinsic::ldexp,
        {Type::getFloatTy(Ctx), Type::getInt32Ty(Ctx)});
>>>>>>> ce7c17d5
    return LdexpF32;
  }

  bool canBreakPHINode(const PHINode &I);

  /// Copies exact/nsw/nuw flags (if any) from binary operation \p I to
  /// binary operation \p V.
  ///
  /// \returns Binary operation \p V.
  /// \returns \p T's base element bit width.
  unsigned getBaseElementBitWidth(const Type *T) const;

  /// \returns Equivalent 32 bit integer type for given type \p T. For example,
  /// if \p T is i7, then i32 is returned; if \p T is <3 x i12>, then <3 x i32>
  /// is returned.
  Type *getI32Ty(IRBuilder<> &B, const Type *T) const;

  /// \returns True if binary operation \p I is a signed binary operation, false
  /// otherwise.
  bool isSigned(const BinaryOperator &I) const;

  /// \returns True if the condition of 'select' operation \p I comes from a
  /// signed 'icmp' operation, false otherwise.
  bool isSigned(const SelectInst &I) const;

  /// \returns True if type \p T needs to be promoted to 32 bit integer type,
  /// false otherwise.
  bool needsPromotionToI32(const Type *T) const;

  /// Return true if \p T is a legal scalar floating point type.
  bool isLegalFloatingTy(const Type *T) const;

  /// Wrapper to pass all the arguments to computeKnownFPClass
  KnownFPClass computeKnownFPClass(const Value *V, FPClassTest Interested,
                                   const Instruction *CtxI) const {
    return llvm::computeKnownFPClass(V, DL, Interested, 0, TLI, AC, CtxI, DT);
  }

  bool canIgnoreDenormalInput(const Value *V, const Instruction *CtxI) const {
    return HasFP32DenormalFlush ||
           computeKnownFPClass(V, fcSubnormal, CtxI).isKnownNeverSubnormal();
  }

  /// Promotes uniform binary operation \p I to equivalent 32 bit binary
  /// operation.
  ///
  /// \details \p I's base element bit width must be greater than 1 and less
  /// than or equal 16. Promotion is done by sign or zero extending operands to
  /// 32 bits, replacing \p I with equivalent 32 bit binary operation, and
  /// truncating the result of 32 bit binary operation back to \p I's original
  /// type. Division operation is not promoted.
  ///
  /// \returns True if \p I is promoted to equivalent 32 bit binary operation,
  /// false otherwise.
  bool promoteUniformOpToI32(BinaryOperator &I) const;

  /// Promotes uniform 'icmp' operation \p I to 32 bit 'icmp' operation.
  ///
  /// \details \p I's base element bit width must be greater than 1 and less
  /// than or equal 16. Promotion is done by sign or zero extending operands to
  /// 32 bits, and replacing \p I with 32 bit 'icmp' operation.
  ///
  /// \returns True.
  bool promoteUniformOpToI32(ICmpInst &I) const;

  /// Promotes uniform 'select' operation \p I to 32 bit 'select'
  /// operation.
  ///
  /// \details \p I's base element bit width must be greater than 1 and less
  /// than or equal 16. Promotion is done by sign or zero extending operands to
  /// 32 bits, replacing \p I with 32 bit 'select' operation, and truncating the
  /// result of 32 bit 'select' operation back to \p I's original type.
  ///
  /// \returns True.
  bool promoteUniformOpToI32(SelectInst &I) const;

  /// Promotes uniform 'bitreverse' intrinsic \p I to 32 bit 'bitreverse'
  /// intrinsic.
  ///
  /// \details \p I's base element bit width must be greater than 1 and less
  /// than or equal 16. Promotion is done by zero extending the operand to 32
  /// bits, replacing \p I with 32 bit 'bitreverse' intrinsic, shifting the
  /// result of 32 bit 'bitreverse' intrinsic to the right with zero fill (the
  /// shift amount is 32 minus \p I's base element bit width), and truncating
  /// the result of the shift operation back to \p I's original type.
  ///
  /// \returns True.
  bool promoteUniformBitreverseToI32(IntrinsicInst &I) const;

  /// \returns The minimum number of bits needed to store the value of \Op as an
  /// unsigned integer. Truncating to this size and then zero-extending to
  /// the original will not change the value.
  unsigned numBitsUnsigned(Value *Op) const;

  /// \returns The minimum number of bits needed to store the value of \Op as a
  /// signed integer. Truncating to this size and then sign-extending to
  /// the original size will not change the value.
  unsigned numBitsSigned(Value *Op) const;

  /// Replace mul instructions with llvm.amdgcn.mul.u24 or llvm.amdgcn.mul.s24.
  /// SelectionDAG has an issue where an and asserting the bits are known
  bool replaceMulWithMul24(BinaryOperator &I) const;

  /// Perform same function as equivalently named function in DAGCombiner. Since
  /// we expand some divisions here, we need to perform this before obscuring.
  bool foldBinOpIntoSelect(BinaryOperator &I) const;

  bool divHasSpecialOptimization(BinaryOperator &I,
                                 Value *Num, Value *Den) const;
  int getDivNumBits(BinaryOperator &I,
                    Value *Num, Value *Den,
                    unsigned AtLeast, bool Signed) const;

  /// Expands 24 bit div or rem.
  Value* expandDivRem24(IRBuilder<> &Builder, BinaryOperator &I,
                        Value *Num, Value *Den,
                        bool IsDiv, bool IsSigned) const;

  Value *expandDivRem24Impl(IRBuilder<> &Builder, BinaryOperator &I,
                            Value *Num, Value *Den, unsigned NumBits,
                            bool IsDiv, bool IsSigned) const;

  /// Expands 32 bit div or rem.
  Value* expandDivRem32(IRBuilder<> &Builder, BinaryOperator &I,
                        Value *Num, Value *Den) const;

  Value *shrinkDivRem64(IRBuilder<> &Builder, BinaryOperator &I,
                        Value *Num, Value *Den) const;
  void expandDivRem64(BinaryOperator &I) const;

  /// Widen a scalar load.
  ///
  /// \details \p Widen scalar load for uniform, small type loads from constant
  //  memory / to a full 32-bits and then truncate the input to allow a scalar
  //  load instead of a vector load.
  //
  /// \returns True.

  bool canWidenScalarExtLoad(LoadInst &I) const;

  Value *matchFractPat(IntrinsicInst &I);
  Value *applyFractPat(IRBuilder<> &Builder, Value *FractArg);

  bool canOptimizeWithRsq(const FPMathOperator *SqrtOp, FastMathFlags DivFMF,
                          FastMathFlags SqrtFMF) const;

  Value *optimizeWithRsq(IRBuilder<> &Builder, Value *Num, Value *Den,
                         FastMathFlags DivFMF, FastMathFlags SqrtFMF,
                         const Instruction *CtxI) const;

  Value *optimizeWithRcp(IRBuilder<> &Builder, Value *Num, Value *Den,
                         FastMathFlags FMF, const Instruction *CtxI) const;
  Value *optimizeWithFDivFast(IRBuilder<> &Builder, Value *Num, Value *Den,
                              float ReqdAccuracy) const;

  Value *visitFDivElement(IRBuilder<> &Builder, Value *Num, Value *Den,
                          FastMathFlags DivFMF, FastMathFlags SqrtFMF,
                          Value *RsqOp, const Instruction *FDiv,
                          float ReqdAccuracy) const;

  std::pair<Value *, Value *> getFrexpResults(IRBuilder<> &Builder,
                                              Value *Src) const;

  Value *emitRcpIEEE1ULP(IRBuilder<> &Builder, Value *Src,
                         bool IsNegative) const;
  Value *emitFrexpDiv(IRBuilder<> &Builder, Value *LHS, Value *RHS,
                      FastMathFlags FMF) const;
  Value *emitSqrtIEEE2ULP(IRBuilder<> &Builder, Value *Src,
                          FastMathFlags FMF) const;

public:
  bool visitFDiv(BinaryOperator &I);

  bool visitInstruction(Instruction &I) { return false; }
  bool visitBinaryOperator(BinaryOperator &I);
  bool visitLoadInst(LoadInst &I);
  bool visitICmpInst(ICmpInst &I);
  bool visitSelectInst(SelectInst &I);
  bool visitPHINode(PHINode &I);
  bool visitAddrSpaceCastInst(AddrSpaceCastInst &I);

  bool visitIntrinsicInst(IntrinsicInst &I);
  bool visitBitreverseIntrinsicInst(IntrinsicInst &I);
  bool visitMinNum(IntrinsicInst &I);
  bool visitSqrt(IntrinsicInst &I);
  bool run();
};

class AMDGPUCodeGenPrepare : public FunctionPass {
public:
  static char ID;
  AMDGPUCodeGenPrepare() : FunctionPass(ID) {
    initializeAMDGPUCodeGenPreparePass(*PassRegistry::getPassRegistry());
  }
  void getAnalysisUsage(AnalysisUsage &AU) const override {
    AU.addRequired<AssumptionCacheTracker>();
    AU.addRequired<UniformityInfoWrapperPass>();
    AU.addRequired<TargetLibraryInfoWrapperPass>();

    // FIXME: Division expansion needs to preserve the dominator tree.
    if (!ExpandDiv64InIR)
      AU.setPreservesAll();
  }
  bool runOnFunction(Function &F) override;
  StringRef getPassName() const override { return "AMDGPU IR optimizations"; }
};

} // end anonymous namespace

bool AMDGPUCodeGenPrepareImpl::run() {
  BreakPhiNodesCache.clear();
  bool MadeChange = false;

  Function::iterator NextBB;
  for (Function::iterator FI = F.begin(), FE = F.end(); FI != FE; FI = NextBB) {
    BasicBlock *BB = &*FI;
    NextBB = std::next(FI);

    BasicBlock::iterator Next;
    for (BasicBlock::iterator I = BB->begin(), E = BB->end(); I != E;
         I = Next) {
      Next = std::next(I);

      MadeChange |= visit(*I);

      if (Next != E) { // Control flow changed
        BasicBlock *NextInstBB = Next->getParent();
        if (NextInstBB != BB) {
          BB = NextInstBB;
          E = BB->end();
          FE = F.end();
        }
      }
    }
  }
  return MadeChange;
}

unsigned AMDGPUCodeGenPrepareImpl::getBaseElementBitWidth(const Type *T) const {
  assert(needsPromotionToI32(T) && "T does not need promotion to i32");

  if (T->isIntegerTy())
    return T->getIntegerBitWidth();
  return cast<VectorType>(T)->getElementType()->getIntegerBitWidth();
}

Type *AMDGPUCodeGenPrepareImpl::getI32Ty(IRBuilder<> &B, const Type *T) const {
  assert(needsPromotionToI32(T) && "T does not need promotion to i32");

  if (T->isIntegerTy())
    return B.getInt32Ty();
  return FixedVectorType::get(B.getInt32Ty(), cast<FixedVectorType>(T));
}

bool AMDGPUCodeGenPrepareImpl::isSigned(const BinaryOperator &I) const {
  return I.getOpcode() == Instruction::AShr ||
      I.getOpcode() == Instruction::SDiv || I.getOpcode() == Instruction::SRem;
}

bool AMDGPUCodeGenPrepareImpl::isSigned(const SelectInst &I) const {
  return isa<ICmpInst>(I.getOperand(0)) ?
      cast<ICmpInst>(I.getOperand(0))->isSigned() : false;
}

bool AMDGPUCodeGenPrepareImpl::needsPromotionToI32(const Type *T) const {
  if (!Widen16BitOps)
    return false;

  const IntegerType *IntTy = dyn_cast<IntegerType>(T);
  if (IntTy && IntTy->getBitWidth() > 1 && IntTy->getBitWidth() <= 16)
    return true;

  if (const VectorType *VT = dyn_cast<VectorType>(T)) {
    // TODO: The set of packed operations is more limited, so may want to
    // promote some anyway.
    if (ST.hasVOP3PInsts())
      return false;

    return needsPromotionToI32(VT->getElementType());
  }

  return false;
}

bool AMDGPUCodeGenPrepareImpl::isLegalFloatingTy(const Type *Ty) const {
  return Ty->isFloatTy() || Ty->isDoubleTy() ||
         (Ty->isHalfTy() && ST.has16BitInsts());
}

// Return true if the op promoted to i32 should have nsw set.
static bool promotedOpIsNSW(const Instruction &I) {
  switch (I.getOpcode()) {
  case Instruction::Shl:
  case Instruction::Add:
  case Instruction::Sub:
    return true;
  case Instruction::Mul:
    return I.hasNoUnsignedWrap();
  default:
    return false;
  }
}

// Return true if the op promoted to i32 should have nuw set.
static bool promotedOpIsNUW(const Instruction &I) {
  switch (I.getOpcode()) {
  case Instruction::Shl:
  case Instruction::Add:
  case Instruction::Mul:
    return true;
  case Instruction::Sub:
    return I.hasNoUnsignedWrap();
  default:
    return false;
  }
}

bool AMDGPUCodeGenPrepareImpl::canWidenScalarExtLoad(LoadInst &I) const {
  Type *Ty = I.getType();
  int TySize = DL.getTypeSizeInBits(Ty);
  Align Alignment = DL.getValueOrABITypeAlignment(I.getAlign(), Ty);

  return I.isSimple() && TySize < 32 && Alignment >= 4 && UA.isUniform(&I);
}

bool AMDGPUCodeGenPrepareImpl::promoteUniformOpToI32(BinaryOperator &I) const {
  assert(needsPromotionToI32(I.getType()) &&
         "I does not need promotion to i32");

  if (I.getOpcode() == Instruction::SDiv ||
      I.getOpcode() == Instruction::UDiv ||
      I.getOpcode() == Instruction::SRem ||
      I.getOpcode() == Instruction::URem)
    return false;

  IRBuilder<> Builder(&I);
  Builder.SetCurrentDebugLocation(I.getDebugLoc());

  Type *I32Ty = getI32Ty(Builder, I.getType());
  Value *ExtOp0 = nullptr;
  Value *ExtOp1 = nullptr;
  Value *ExtRes = nullptr;
  Value *TruncRes = nullptr;

  if (isSigned(I)) {
    ExtOp0 = Builder.CreateSExt(I.getOperand(0), I32Ty);
    ExtOp1 = Builder.CreateSExt(I.getOperand(1), I32Ty);
  } else {
    ExtOp0 = Builder.CreateZExt(I.getOperand(0), I32Ty);
    ExtOp1 = Builder.CreateZExt(I.getOperand(1), I32Ty);
  }

  ExtRes = Builder.CreateBinOp(I.getOpcode(), ExtOp0, ExtOp1);
  if (Instruction *Inst = dyn_cast<Instruction>(ExtRes)) {
    if (promotedOpIsNSW(cast<Instruction>(I)))
      Inst->setHasNoSignedWrap();

    if (promotedOpIsNUW(cast<Instruction>(I)))
      Inst->setHasNoUnsignedWrap();

    if (const auto *ExactOp = dyn_cast<PossiblyExactOperator>(&I))
      Inst->setIsExact(ExactOp->isExact());
  }

  TruncRes = Builder.CreateTrunc(ExtRes, I.getType());

  I.replaceAllUsesWith(TruncRes);
  I.eraseFromParent();

  return true;
}

bool AMDGPUCodeGenPrepareImpl::promoteUniformOpToI32(ICmpInst &I) const {
  assert(needsPromotionToI32(I.getOperand(0)->getType()) &&
         "I does not need promotion to i32");

  IRBuilder<> Builder(&I);
  Builder.SetCurrentDebugLocation(I.getDebugLoc());

  Type *I32Ty = getI32Ty(Builder, I.getOperand(0)->getType());
  Value *ExtOp0 = nullptr;
  Value *ExtOp1 = nullptr;
  Value *NewICmp  = nullptr;

  if (I.isSigned()) {
    ExtOp0 = Builder.CreateSExt(I.getOperand(0), I32Ty);
    ExtOp1 = Builder.CreateSExt(I.getOperand(1), I32Ty);
  } else {
    ExtOp0 = Builder.CreateZExt(I.getOperand(0), I32Ty);
    ExtOp1 = Builder.CreateZExt(I.getOperand(1), I32Ty);
  }
  NewICmp = Builder.CreateICmp(I.getPredicate(), ExtOp0, ExtOp1);

  I.replaceAllUsesWith(NewICmp);
  I.eraseFromParent();

  return true;
}

bool AMDGPUCodeGenPrepareImpl::promoteUniformOpToI32(SelectInst &I) const {
  assert(needsPromotionToI32(I.getType()) &&
         "I does not need promotion to i32");

  IRBuilder<> Builder(&I);
  Builder.SetCurrentDebugLocation(I.getDebugLoc());

  Type *I32Ty = getI32Ty(Builder, I.getType());
  Value *ExtOp1 = nullptr;
  Value *ExtOp2 = nullptr;
  Value *ExtRes = nullptr;
  Value *TruncRes = nullptr;

  if (isSigned(I)) {
    ExtOp1 = Builder.CreateSExt(I.getOperand(1), I32Ty);
    ExtOp2 = Builder.CreateSExt(I.getOperand(2), I32Ty);
  } else {
    ExtOp1 = Builder.CreateZExt(I.getOperand(1), I32Ty);
    ExtOp2 = Builder.CreateZExt(I.getOperand(2), I32Ty);
  }
  ExtRes = Builder.CreateSelect(I.getOperand(0), ExtOp1, ExtOp2);
  TruncRes = Builder.CreateTrunc(ExtRes, I.getType());

  I.replaceAllUsesWith(TruncRes);
  I.eraseFromParent();

  return true;
}

bool AMDGPUCodeGenPrepareImpl::promoteUniformBitreverseToI32(
    IntrinsicInst &I) const {
  assert(I.getIntrinsicID() == Intrinsic::bitreverse &&
         "I must be bitreverse intrinsic");
  assert(needsPromotionToI32(I.getType()) &&
         "I does not need promotion to i32");

  IRBuilder<> Builder(&I);
  Builder.SetCurrentDebugLocation(I.getDebugLoc());

  Type *I32Ty = getI32Ty(Builder, I.getType());
  Value *ExtOp = Builder.CreateZExt(I.getOperand(0), I32Ty);
  Value *ExtRes =
      Builder.CreateIntrinsic(Intrinsic::bitreverse, {I32Ty}, {ExtOp});
  Value *LShrOp =
      Builder.CreateLShr(ExtRes, 32 - getBaseElementBitWidth(I.getType()));
  Value *TruncRes =
      Builder.CreateTrunc(LShrOp, I.getType());

  I.replaceAllUsesWith(TruncRes);
  I.eraseFromParent();

  return true;
}

unsigned AMDGPUCodeGenPrepareImpl::numBitsUnsigned(Value *Op) const {
  return computeKnownBits(Op, DL, 0, AC).countMaxActiveBits();
}

unsigned AMDGPUCodeGenPrepareImpl::numBitsSigned(Value *Op) const {
  return ComputeMaxSignificantBits(Op, DL, 0, AC);
}

static void extractValues(IRBuilder<> &Builder,
                          SmallVectorImpl<Value *> &Values, Value *V) {
  auto *VT = dyn_cast<FixedVectorType>(V->getType());
  if (!VT) {
    Values.push_back(V);
    return;
  }

  for (int I = 0, E = VT->getNumElements(); I != E; ++I)
    Values.push_back(Builder.CreateExtractElement(V, I));
}

static Value *insertValues(IRBuilder<> &Builder,
                           Type *Ty,
                           SmallVectorImpl<Value *> &Values) {
  if (!Ty->isVectorTy()) {
    assert(Values.size() == 1);
    return Values[0];
  }

  Value *NewVal = PoisonValue::get(Ty);
  for (int I = 0, E = Values.size(); I != E; ++I)
    NewVal = Builder.CreateInsertElement(NewVal, Values[I], I);

  return NewVal;
}

bool AMDGPUCodeGenPrepareImpl::replaceMulWithMul24(BinaryOperator &I) const {
  if (I.getOpcode() != Instruction::Mul)
    return false;

  Type *Ty = I.getType();
  unsigned Size = Ty->getScalarSizeInBits();
  if (Size <= 16 && ST.has16BitInsts())
    return false;

  // Prefer scalar if this could be s_mul_i32
  if (UA.isUniform(&I))
    return false;

  Value *LHS = I.getOperand(0);
  Value *RHS = I.getOperand(1);
  IRBuilder<> Builder(&I);
  Builder.SetCurrentDebugLocation(I.getDebugLoc());

  unsigned LHSBits = 0, RHSBits = 0;
  bool IsSigned = false;

  if (ST.hasMulU24() && (LHSBits = numBitsUnsigned(LHS)) <= 24 &&
      (RHSBits = numBitsUnsigned(RHS)) <= 24) {
    IsSigned = false;

  } else if (ST.hasMulI24() && (LHSBits = numBitsSigned(LHS)) <= 24 &&
             (RHSBits = numBitsSigned(RHS)) <= 24) {
    IsSigned = true;

  } else
    return false;

  SmallVector<Value *, 4> LHSVals;
  SmallVector<Value *, 4> RHSVals;
  SmallVector<Value *, 4> ResultVals;
  extractValues(Builder, LHSVals, LHS);
  extractValues(Builder, RHSVals, RHS);

  IntegerType *I32Ty = Builder.getInt32Ty();
  IntegerType *IntrinTy = Size > 32 ? Builder.getInt64Ty() : I32Ty;
  Type *DstTy = LHSVals[0]->getType();

  for (int I = 0, E = LHSVals.size(); I != E; ++I) {
    Value *LHS = IsSigned ? Builder.CreateSExtOrTrunc(LHSVals[I], I32Ty)
                          : Builder.CreateZExtOrTrunc(LHSVals[I], I32Ty);
    Value *RHS = IsSigned ? Builder.CreateSExtOrTrunc(RHSVals[I], I32Ty)
                          : Builder.CreateZExtOrTrunc(RHSVals[I], I32Ty);
    Intrinsic::ID ID =
        IsSigned ? Intrinsic::amdgcn_mul_i24 : Intrinsic::amdgcn_mul_u24;
    Value *Result = Builder.CreateIntrinsic(ID, {IntrinTy}, {LHS, RHS});
    Result = IsSigned ? Builder.CreateSExtOrTrunc(Result, DstTy)
                      : Builder.CreateZExtOrTrunc(Result, DstTy);
    ResultVals.push_back(Result);
  }

  Value *NewVal = insertValues(Builder, Ty, ResultVals);
  NewVal->takeName(&I);
  I.replaceAllUsesWith(NewVal);
  I.eraseFromParent();

  return true;
}

// Find a select instruction, which may have been casted. This is mostly to deal
// with cases where i16 selects were promoted here to i32.
static SelectInst *findSelectThroughCast(Value *V, CastInst *&Cast) {
  Cast = nullptr;
  if (SelectInst *Sel = dyn_cast<SelectInst>(V))
    return Sel;

  if ((Cast = dyn_cast<CastInst>(V))) {
    if (SelectInst *Sel = dyn_cast<SelectInst>(Cast->getOperand(0)))
      return Sel;
  }

  return nullptr;
}

bool AMDGPUCodeGenPrepareImpl::foldBinOpIntoSelect(BinaryOperator &BO) const {
  // Don't do this unless the old select is going away. We want to eliminate the
  // binary operator, not replace a binop with a select.
  int SelOpNo = 0;

  CastInst *CastOp;

  // TODO: Should probably try to handle some cases with multiple
  // users. Duplicating the select may be profitable for division.
  SelectInst *Sel = findSelectThroughCast(BO.getOperand(0), CastOp);
  if (!Sel || !Sel->hasOneUse()) {
    SelOpNo = 1;
    Sel = findSelectThroughCast(BO.getOperand(1), CastOp);
  }

  if (!Sel || !Sel->hasOneUse())
    return false;

  Constant *CT = dyn_cast<Constant>(Sel->getTrueValue());
  Constant *CF = dyn_cast<Constant>(Sel->getFalseValue());
  Constant *CBO = dyn_cast<Constant>(BO.getOperand(SelOpNo ^ 1));
  if (!CBO || !CT || !CF)
    return false;

  if (CastOp) {
    if (!CastOp->hasOneUse())
      return false;
    CT = ConstantFoldCastOperand(CastOp->getOpcode(), CT, BO.getType(), DL);
    CF = ConstantFoldCastOperand(CastOp->getOpcode(), CF, BO.getType(), DL);
  }

  // TODO: Handle special 0/-1 cases DAG combine does, although we only really
  // need to handle divisions here.
  Constant *FoldedT =
      SelOpNo ? ConstantFoldBinaryOpOperands(BO.getOpcode(), CBO, CT, DL)
              : ConstantFoldBinaryOpOperands(BO.getOpcode(), CT, CBO, DL);
  if (!FoldedT || isa<ConstantExpr>(FoldedT))
    return false;

  Constant *FoldedF =
      SelOpNo ? ConstantFoldBinaryOpOperands(BO.getOpcode(), CBO, CF, DL)
              : ConstantFoldBinaryOpOperands(BO.getOpcode(), CF, CBO, DL);
  if (!FoldedF || isa<ConstantExpr>(FoldedF))
    return false;

  IRBuilder<> Builder(&BO);
  Builder.SetCurrentDebugLocation(BO.getDebugLoc());
  if (const FPMathOperator *FPOp = dyn_cast<const FPMathOperator>(&BO))
    Builder.setFastMathFlags(FPOp->getFastMathFlags());

  Value *NewSelect = Builder.CreateSelect(Sel->getCondition(),
                                          FoldedT, FoldedF);
  NewSelect->takeName(&BO);
  BO.replaceAllUsesWith(NewSelect);
  BO.eraseFromParent();
  if (CastOp)
    CastOp->eraseFromParent();
  Sel->eraseFromParent();
  return true;
}

std::pair<Value *, Value *>
AMDGPUCodeGenPrepareImpl::getFrexpResults(IRBuilder<> &Builder,
                                          Value *Src) const {
  Type *Ty = Src->getType();
  Value *Frexp = Builder.CreateIntrinsic(Intrinsic::frexp,
                                         {Ty, Builder.getInt32Ty()}, Src);
  Value *FrexpMant = Builder.CreateExtractValue(Frexp, {0});

  // Bypass the bug workaround for the exponent result since it doesn't matter.
  // TODO: Does the bug workaround even really need to consider the exponent
  // result? It's unspecified by the spec.

  Value *FrexpExp =
      ST.hasFractBug()
          ? Builder.CreateIntrinsic(Intrinsic::amdgcn_frexp_exp,
                                    {Builder.getInt32Ty(), Ty}, Src)
          : Builder.CreateExtractValue(Frexp, {1});
  return {FrexpMant, FrexpExp};
}

/// Emit an expansion of 1.0 / Src good for 1ulp that supports denormals.
Value *AMDGPUCodeGenPrepareImpl::emitRcpIEEE1ULP(IRBuilder<> &Builder,
                                                 Value *Src,
                                                 bool IsNegative) const {
  // Same as for 1.0, but expand the sign out of the constant.
  // -1.0 / x -> rcp (fneg x)
  if (IsNegative)
    Src = Builder.CreateFNeg(Src);

  // The rcp instruction doesn't support denormals, so scale the input
  // out of the denormal range and convert at the end.
  //
  // Expand as 2^-n * (1.0 / (x * 2^n))

  // TODO: Skip scaling if input is known never denormal and the input
  // range won't underflow to denormal. The hard part is knowing the
  // result. We need a range check, the result could be denormal for
  // 0x1p+126 < den <= 0x1p+127.
  auto [FrexpMant, FrexpExp] = getFrexpResults(Builder, Src);
  Value *ScaleFactor = Builder.CreateNeg(FrexpExp);
  Value *Rcp = Builder.CreateUnaryIntrinsic(Intrinsic::amdgcn_rcp, FrexpMant);
  return Builder.CreateCall(getLdexpF32(), {Rcp, ScaleFactor});
}

/// Emit a 2ulp expansion for fdiv by using frexp for input scaling.
Value *AMDGPUCodeGenPrepareImpl::emitFrexpDiv(IRBuilder<> &Builder, Value *LHS,
                                              Value *RHS,
                                              FastMathFlags FMF) const {
  // If we have have to work around the fract/frexp bug, we're worse off than
  // using the fdiv.fast expansion. The full safe expansion is faster if we have
  // fast FMA.
  if (HasFP32DenormalFlush && ST.hasFractBug() && !ST.hasFastFMAF32() &&
      (!FMF.noNaNs() || !FMF.noInfs()))
    return nullptr;

  // We're scaling the LHS to avoid a denormal input, and scale the denominator
  // to avoid large values underflowing the result.
  auto [FrexpMantRHS, FrexpExpRHS] = getFrexpResults(Builder, RHS);

  Value *Rcp =
      Builder.CreateUnaryIntrinsic(Intrinsic::amdgcn_rcp, FrexpMantRHS);

  auto [FrexpMantLHS, FrexpExpLHS] = getFrexpResults(Builder, LHS);
  Value *Mul = Builder.CreateFMul(FrexpMantLHS, Rcp);

  // We multiplied by 2^N/2^M, so we need to multiply by 2^(N-M) to scale the
  // result.
  Value *ExpDiff = Builder.CreateSub(FrexpExpLHS, FrexpExpRHS);
  return Builder.CreateCall(getLdexpF32(), {Mul, ExpDiff});
}

/// Emit a sqrt that handles denormals and is accurate to 2ulp.
Value *AMDGPUCodeGenPrepareImpl::emitSqrtIEEE2ULP(IRBuilder<> &Builder,
                                                  Value *Src,
                                                  FastMathFlags FMF) const {
  Type *Ty = Src->getType();
  APFloat SmallestNormal =
      APFloat::getSmallestNormalized(Ty->getFltSemantics());
  Value *NeedScale =
      Builder.CreateFCmpOLT(Src, ConstantFP::get(Ty, SmallestNormal));

  ConstantInt *Zero = Builder.getInt32(0);
  Value *InputScaleFactor =
      Builder.CreateSelect(NeedScale, Builder.getInt32(32), Zero);

  Value *Scaled = Builder.CreateCall(getLdexpF32(), {Src, InputScaleFactor});

  Value *Sqrt = Builder.CreateCall(getSqrtF32(), Scaled);

  Value *OutputScaleFactor =
      Builder.CreateSelect(NeedScale, Builder.getInt32(-16), Zero);
  return Builder.CreateCall(getLdexpF32(), {Sqrt, OutputScaleFactor});
}

/// Emit an expansion of 1.0 / sqrt(Src) good for 1ulp that supports denormals.
static Value *emitRsqIEEE1ULP(IRBuilder<> &Builder, Value *Src,
                              bool IsNegative) {
  // bool need_scale = x < 0x1p-126f;
  // float input_scale = need_scale ? 0x1.0p+24f : 1.0f;
  // float output_scale = need_scale ? 0x1.0p+12f : 1.0f;
  // rsq(x * input_scale) * output_scale;

  Type *Ty = Src->getType();
  APFloat SmallestNormal =
      APFloat::getSmallestNormalized(Ty->getFltSemantics());
  Value *NeedScale =
      Builder.CreateFCmpOLT(Src, ConstantFP::get(Ty, SmallestNormal));
  Constant *One = ConstantFP::get(Ty, 1.0);
  Constant *InputScale = ConstantFP::get(Ty, 0x1.0p+24);
  Constant *OutputScale =
      ConstantFP::get(Ty, IsNegative ? -0x1.0p+12 : 0x1.0p+12);

  Value *InputScaleFactor = Builder.CreateSelect(NeedScale, InputScale, One);

  Value *ScaledInput = Builder.CreateFMul(Src, InputScaleFactor);
  Value *Rsq = Builder.CreateUnaryIntrinsic(Intrinsic::amdgcn_rsq, ScaledInput);
  Value *OutputScaleFactor = Builder.CreateSelect(
      NeedScale, OutputScale, IsNegative ? ConstantFP::get(Ty, -1.0) : One);

  return Builder.CreateFMul(Rsq, OutputScaleFactor);
}

bool AMDGPUCodeGenPrepareImpl::canOptimizeWithRsq(const FPMathOperator *SqrtOp,
                                                  FastMathFlags DivFMF,
                                                  FastMathFlags SqrtFMF) const {
  // The rsqrt contraction increases accuracy from ~2ulp to ~1ulp.
  if (!DivFMF.allowContract() || !SqrtFMF.allowContract())
    return false;

  // v_rsq_f32 gives 1ulp
  return SqrtFMF.approxFunc() || HasUnsafeFPMath ||
         SqrtOp->getFPAccuracy() >= 1.0f;
}

Value *AMDGPUCodeGenPrepareImpl::optimizeWithRsq(
    IRBuilder<> &Builder, Value *Num, Value *Den, const FastMathFlags DivFMF,
    const FastMathFlags SqrtFMF, const Instruction *CtxI) const {
  // The rsqrt contraction increases accuracy from ~2ulp to ~1ulp.
  assert(DivFMF.allowContract() && SqrtFMF.allowContract());

  // rsq_f16 is accurate to 0.51 ulp.
  // rsq_f32 is accurate for !fpmath >= 1.0ulp and denormals are flushed.
  // rsq_f64 is never accurate.
  const ConstantFP *CLHS = dyn_cast<ConstantFP>(Num);
  if (!CLHS)
    return nullptr;

  assert(Den->getType()->isFloatTy());

  bool IsNegative = false;

  // TODO: Handle other numerator values with arcp.
  if (CLHS->isExactlyValue(1.0) || (IsNegative = CLHS->isExactlyValue(-1.0))) {
    // Add in the sqrt flags.
    IRBuilder<>::FastMathFlagGuard Guard(Builder);
    Builder.setFastMathFlags(DivFMF | SqrtFMF);

    if ((DivFMF.approxFunc() && SqrtFMF.approxFunc()) || HasUnsafeFPMath ||
        canIgnoreDenormalInput(Den, CtxI)) {
      Value *Result = Builder.CreateUnaryIntrinsic(Intrinsic::amdgcn_rsq, Den);
      // -1.0 / sqrt(x) -> fneg(rsq(x))
      return IsNegative ? Builder.CreateFNeg(Result) : Result;
    }

    return emitRsqIEEE1ULP(Builder, Den, IsNegative);
  }

  return nullptr;
}

// Optimize fdiv with rcp:
//
// 1/x -> rcp(x) when rcp is sufficiently accurate or inaccurate rcp is
//               allowed with unsafe-fp-math or afn.
//
// a/b -> a*rcp(b) when arcp is allowed, and we only need provide ULP 1.0
Value *
AMDGPUCodeGenPrepareImpl::optimizeWithRcp(IRBuilder<> &Builder, Value *Num,
                                          Value *Den, FastMathFlags FMF,
                                          const Instruction *CtxI) const {
  // rcp_f16 is accurate to 0.51 ulp.
  // rcp_f32 is accurate for !fpmath >= 1.0ulp and denormals are flushed.
  // rcp_f64 is never accurate.
  assert(Den->getType()->isFloatTy());

  if (const ConstantFP *CLHS = dyn_cast<ConstantFP>(Num)) {
    bool IsNegative = false;
    if (CLHS->isExactlyValue(1.0) ||
        (IsNegative = CLHS->isExactlyValue(-1.0))) {
      Value *Src = Den;

      if (HasFP32DenormalFlush || FMF.approxFunc()) {
        // -1.0 / x -> 1.0 / fneg(x)
        if (IsNegative)
          Src = Builder.CreateFNeg(Src);

        // v_rcp_f32 and v_rsq_f32 do not support denormals, and according to
        // the CI documentation has a worst case error of 1 ulp.
        // OpenCL requires <= 2.5 ulp for 1.0 / x, so it should always be OK
        // to use it as long as we aren't trying to use denormals.
        //
        // v_rcp_f16 and v_rsq_f16 DO support denormals.

        // NOTE: v_sqrt and v_rcp will be combined to v_rsq later. So we don't
        //       insert rsq intrinsic here.

        // 1.0 / x -> rcp(x)
        return Builder.CreateUnaryIntrinsic(Intrinsic::amdgcn_rcp, Src);
      }

      // TODO: If the input isn't denormal, and we know the input exponent isn't
      // big enough to introduce a denormal we can avoid the scaling.
      return emitRcpIEEE1ULP(Builder, Src, IsNegative);
    }
  }

  if (FMF.allowReciprocal()) {
    // x / y -> x * (1.0 / y)

    // TODO: Could avoid denormal scaling and use raw rcp if we knew the output
    // will never underflow.
    if (HasFP32DenormalFlush || FMF.approxFunc()) {
      Value *Recip = Builder.CreateUnaryIntrinsic(Intrinsic::amdgcn_rcp, Den);
      return Builder.CreateFMul(Num, Recip);
    }

    Value *Recip = emitRcpIEEE1ULP(Builder, Den, false);
    return Builder.CreateFMul(Num, Recip);
  }

  return nullptr;
}

// optimize with fdiv.fast:
//
// a/b -> fdiv.fast(a, b) when !fpmath >= 2.5ulp with denormals flushed.
//
// 1/x -> fdiv.fast(1,x)  when !fpmath >= 2.5ulp.
//
// NOTE: optimizeWithRcp should be tried first because rcp is the preference.
Value *AMDGPUCodeGenPrepareImpl::optimizeWithFDivFast(
    IRBuilder<> &Builder, Value *Num, Value *Den, float ReqdAccuracy) const {
  // fdiv.fast can achieve 2.5 ULP accuracy.
  if (ReqdAccuracy < 2.5f)
    return nullptr;

  // Only have fdiv.fast for f32.
  assert(Den->getType()->isFloatTy());

  bool NumIsOne = false;
  if (const ConstantFP *CNum = dyn_cast<ConstantFP>(Num)) {
    if (CNum->isExactlyValue(+1.0) || CNum->isExactlyValue(-1.0))
      NumIsOne = true;
  }

  // fdiv does not support denormals. But 1.0/x is always fine to use it.
  //
  // TODO: This works for any value with a specific known exponent range, don't
  // just limit to constant 1.
  if (!HasFP32DenormalFlush && !NumIsOne)
    return nullptr;

  return Builder.CreateIntrinsic(Intrinsic::amdgcn_fdiv_fast, {}, {Num, Den});
}

Value *AMDGPUCodeGenPrepareImpl::visitFDivElement(
    IRBuilder<> &Builder, Value *Num, Value *Den, FastMathFlags DivFMF,
    FastMathFlags SqrtFMF, Value *RsqOp, const Instruction *FDivInst,
    float ReqdDivAccuracy) const {
  if (RsqOp) {
    Value *Rsq =
        optimizeWithRsq(Builder, Num, RsqOp, DivFMF, SqrtFMF, FDivInst);
    if (Rsq)
      return Rsq;
  }

  Value *Rcp = optimizeWithRcp(Builder, Num, Den, DivFMF, FDivInst);
  if (Rcp)
    return Rcp;

  // In the basic case fdiv_fast has the same instruction count as the frexp div
  // expansion. Slightly prefer fdiv_fast since it ends in an fmul that can
  // potentially be fused into a user. Also, materialization of the constants
  // can be reused for multiple instances.
  Value *FDivFast = optimizeWithFDivFast(Builder, Num, Den, ReqdDivAccuracy);
  if (FDivFast)
    return FDivFast;

  return emitFrexpDiv(Builder, Num, Den, DivFMF);
}

// Optimizations is performed based on fpmath, fast math flags as well as
// denormals to optimize fdiv with either rcp or fdiv.fast.
//
// With rcp:
//   1/x -> rcp(x) when rcp is sufficiently accurate or inaccurate rcp is
//                 allowed with unsafe-fp-math or afn.
//
//   a/b -> a*rcp(b) when inaccurate rcp is allowed with unsafe-fp-math or afn.
//
// With fdiv.fast:
//   a/b -> fdiv.fast(a, b) when !fpmath >= 2.5ulp with denormals flushed.
//
//   1/x -> fdiv.fast(1,x)  when !fpmath >= 2.5ulp.
//
// NOTE: rcp is the preference in cases that both are legal.
bool AMDGPUCodeGenPrepareImpl::visitFDiv(BinaryOperator &FDiv) {
  if (DisableFDivExpand)
    return false;

  Type *Ty = FDiv.getType()->getScalarType();
  if (!Ty->isFloatTy())
    return false;

  // The f64 rcp/rsq approximations are pretty inaccurate. We can do an
  // expansion around them in codegen. f16 is good enough to always use.

  const FPMathOperator *FPOp = cast<const FPMathOperator>(&FDiv);
  const FastMathFlags DivFMF = FPOp->getFastMathFlags();
  const float ReqdAccuracy = FPOp->getFPAccuracy();

  FastMathFlags SqrtFMF;

  Value *Num = FDiv.getOperand(0);
  Value *Den = FDiv.getOperand(1);

  Value *RsqOp = nullptr;
  auto *DenII = dyn_cast<IntrinsicInst>(Den);
  if (DenII && DenII->getIntrinsicID() == Intrinsic::sqrt &&
      DenII->hasOneUse()) {
    const auto *SqrtOp = cast<FPMathOperator>(DenII);
    SqrtFMF = SqrtOp->getFastMathFlags();
    if (canOptimizeWithRsq(SqrtOp, DivFMF, SqrtFMF))
      RsqOp = SqrtOp->getOperand(0);
  }

  // Inaccurate rcp is allowed with unsafe-fp-math or afn.
  //
  // Defer to codegen to handle this.
  //
  // TODO: Decide on an interpretation for interactions between afn + arcp +
  // !fpmath, and make it consistent between here and codegen. For now, defer
  // expansion of afn to codegen. The current interpretation is so aggressive we
  // don't need any pre-consideration here when we have better information. A
  // more conservative interpretation could use handling here.
  const bool AllowInaccurateRcp = HasUnsafeFPMath || DivFMF.approxFunc();
  if (!RsqOp && AllowInaccurateRcp)
    return false;

  // Defer the correct implementations to codegen.
  if (ReqdAccuracy < 1.0f)
    return false;

  IRBuilder<> Builder(FDiv.getParent(), std::next(FDiv.getIterator()));
  Builder.setFastMathFlags(DivFMF);
  Builder.SetCurrentDebugLocation(FDiv.getDebugLoc());

  SmallVector<Value *, 4> NumVals;
  SmallVector<Value *, 4> DenVals;
  SmallVector<Value *, 4> RsqDenVals;
  extractValues(Builder, NumVals, Num);
  extractValues(Builder, DenVals, Den);

  if (RsqOp)
    extractValues(Builder, RsqDenVals, RsqOp);

  SmallVector<Value *, 4> ResultVals(NumVals.size());
  for (int I = 0, E = NumVals.size(); I != E; ++I) {
    Value *NumElt = NumVals[I];
    Value *DenElt = DenVals[I];
    Value *RsqDenElt = RsqOp ? RsqDenVals[I] : nullptr;

    Value *NewElt =
        visitFDivElement(Builder, NumElt, DenElt, DivFMF, SqrtFMF, RsqDenElt,
                         cast<Instruction>(FPOp), ReqdAccuracy);
    if (!NewElt) {
      // Keep the original, but scalarized.

      // This has the unfortunate side effect of sometimes scalarizing when
      // we're not going to do anything.
      NewElt = Builder.CreateFDiv(NumElt, DenElt);
      if (auto *NewEltInst = dyn_cast<Instruction>(NewElt))
        NewEltInst->copyMetadata(FDiv);
    }

    ResultVals[I] = NewElt;
  }

  Value *NewVal = insertValues(Builder, FDiv.getType(), ResultVals);

  if (NewVal) {
    FDiv.replaceAllUsesWith(NewVal);
    NewVal->takeName(&FDiv);
    RecursivelyDeleteTriviallyDeadInstructions(&FDiv, TLI);
  }

  return true;
}

static std::pair<Value*, Value*> getMul64(IRBuilder<> &Builder,
                                          Value *LHS, Value *RHS) {
  Type *I32Ty = Builder.getInt32Ty();
  Type *I64Ty = Builder.getInt64Ty();

  Value *LHS_EXT64 = Builder.CreateZExt(LHS, I64Ty);
  Value *RHS_EXT64 = Builder.CreateZExt(RHS, I64Ty);
  Value *MUL64 = Builder.CreateMul(LHS_EXT64, RHS_EXT64);
  Value *Lo = Builder.CreateTrunc(MUL64, I32Ty);
  Value *Hi = Builder.CreateLShr(MUL64, Builder.getInt64(32));
  Hi = Builder.CreateTrunc(Hi, I32Ty);
  return std::pair(Lo, Hi);
}

static Value* getMulHu(IRBuilder<> &Builder, Value *LHS, Value *RHS) {
  return getMul64(Builder, LHS, RHS).second;
}

/// Figure out how many bits are really needed for this division. \p AtLeast is
/// an optimization hint to bypass the second ComputeNumSignBits call if we the
/// first one is insufficient. Returns -1 on failure.
int AMDGPUCodeGenPrepareImpl::getDivNumBits(BinaryOperator &I, Value *Num,
                                            Value *Den, unsigned AtLeast,
                                            bool IsSigned) const {
  assert(Num->getType()->getScalarSizeInBits() ==
         Den->getType()->getScalarSizeInBits());
  unsigned SSBits = Num->getType()->getScalarSizeInBits();
  if (IsSigned) {
    unsigned RHSSignBits = ComputeNumSignBits(Den, DL, 0, AC, &I);
    if (RHSSignBits < AtLeast)
      return -1;

    unsigned LHSSignBits = ComputeNumSignBits(Num, DL, 0, AC, &I);
    if (LHSSignBits < AtLeast)
      return -1;

    unsigned SignBits = std::min(LHSSignBits, RHSSignBits);
    unsigned DivBits = SSBits - SignBits + 1;
    return DivBits; // a SignBit needs to be reserved for shrinking
  }

  // All bits are used for unsigned division for Num or Den in range
  // (SignedMax, UnsignedMax].
  KnownBits Known = computeKnownBits(Den, DL, 0, AC, &I);
  if (Known.isNegative() || !Known.isNonNegative())
    return SSBits;
  unsigned RHSSignBits = Known.countMinLeadingZeros();

  Known = computeKnownBits(Num, DL, 0, AC, &I);
  if (Known.isNegative() || !Known.isNonNegative())
    return SSBits;
  unsigned LHSSignBits = Known.countMinLeadingZeros();

  unsigned SignBits = std::min(LHSSignBits, RHSSignBits);
  unsigned DivBits = SSBits - SignBits;
  return DivBits;
}

// The fractional part of a float is enough to accurately represent up to
// a 24-bit signed integer.
Value *AMDGPUCodeGenPrepareImpl::expandDivRem24(IRBuilder<> &Builder,
                                                BinaryOperator &I, Value *Num,
                                                Value *Den, bool IsDiv,
                                                bool IsSigned) const {
  unsigned SSBits = Num->getType()->getScalarSizeInBits();
  // If Num bits <= 24, assume 0 signbits.
  unsigned AtLeast = (SSBits <= 24) ? 0 : (SSBits - 24 + IsSigned);
  int DivBits = getDivNumBits(I, Num, Den, AtLeast, IsSigned);
  if (DivBits == -1 || DivBits > 24)
    return nullptr;
  return expandDivRem24Impl(Builder, I, Num, Den, DivBits, IsDiv, IsSigned);
}

Value *AMDGPUCodeGenPrepareImpl::expandDivRem24Impl(
    IRBuilder<> &Builder, BinaryOperator &I, Value *Num, Value *Den,
    unsigned DivBits, bool IsDiv, bool IsSigned) const {
  Type *I32Ty = Builder.getInt32Ty();
  Num = Builder.CreateTrunc(Num, I32Ty);
  Den = Builder.CreateTrunc(Den, I32Ty);

  Type *F32Ty = Builder.getFloatTy();
  ConstantInt *One = Builder.getInt32(1);
  Value *JQ = One;

  if (IsSigned) {
    // char|short jq = ia ^ ib;
    JQ = Builder.CreateXor(Num, Den);

    // jq = jq >> (bitsize - 2)
    JQ = Builder.CreateAShr(JQ, Builder.getInt32(30));

    // jq = jq | 0x1
    JQ = Builder.CreateOr(JQ, One);
  }

  // int ia = (int)LHS;
  Value *IA = Num;

  // int ib, (int)RHS;
  Value *IB = Den;

  // float fa = (float)ia;
  Value *FA = IsSigned ? Builder.CreateSIToFP(IA, F32Ty)
                       : Builder.CreateUIToFP(IA, F32Ty);

  // float fb = (float)ib;
  Value *FB = IsSigned ? Builder.CreateSIToFP(IB,F32Ty)
                       : Builder.CreateUIToFP(IB,F32Ty);

  Value *RCP = Builder.CreateIntrinsic(Intrinsic::amdgcn_rcp,
                                       Builder.getFloatTy(), {FB});
  Value *FQM = Builder.CreateFMul(FA, RCP);

  // fq = trunc(fqm);
  CallInst *FQ = Builder.CreateUnaryIntrinsic(Intrinsic::trunc, FQM);
  FQ->copyFastMathFlags(Builder.getFastMathFlags());

  // float fqneg = -fq;
  Value *FQNeg = Builder.CreateFNeg(FQ);

  // float fr = mad(fqneg, fb, fa);
  auto FMAD = !ST.hasMadMacF32Insts()
                  ? Intrinsic::fma
                  : (Intrinsic::ID)Intrinsic::amdgcn_fmad_ftz;
  Value *FR = Builder.CreateIntrinsic(FMAD,
                                      {FQNeg->getType()}, {FQNeg, FB, FA}, FQ);

  // int iq = (int)fq;
  Value *IQ = IsSigned ? Builder.CreateFPToSI(FQ, I32Ty)
                       : Builder.CreateFPToUI(FQ, I32Ty);

  // fr = fabs(fr);
  FR = Builder.CreateUnaryIntrinsic(Intrinsic::fabs, FR, FQ);

  // fb = fabs(fb);
  FB = Builder.CreateUnaryIntrinsic(Intrinsic::fabs, FB, FQ);

  // int cv = fr >= fb;
  Value *CV = Builder.CreateFCmpOGE(FR, FB);

  // jq = (cv ? jq : 0);
  JQ = Builder.CreateSelect(CV, JQ, Builder.getInt32(0));

  // dst = iq + jq;
  Value *Div = Builder.CreateAdd(IQ, JQ);

  Value *Res = Div;
  if (!IsDiv) {
    // Rem needs compensation, it's easier to recompute it
    Value *Rem = Builder.CreateMul(Div, Den);
    Res = Builder.CreateSub(Num, Rem);
  }

  if (DivBits != 0 && DivBits < 32) {
    // Extend in register from the number of bits this divide really is.
    if (IsSigned) {
      int InRegBits = 32 - DivBits;

      Res = Builder.CreateShl(Res, InRegBits);
      Res = Builder.CreateAShr(Res, InRegBits);
    } else {
      ConstantInt *TruncMask
        = Builder.getInt32((UINT64_C(1) << DivBits) - 1);
      Res = Builder.CreateAnd(Res, TruncMask);
    }
  }

  return Res;
}

// Try to recognize special cases the DAG will emit special, better expansions
// than the general expansion we do here.

// TODO: It would be better to just directly handle those optimizations here.
bool AMDGPUCodeGenPrepareImpl::divHasSpecialOptimization(BinaryOperator &I,
                                                         Value *Num,
                                                         Value *Den) const {
  if (Constant *C = dyn_cast<Constant>(Den)) {
    // Arbitrary constants get a better expansion as long as a wider mulhi is
    // legal.
    if (C->getType()->getScalarSizeInBits() <= 32)
      return true;

    // TODO: Sdiv check for not exact for some reason.

    // If there's no wider mulhi, there's only a better expansion for powers of
    // two.
    // TODO: Should really know for each vector element.
    if (isKnownToBeAPowerOfTwo(C, DL, true, 0, AC, &I, DT))
      return true;

    return false;
  }

  if (BinaryOperator *BinOpDen = dyn_cast<BinaryOperator>(Den)) {
    // fold (udiv x, (shl c, y)) -> x >>u (log2(c)+y) iff c is power of 2
    if (BinOpDen->getOpcode() == Instruction::Shl &&
        isa<Constant>(BinOpDen->getOperand(0)) &&
        isKnownToBeAPowerOfTwo(BinOpDen->getOperand(0), DL, true, 0, AC, &I,
                               DT)) {
      return true;
    }
  }

  return false;
}

static Value *getSign32(Value *V, IRBuilder<> &Builder, const DataLayout DL) {
  // Check whether the sign can be determined statically.
  KnownBits Known = computeKnownBits(V, DL);
  if (Known.isNegative())
    return Constant::getAllOnesValue(V->getType());
  if (Known.isNonNegative())
    return Constant::getNullValue(V->getType());
  return Builder.CreateAShr(V, Builder.getInt32(31));
}

Value *AMDGPUCodeGenPrepareImpl::expandDivRem32(IRBuilder<> &Builder,
                                                BinaryOperator &I, Value *X,
                                                Value *Y) const {
  Instruction::BinaryOps Opc = I.getOpcode();
  assert(Opc == Instruction::URem || Opc == Instruction::UDiv ||
         Opc == Instruction::SRem || Opc == Instruction::SDiv);

  FastMathFlags FMF;
  FMF.setFast();
  Builder.setFastMathFlags(FMF);

  if (divHasSpecialOptimization(I, X, Y))
    return nullptr;  // Keep it for later optimization.

  bool IsDiv = Opc == Instruction::UDiv || Opc == Instruction::SDiv;
  bool IsSigned = Opc == Instruction::SRem || Opc == Instruction::SDiv;

  Type *Ty = X->getType();
  Type *I32Ty = Builder.getInt32Ty();
  Type *F32Ty = Builder.getFloatTy();

  if (Ty->getScalarSizeInBits() != 32) {
    if (IsSigned) {
      X = Builder.CreateSExtOrTrunc(X, I32Ty);
      Y = Builder.CreateSExtOrTrunc(Y, I32Ty);
    } else {
      X = Builder.CreateZExtOrTrunc(X, I32Ty);
      Y = Builder.CreateZExtOrTrunc(Y, I32Ty);
    }
  }

  if (Value *Res = expandDivRem24(Builder, I, X, Y, IsDiv, IsSigned)) {
    return IsSigned ? Builder.CreateSExtOrTrunc(Res, Ty) :
                      Builder.CreateZExtOrTrunc(Res, Ty);
  }

  ConstantInt *Zero = Builder.getInt32(0);
  ConstantInt *One = Builder.getInt32(1);

  Value *Sign = nullptr;
  if (IsSigned) {
    Value *SignX = getSign32(X, Builder, DL);
    Value *SignY = getSign32(Y, Builder, DL);
    // Remainder sign is the same as LHS
    Sign = IsDiv ? Builder.CreateXor(SignX, SignY) : SignX;

    X = Builder.CreateAdd(X, SignX);
    Y = Builder.CreateAdd(Y, SignY);

    X = Builder.CreateXor(X, SignX);
    Y = Builder.CreateXor(Y, SignY);
  }

  // The algorithm here is based on ideas from "Software Integer Division", Tom
  // Rodeheffer, August 2008.
  //
  // unsigned udiv(unsigned x, unsigned y) {
  //   // Initial estimate of inv(y). The constant is less than 2^32 to ensure
  //   // that this is a lower bound on inv(y), even if some of the calculations
  //   // round up.
  //   unsigned z = (unsigned)((4294967296.0 - 512.0) * v_rcp_f32((float)y));
  //
  //   // One round of UNR (Unsigned integer Newton-Raphson) to improve z.
  //   // Empirically this is guaranteed to give a "two-y" lower bound on
  //   // inv(y).
  //   z += umulh(z, -y * z);
  //
  //   // Quotient/remainder estimate.
  //   unsigned q = umulh(x, z);
  //   unsigned r = x - q * y;
  //
  //   // Two rounds of quotient/remainder refinement.
  //   if (r >= y) {
  //     ++q;
  //     r -= y;
  //   }
  //   if (r >= y) {
  //     ++q;
  //     r -= y;
  //   }
  //
  //   return q;
  // }

  // Initial estimate of inv(y).
  Value *FloatY = Builder.CreateUIToFP(Y, F32Ty);
  Value *RcpY = Builder.CreateIntrinsic(Intrinsic::amdgcn_rcp, F32Ty, {FloatY});
  Constant *Scale = ConstantFP::get(F32Ty, llvm::bit_cast<float>(0x4F7FFFFE));
  Value *ScaledY = Builder.CreateFMul(RcpY, Scale);
  Value *Z = Builder.CreateFPToUI(ScaledY, I32Ty);

  // One round of UNR.
  Value *NegY = Builder.CreateSub(Zero, Y);
  Value *NegYZ = Builder.CreateMul(NegY, Z);
  Z = Builder.CreateAdd(Z, getMulHu(Builder, Z, NegYZ));

  // Quotient/remainder estimate.
  Value *Q = getMulHu(Builder, X, Z);
  Value *R = Builder.CreateSub(X, Builder.CreateMul(Q, Y));

  // First quotient/remainder refinement.
  Value *Cond = Builder.CreateICmpUGE(R, Y);
  if (IsDiv)
    Q = Builder.CreateSelect(Cond, Builder.CreateAdd(Q, One), Q);
  R = Builder.CreateSelect(Cond, Builder.CreateSub(R, Y), R);

  // Second quotient/remainder refinement.
  Cond = Builder.CreateICmpUGE(R, Y);
  Value *Res;
  if (IsDiv)
    Res = Builder.CreateSelect(Cond, Builder.CreateAdd(Q, One), Q);
  else
    Res = Builder.CreateSelect(Cond, Builder.CreateSub(R, Y), R);

  if (IsSigned) {
    Res = Builder.CreateXor(Res, Sign);
    Res = Builder.CreateSub(Res, Sign);
    Res = Builder.CreateSExtOrTrunc(Res, Ty);
  } else {
    Res = Builder.CreateZExtOrTrunc(Res, Ty);
  }
  return Res;
}

Value *AMDGPUCodeGenPrepareImpl::shrinkDivRem64(IRBuilder<> &Builder,
                                                BinaryOperator &I, Value *Num,
                                                Value *Den) const {
  if (!ExpandDiv64InIR && divHasSpecialOptimization(I, Num, Den))
    return nullptr;  // Keep it for later optimization.

  Instruction::BinaryOps Opc = I.getOpcode();

  bool IsDiv = Opc == Instruction::SDiv || Opc == Instruction::UDiv;
  bool IsSigned = Opc == Instruction::SDiv || Opc == Instruction::SRem;

  int NumDivBits = getDivNumBits(I, Num, Den, 32, IsSigned);
  if (NumDivBits == -1)
    return nullptr;

  Value *Narrowed = nullptr;
  if (NumDivBits <= 24) {
    Narrowed = expandDivRem24Impl(Builder, I, Num, Den, NumDivBits,
                                  IsDiv, IsSigned);
  } else if (NumDivBits <= 32) {
    Narrowed = expandDivRem32(Builder, I, Num, Den);
  }

  if (Narrowed) {
    return IsSigned ? Builder.CreateSExt(Narrowed, Num->getType()) :
                      Builder.CreateZExt(Narrowed, Num->getType());
  }

  return nullptr;
}

void AMDGPUCodeGenPrepareImpl::expandDivRem64(BinaryOperator &I) const {
  Instruction::BinaryOps Opc = I.getOpcode();
  // Do the general expansion.
  if (Opc == Instruction::UDiv || Opc == Instruction::SDiv) {
    expandDivisionUpTo64Bits(&I);
    return;
  }

  if (Opc == Instruction::URem || Opc == Instruction::SRem) {
    expandRemainderUpTo64Bits(&I);
    return;
  }

  llvm_unreachable("not a division");
}

bool AMDGPUCodeGenPrepareImpl::visitBinaryOperator(BinaryOperator &I) {
  if (foldBinOpIntoSelect(I))
    return true;

  if (ST.has16BitInsts() && needsPromotionToI32(I.getType()) &&
      UA.isUniform(&I) && promoteUniformOpToI32(I))
    return true;

  if (UseMul24Intrin && replaceMulWithMul24(I))
    return true;

  bool Changed = false;
  Instruction::BinaryOps Opc = I.getOpcode();
  Type *Ty = I.getType();
  Value *NewDiv = nullptr;
  unsigned ScalarSize = Ty->getScalarSizeInBits();

  SmallVector<BinaryOperator *, 8> Div64ToExpand;

  if ((Opc == Instruction::URem || Opc == Instruction::UDiv ||
       Opc == Instruction::SRem || Opc == Instruction::SDiv) &&
      ScalarSize <= 64 &&
      !DisableIDivExpand) {
    Value *Num = I.getOperand(0);
    Value *Den = I.getOperand(1);
    IRBuilder<> Builder(&I);
    Builder.SetCurrentDebugLocation(I.getDebugLoc());

    if (auto *VT = dyn_cast<FixedVectorType>(Ty)) {
      NewDiv = PoisonValue::get(VT);

      for (unsigned N = 0, E = VT->getNumElements(); N != E; ++N) {
        Value *NumEltN = Builder.CreateExtractElement(Num, N);
        Value *DenEltN = Builder.CreateExtractElement(Den, N);

        Value *NewElt;
        if (ScalarSize <= 32) {
          NewElt = expandDivRem32(Builder, I, NumEltN, DenEltN);
          if (!NewElt)
            NewElt = Builder.CreateBinOp(Opc, NumEltN, DenEltN);
        } else {
          // See if this 64-bit division can be shrunk to 32/24-bits before
          // producing the general expansion.
          NewElt = shrinkDivRem64(Builder, I, NumEltN, DenEltN);
          if (!NewElt) {
            // The general 64-bit expansion introduces control flow and doesn't
            // return the new value. Just insert a scalar copy and defer
            // expanding it.
            NewElt = Builder.CreateBinOp(Opc, NumEltN, DenEltN);
            Div64ToExpand.push_back(cast<BinaryOperator>(NewElt));
          }
        }

        if (auto *NewEltI = dyn_cast<Instruction>(NewElt))
          NewEltI->copyIRFlags(&I);

        NewDiv = Builder.CreateInsertElement(NewDiv, NewElt, N);
      }
    } else {
      if (ScalarSize <= 32)
        NewDiv = expandDivRem32(Builder, I, Num, Den);
      else {
        NewDiv = shrinkDivRem64(Builder, I, Num, Den);
        if (!NewDiv)
          Div64ToExpand.push_back(&I);
      }
    }

    if (NewDiv) {
      I.replaceAllUsesWith(NewDiv);
      I.eraseFromParent();
      Changed = true;
    }
  }

  if (ExpandDiv64InIR) {
    // TODO: We get much worse code in specially handled constant cases.
    for (BinaryOperator *Div : Div64ToExpand) {
      expandDivRem64(*Div);
      FlowChanged = true;
      Changed = true;
    }
  }

  return Changed;
}

bool AMDGPUCodeGenPrepareImpl::visitLoadInst(LoadInst &I) {
  if (!WidenLoads)
    return false;

  if ((I.getPointerAddressSpace() == AMDGPUAS::CONSTANT_ADDRESS ||
       I.getPointerAddressSpace() == AMDGPUAS::CONSTANT_ADDRESS_32BIT) &&
      canWidenScalarExtLoad(I)) {
    IRBuilder<> Builder(&I);
    Builder.SetCurrentDebugLocation(I.getDebugLoc());

    Type *I32Ty = Builder.getInt32Ty();
    LoadInst *WidenLoad = Builder.CreateLoad(I32Ty, I.getPointerOperand());
    WidenLoad->copyMetadata(I);

    // If we have range metadata, we need to convert the type, and not make
    // assumptions about the high bits.
    if (auto *Range = WidenLoad->getMetadata(LLVMContext::MD_range)) {
      ConstantInt *Lower =
        mdconst::extract<ConstantInt>(Range->getOperand(0));

      if (Lower->isNullValue()) {
        WidenLoad->setMetadata(LLVMContext::MD_range, nullptr);
      } else {
        Metadata *LowAndHigh[] = {
          ConstantAsMetadata::get(ConstantInt::get(I32Ty, Lower->getValue().zext(32))),
          // Don't make assumptions about the high bits.
          ConstantAsMetadata::get(ConstantInt::get(I32Ty, 0))
        };

        WidenLoad->setMetadata(LLVMContext::MD_range,
                               MDNode::get(F.getContext(), LowAndHigh));
      }
    }

    int TySize = DL.getTypeSizeInBits(I.getType());
    Type *IntNTy = Builder.getIntNTy(TySize);
    Value *ValTrunc = Builder.CreateTrunc(WidenLoad, IntNTy);
    Value *ValOrig = Builder.CreateBitCast(ValTrunc, I.getType());
    I.replaceAllUsesWith(ValOrig);
    I.eraseFromParent();
    return true;
  }

  return false;
}

bool AMDGPUCodeGenPrepareImpl::visitICmpInst(ICmpInst &I) {
  bool Changed = false;

  if (ST.has16BitInsts() && needsPromotionToI32(I.getOperand(0)->getType()) &&
      UA.isUniform(&I))
    Changed |= promoteUniformOpToI32(I);

  return Changed;
}

bool AMDGPUCodeGenPrepareImpl::visitSelectInst(SelectInst &I) {
  Value *Cond = I.getCondition();
  Value *TrueVal = I.getTrueValue();
  Value *FalseVal = I.getFalseValue();
  Value *CmpVal;
  CmpPredicate Pred;

  if (ST.has16BitInsts() && needsPromotionToI32(I.getType())) {
    if (UA.isUniform(&I))
      return promoteUniformOpToI32(I);
    return false;
  }

  // Match fract pattern with nan check.
  if (!match(Cond, m_FCmp(Pred, m_Value(CmpVal), m_NonNaN())))
    return false;

  FPMathOperator *FPOp = dyn_cast<FPMathOperator>(&I);
  if (!FPOp)
    return false;

  IRBuilder<> Builder(&I);
  Builder.setFastMathFlags(FPOp->getFastMathFlags());

  auto *IITrue = dyn_cast<IntrinsicInst>(TrueVal);
  auto *IIFalse = dyn_cast<IntrinsicInst>(FalseVal);

  Value *Fract = nullptr;
  if (Pred == FCmpInst::FCMP_UNO && TrueVal == CmpVal && IIFalse &&
      CmpVal == matchFractPat(*IIFalse)) {
    // isnan(x) ? x : fract(x)
    Fract = applyFractPat(Builder, CmpVal);
  } else if (Pred == FCmpInst::FCMP_ORD && FalseVal == CmpVal && IITrue &&
             CmpVal == matchFractPat(*IITrue)) {
    // !isnan(x) ? fract(x) : x
    Fract = applyFractPat(Builder, CmpVal);
  } else
    return false;

  Fract->takeName(&I);
  I.replaceAllUsesWith(Fract);
  RecursivelyDeleteTriviallyDeadInstructions(&I, TLI);
  return true;
}

static bool areInSameBB(const Value *A, const Value *B) {
  const auto *IA = dyn_cast<Instruction>(A);
  const auto *IB = dyn_cast<Instruction>(B);
  return IA && IB && IA->getParent() == IB->getParent();
}

// Helper for breaking large PHIs that returns true when an extractelement on V
// is likely to be folded away by the DAG combiner.
static bool isInterestingPHIIncomingValue(const Value *V) {
  const auto *FVT = dyn_cast<FixedVectorType>(V->getType());
  if (!FVT)
    return false;

  const Value *CurVal = V;

  // Check for insertelements, keeping track of the elements covered.
  BitVector EltsCovered(FVT->getNumElements());
  while (const auto *IE = dyn_cast<InsertElementInst>(CurVal)) {
    const auto *Idx = dyn_cast<ConstantInt>(IE->getOperand(2));

    // Non constant index/out of bounds index -> folding is unlikely.
    // The latter is more of a sanity check because canonical IR should just
    // have replaced those with poison.
    if (!Idx || Idx->getZExtValue() >= FVT->getNumElements())
      return false;

    const auto *VecSrc = IE->getOperand(0);

    // If the vector source is another instruction, it must be in the same basic
    // block. Otherwise, the DAGCombiner won't see the whole thing and is
    // unlikely to be able to do anything interesting here.
    if (isa<Instruction>(VecSrc) && !areInSameBB(VecSrc, IE))
      return false;

    CurVal = VecSrc;
    EltsCovered.set(Idx->getZExtValue());

    // All elements covered.
    if (EltsCovered.all())
      return true;
  }

  // We either didn't find a single insertelement, or the insertelement chain
  // ended before all elements were covered. Check for other interesting values.

  // Constants are always interesting because we can just constant fold the
  // extractelements.
  if (isa<Constant>(CurVal))
    return true;

  // shufflevector is likely to be profitable if either operand is a constant,
  // or if either source is in the same block.
  // This is because shufflevector is most often lowered as a series of
  // insert/extract elements anyway.
  if (const auto *SV = dyn_cast<ShuffleVectorInst>(CurVal)) {
    return isa<Constant>(SV->getOperand(1)) ||
           areInSameBB(SV, SV->getOperand(0)) ||
           areInSameBB(SV, SV->getOperand(1));
  }

  return false;
}

static void collectPHINodes(const PHINode &I,
                            SmallPtrSet<const PHINode *, 8> &SeenPHIs) {
  const auto [It, Inserted] = SeenPHIs.insert(&I);
  if (!Inserted)
    return;

  for (const Value *Inc : I.incoming_values()) {
    if (const auto *PhiInc = dyn_cast<PHINode>(Inc))
      collectPHINodes(*PhiInc, SeenPHIs);
  }

  for (const User *U : I.users()) {
    if (const auto *PhiU = dyn_cast<PHINode>(U))
      collectPHINodes(*PhiU, SeenPHIs);
  }
}

bool AMDGPUCodeGenPrepareImpl::canBreakPHINode(const PHINode &I) {
  // Check in the cache first.
  if (const auto It = BreakPhiNodesCache.find(&I);
      It != BreakPhiNodesCache.end())
    return It->second;

  // We consider PHI nodes as part of "chains", so given a PHI node I, we
  // recursively consider all its users and incoming values that are also PHI
  // nodes. We then make a decision about all of those PHIs at once. Either they
  // all get broken up, or none of them do. That way, we avoid cases where a
  // single PHI is/is not broken and we end up reforming/exploding a vector
  // multiple times, or even worse, doing it in a loop.
  SmallPtrSet<const PHINode *, 8> WorkList;
  collectPHINodes(I, WorkList);

#ifndef NDEBUG
  // Check that none of the PHI nodes in the worklist are in the map. If some of
  // them are, it means we're not good enough at collecting related PHIs.
  for (const PHINode *WLP : WorkList) {
    assert(BreakPhiNodesCache.count(WLP) == 0);
  }
#endif

  // To consider a PHI profitable to break, we need to see some interesting
  // incoming values. At least 2/3rd (rounded up) of all PHIs in the worklist
  // must have one to consider all PHIs breakable.
  //
  // This threshold has been determined through performance testing.
  //
  // Note that the computation below is equivalent to
  //
  //    (unsigned)ceil((K / 3.0) * 2)
  //
  // It's simply written this way to avoid mixing integral/FP arithmetic.
  const auto Threshold = (alignTo(WorkList.size() * 2, 3) / 3);
  unsigned NumBreakablePHIs = 0;
  bool CanBreak = false;
  for (const PHINode *Cur : WorkList) {
    // Don't break PHIs that have no interesting incoming values. That is, where
    // there is no clear opportunity to fold the "extractelement" instructions
    // we would add.
    //
    // Note: IC does not run after this pass, so we're only interested in the
    // foldings that the DAG combiner can do.
    if (any_of(Cur->incoming_values(), isInterestingPHIIncomingValue)) {
      if (++NumBreakablePHIs >= Threshold) {
        CanBreak = true;
        break;
      }
    }
  }

  for (const PHINode *Cur : WorkList)
    BreakPhiNodesCache[Cur] = CanBreak;

  return CanBreak;
}

/// Helper class for "break large PHIs" (visitPHINode).
///
/// This represents a slice of a PHI's incoming value, which is made up of:
///   - The type of the slice (Ty)
///   - The index in the incoming value's vector where the slice starts (Idx)
///   - The number of elements in the slice (NumElts).
/// It also keeps track of the NewPHI node inserted for this particular slice.
///
/// Slice examples:
///   <4 x i64> -> Split into four i64 slices.
///     -> [i64, 0, 1], [i64, 1, 1], [i64, 2, 1], [i64, 3, 1]
///   <5 x i16> -> Split into 2 <2 x i16> slices + a i16 tail.
///     -> [<2 x i16>, 0, 2], [<2 x i16>, 2, 2], [i16, 4, 1]
class VectorSlice {
public:
  VectorSlice(Type *Ty, unsigned Idx, unsigned NumElts)
      : Ty(Ty), Idx(Idx), NumElts(NumElts) {}

  Type *Ty = nullptr;
  unsigned Idx = 0;
  unsigned NumElts = 0;
  PHINode *NewPHI = nullptr;

  /// Slice \p Inc according to the information contained within this slice.
  /// This is cached, so if called multiple times for the same \p BB & \p Inc
  /// pair, it returns the same Sliced value as well.
  ///
  /// Note this *intentionally* does not return the same value for, say,
  /// [%bb.0, %0] & [%bb.1, %0] as:
  ///   - It could cause issues with dominance (e.g. if bb.1 is seen first, then
  ///   the value in bb.1 may not be reachable from bb.0 if it's its
  ///   predecessor.)
  ///   - We also want to make our extract instructions as local as possible so
  ///   the DAG has better chances of folding them out. Duplicating them like
  ///   that is beneficial in that regard.
  ///
  /// This is both a minor optimization to avoid creating duplicate
  /// instructions, but also a requirement for correctness. It is not forbidden
  /// for a PHI node to have the same [BB, Val] pair multiple times. If we
  /// returned a new value each time, those previously identical pairs would all
  /// have different incoming values (from the same block) and it'd cause a "PHI
  /// node has multiple entries for the same basic block with different incoming
  /// values!" verifier error.
  Value *getSlicedVal(BasicBlock *BB, Value *Inc, StringRef NewValName) {
    Value *&Res = SlicedVals[{BB, Inc}];
    if (Res)
      return Res;

    IRBuilder<> B(BB->getTerminator());
    if (Instruction *IncInst = dyn_cast<Instruction>(Inc))
      B.SetCurrentDebugLocation(IncInst->getDebugLoc());

    if (NumElts > 1) {
      SmallVector<int, 4> Mask;
      for (unsigned K = Idx; K < (Idx + NumElts); ++K)
        Mask.push_back(K);
      Res = B.CreateShuffleVector(Inc, Mask, NewValName);
    } else
      Res = B.CreateExtractElement(Inc, Idx, NewValName);

    return Res;
  }

private:
  SmallDenseMap<std::pair<BasicBlock *, Value *>, Value *> SlicedVals;
};

bool AMDGPUCodeGenPrepareImpl::visitPHINode(PHINode &I) {
  // Break-up fixed-vector PHIs into smaller pieces.
  // Default threshold is 32, so it breaks up any vector that's >32 bits into
  // its elements, or into 32-bit pieces (for 8/16 bit elts).
  //
  // This is only helpful for DAGISel because it doesn't handle large PHIs as
  // well as GlobalISel. DAGISel lowers PHIs by using CopyToReg/CopyFromReg.
  // With large, odd-sized PHIs we may end up needing many `build_vector`
  // operations with most elements being "undef". This inhibits a lot of
  // optimization opportunities and can result in unreasonably high register
  // pressure and the inevitable stack spilling.
  if (!BreakLargePHIs || getCGPassBuilderOption().EnableGlobalISelOption)
    return false;

  FixedVectorType *FVT = dyn_cast<FixedVectorType>(I.getType());
  if (!FVT || FVT->getNumElements() == 1 ||
      DL.getTypeSizeInBits(FVT) <= BreakLargePHIsThreshold)
    return false;

  if (!ForceBreakLargePHIs && !canBreakPHINode(I))
    return false;

  std::vector<VectorSlice> Slices;

  Type *EltTy = FVT->getElementType();
  {
    unsigned Idx = 0;
    // For 8/16 bits type, don't scalarize fully but break it up into as many
    // 32-bit slices as we can, and scalarize the tail.
    const unsigned EltSize = DL.getTypeSizeInBits(EltTy);
    const unsigned NumElts = FVT->getNumElements();
    if (EltSize == 8 || EltSize == 16) {
      const unsigned SubVecSize = (32 / EltSize);
      Type *SubVecTy = FixedVectorType::get(EltTy, SubVecSize);
      for (unsigned End = alignDown(NumElts, SubVecSize); Idx < End;
           Idx += SubVecSize)
        Slices.emplace_back(SubVecTy, Idx, SubVecSize);
    }

    // Scalarize all remaining elements.
    for (; Idx < NumElts; ++Idx)
      Slices.emplace_back(EltTy, Idx, 1);
  }

  assert(Slices.size() > 1);

  // Create one PHI per vector piece. The "VectorSlice" class takes care of
  // creating the necessary instruction to extract the relevant slices of each
  // incoming value.
  IRBuilder<> B(I.getParent());
  B.SetCurrentDebugLocation(I.getDebugLoc());

  unsigned IncNameSuffix = 0;
  for (VectorSlice &S : Slices) {
    // We need to reset the build on each iteration, because getSlicedVal may
    // have inserted something into I's BB.
    B.SetInsertPoint(I.getParent()->getFirstNonPHIIt());
    S.NewPHI = B.CreatePHI(S.Ty, I.getNumIncomingValues());

    for (const auto &[Idx, BB] : enumerate(I.blocks())) {
      S.NewPHI->addIncoming(S.getSlicedVal(BB, I.getIncomingValue(Idx),
                                           "largephi.extractslice" +
                                               std::to_string(IncNameSuffix++)),
                            BB);
    }
  }

  // And replace this PHI with a vector of all the previous PHI values.
  Value *Vec = PoisonValue::get(FVT);
  unsigned NameSuffix = 0;
  for (VectorSlice &S : Slices) {
    const auto ValName = "largephi.insertslice" + std::to_string(NameSuffix++);
    if (S.NumElts > 1)
      Vec =
          B.CreateInsertVector(FVT, Vec, S.NewPHI, B.getInt64(S.Idx), ValName);
    else
      Vec = B.CreateInsertElement(Vec, S.NewPHI, S.Idx, ValName);
  }

  I.replaceAllUsesWith(Vec);
  I.eraseFromParent();
  return true;
}

/// \param V  Value to check
/// \param DL DataLayout
/// \param TM TargetMachine (TODO: remove once DL contains nullptr values)
/// \param AS Target Address Space
/// \return true if \p V cannot be the null value of \p AS, false otherwise.
static bool isPtrKnownNeverNull(const Value *V, const DataLayout &DL,
                                const AMDGPUTargetMachine &TM, unsigned AS) {
  // Pointer cannot be null if it's a block address, GV or alloca.
  // NOTE: We don't support extern_weak, but if we did, we'd need to check for
  // it as the symbol could be null in such cases.
  if (isa<BlockAddress>(V) || isa<GlobalValue>(V) || isa<AllocaInst>(V))
    return true;

  // Check nonnull arguments.
  if (const auto *Arg = dyn_cast<Argument>(V); Arg && Arg->hasNonNullAttr())
    return true;

  // getUnderlyingObject may have looked through another addrspacecast, although
  // the optimizable situations most likely folded out by now.
  if (AS != cast<PointerType>(V->getType())->getAddressSpace())
    return false;

  // TODO: Calls that return nonnull?

  // For all other things, use KnownBits.
  // We either use 0 or all bits set to indicate null, so check whether the
  // value can be zero or all ones.
  //
  // TODO: Use ValueTracking's isKnownNeverNull if it becomes aware that some
  // address spaces have non-zero null values.
  auto SrcPtrKB = computeKnownBits(V, DL);
  const auto NullVal = TM.getNullPointerValue(AS);

  assert(SrcPtrKB.getBitWidth() == DL.getPointerSizeInBits(AS));
  assert((NullVal == 0 || NullVal == -1) &&
         "don't know how to check for this null value!");
  return NullVal ? !SrcPtrKB.getMaxValue().isAllOnes() : SrcPtrKB.isNonZero();
}

bool AMDGPUCodeGenPrepareImpl::visitAddrSpaceCastInst(AddrSpaceCastInst &I) {
  // Intrinsic doesn't support vectors, also it seems that it's often difficult
  // to prove that a vector cannot have any nulls in it so it's unclear if it's
  // worth supporting.
  if (I.getType()->isVectorTy())
    return false;

  // Check if this can be lowered to a amdgcn.addrspacecast.nonnull.
  // This is only worthwhile for casts from/to priv/local to flat.
  const unsigned SrcAS = I.getSrcAddressSpace();
  const unsigned DstAS = I.getDestAddressSpace();

  bool CanLower = false;
  if (SrcAS == AMDGPUAS::FLAT_ADDRESS)
    CanLower = (DstAS == AMDGPUAS::LOCAL_ADDRESS ||
                DstAS == AMDGPUAS::PRIVATE_ADDRESS);
  else if (DstAS == AMDGPUAS::FLAT_ADDRESS)
    CanLower = (SrcAS == AMDGPUAS::LOCAL_ADDRESS ||
                SrcAS == AMDGPUAS::PRIVATE_ADDRESS);
  if (!CanLower)
    return false;

  SmallVector<const Value *, 4> WorkList;
  getUnderlyingObjects(I.getOperand(0), WorkList);
  if (!all_of(WorkList, [&](const Value *V) {
        return isPtrKnownNeverNull(V, DL, TM, SrcAS);
      }))
    return false;

  IRBuilder<> B(&I);
  auto *Intrin = B.CreateIntrinsic(
      I.getType(), Intrinsic::amdgcn_addrspacecast_nonnull, {I.getOperand(0)});
  I.replaceAllUsesWith(Intrin);
  I.eraseFromParent();
  return true;
}

bool AMDGPUCodeGenPrepareImpl::visitIntrinsicInst(IntrinsicInst &I) {
  switch (I.getIntrinsicID()) {
  case Intrinsic::bitreverse:
    return visitBitreverseIntrinsicInst(I);
  case Intrinsic::minnum:
    return visitMinNum(I);
  case Intrinsic::sqrt:
    return visitSqrt(I);
  default:
    return false;
  }
}

bool AMDGPUCodeGenPrepareImpl::visitBitreverseIntrinsicInst(IntrinsicInst &I) {
  bool Changed = false;

  if (ST.has16BitInsts() && needsPromotionToI32(I.getType()) &&
      UA.isUniform(&I))
    Changed |= promoteUniformBitreverseToI32(I);

  return Changed;
}

/// Match non-nan fract pattern.
///   minnum(fsub(x, floor(x)), nextafter(1.0, -1.0)
///
/// If fract is a useful instruction for the subtarget. Does not account for the
/// nan handling; the instruction has a nan check on the input value.
Value *AMDGPUCodeGenPrepareImpl::matchFractPat(IntrinsicInst &I) {
  if (ST.hasFractBug())
    return nullptr;

  if (I.getIntrinsicID() != Intrinsic::minnum)
    return nullptr;

  Type *Ty = I.getType();
  if (!isLegalFloatingTy(Ty->getScalarType()))
    return nullptr;

  Value *Arg0 = I.getArgOperand(0);
  Value *Arg1 = I.getArgOperand(1);

  const APFloat *C;
  if (!match(Arg1, m_APFloat(C)))
    return nullptr;

  APFloat One(1.0);
  bool LosesInfo;
  One.convert(C->getSemantics(), APFloat::rmNearestTiesToEven, &LosesInfo);

  // Match nextafter(1.0, -1)
  One.next(true);
  if (One != *C)
    return nullptr;

  Value *FloorSrc;
  if (match(Arg0, m_FSub(m_Value(FloorSrc),
                         m_Intrinsic<Intrinsic::floor>(m_Deferred(FloorSrc)))))
    return FloorSrc;
  return nullptr;
}

Value *AMDGPUCodeGenPrepareImpl::applyFractPat(IRBuilder<> &Builder,
                                               Value *FractArg) {
  SmallVector<Value *, 4> FractVals;
  extractValues(Builder, FractVals, FractArg);

  SmallVector<Value *, 4> ResultVals(FractVals.size());

  Type *Ty = FractArg->getType()->getScalarType();
  for (unsigned I = 0, E = FractVals.size(); I != E; ++I) {
    ResultVals[I] =
        Builder.CreateIntrinsic(Intrinsic::amdgcn_fract, {Ty}, {FractVals[I]});
  }

  return insertValues(Builder, FractArg->getType(), ResultVals);
}

bool AMDGPUCodeGenPrepareImpl::visitMinNum(IntrinsicInst &I) {
  Value *FractArg = matchFractPat(I);
  if (!FractArg)
    return false;

  // Match pattern for fract intrinsic in contexts where the nan check has been
  // optimized out (and hope the knowledge the source can't be nan wasn't lost).
  if (!I.hasNoNaNs() &&
      !isKnownNeverNaN(FractArg, /*Depth=*/0, SimplifyQuery(DL, TLI)))
    return false;

  IRBuilder<> Builder(&I);
  FastMathFlags FMF = I.getFastMathFlags();
  FMF.setNoNaNs();
  Builder.setFastMathFlags(FMF);

  Value *Fract = applyFractPat(Builder, FractArg);
  Fract->takeName(&I);
  I.replaceAllUsesWith(Fract);

  RecursivelyDeleteTriviallyDeadInstructions(&I, TLI);
  return true;
}

static bool isOneOrNegOne(const Value *Val) {
  const APFloat *C;
  return match(Val, m_APFloat(C)) && C->getExactLog2Abs() == 0;
}

// Expand llvm.sqrt.f32 calls with !fpmath metadata in a semi-fast way.
bool AMDGPUCodeGenPrepareImpl::visitSqrt(IntrinsicInst &Sqrt) {
  Type *Ty = Sqrt.getType()->getScalarType();
  if (!Ty->isFloatTy() && (!Ty->isHalfTy() || ST.has16BitInsts()))
    return false;

  const FPMathOperator *FPOp = cast<const FPMathOperator>(&Sqrt);
  FastMathFlags SqrtFMF = FPOp->getFastMathFlags();

  // We're trying to handle the fast-but-not-that-fast case only. The lowering
  // of fast llvm.sqrt will give the raw instruction anyway.
  if (SqrtFMF.approxFunc() || HasUnsafeFPMath)
    return false;

  const float ReqdAccuracy = FPOp->getFPAccuracy();

  // Defer correctly rounded expansion to codegen.
  if (ReqdAccuracy < 1.0f)
    return false;

  // FIXME: This is an ugly hack for this pass using forward iteration instead
  // of reverse. If it worked like a normal combiner, the rsq would form before
  // we saw a sqrt call.
  auto *FDiv =
      dyn_cast_or_null<FPMathOperator>(Sqrt.getUniqueUndroppableUser());
  if (FDiv && FDiv->getOpcode() == Instruction::FDiv &&
      FDiv->getFPAccuracy() >= 1.0f &&
      canOptimizeWithRsq(FPOp, FDiv->getFastMathFlags(), SqrtFMF) &&
      // TODO: We should also handle the arcp case for the fdiv with non-1 value
      isOneOrNegOne(FDiv->getOperand(0)))
    return false;

  Value *SrcVal = Sqrt.getOperand(0);
  bool CanTreatAsDAZ = canIgnoreDenormalInput(SrcVal, &Sqrt);

  // The raw instruction is 1 ulp, but the correction for denormal handling
  // brings it to 2.
  if (!CanTreatAsDAZ && ReqdAccuracy < 2.0f)
    return false;

  IRBuilder<> Builder(&Sqrt);
  SmallVector<Value *, 4> SrcVals;
  extractValues(Builder, SrcVals, SrcVal);

  SmallVector<Value *, 4> ResultVals(SrcVals.size());
  for (int I = 0, E = SrcVals.size(); I != E; ++I) {
    if (CanTreatAsDAZ)
      ResultVals[I] = Builder.CreateCall(getSqrtF32(), SrcVals[I]);
    else
      ResultVals[I] = emitSqrtIEEE2ULP(Builder, SrcVals[I], SqrtFMF);
  }

  Value *NewSqrt = insertValues(Builder, Sqrt.getType(), ResultVals);
  NewSqrt->takeName(&Sqrt);
  Sqrt.replaceAllUsesWith(NewSqrt);
  Sqrt.eraseFromParent();
  return true;
}

bool AMDGPUCodeGenPrepare::runOnFunction(Function &F) {
  if (skipFunction(F))
    return false;

  auto *TPC = getAnalysisIfAvailable<TargetPassConfig>();
  if (!TPC)
    return false;

  const AMDGPUTargetMachine &TM = TPC->getTM<AMDGPUTargetMachine>();
  const TargetLibraryInfo *TLI =
      &getAnalysis<TargetLibraryInfoWrapperPass>().getTLI(F);
  AssumptionCache *AC =
      &getAnalysis<AssumptionCacheTracker>().getAssumptionCache(F);
  auto *DTWP = getAnalysisIfAvailable<DominatorTreeWrapperPass>();
  const DominatorTree *DT = DTWP ? &DTWP->getDomTree() : nullptr;
  const UniformityInfo &UA =
      getAnalysis<UniformityInfoWrapperPass>().getUniformityInfo();
  return AMDGPUCodeGenPrepareImpl(F, TM, TLI, AC, DT, UA).run();
}

PreservedAnalyses AMDGPUCodeGenPreparePass::run(Function &F,
                                                FunctionAnalysisManager &FAM) {
  const AMDGPUTargetMachine &ATM = static_cast<const AMDGPUTargetMachine &>(TM);
  const TargetLibraryInfo *TLI = &FAM.getResult<TargetLibraryAnalysis>(F);
  AssumptionCache *AC = &FAM.getResult<AssumptionAnalysis>(F);
  const DominatorTree *DT = FAM.getCachedResult<DominatorTreeAnalysis>(F);
  const UniformityInfo &UA = FAM.getResult<UniformityInfoAnalysis>(F);
  AMDGPUCodeGenPrepareImpl Impl(F, ATM, TLI, AC, DT, UA);
  if (!Impl.run())
    return PreservedAnalyses::all();
  PreservedAnalyses PA = PreservedAnalyses::none();
  if (!Impl.FlowChanged)
    PA.preserveSet<CFGAnalyses>();
  return PA;
}

INITIALIZE_PASS_BEGIN(AMDGPUCodeGenPrepare, DEBUG_TYPE,
                      "AMDGPU IR optimizations", false, false)
INITIALIZE_PASS_DEPENDENCY(AssumptionCacheTracker)
INITIALIZE_PASS_DEPENDENCY(TargetLibraryInfoWrapperPass)
INITIALIZE_PASS_DEPENDENCY(UniformityInfoWrapperPass)
INITIALIZE_PASS_END(AMDGPUCodeGenPrepare, DEBUG_TYPE, "AMDGPU IR optimizations",
                    false, false)

char AMDGPUCodeGenPrepare::ID = 0;

FunctionPass *llvm::createAMDGPUCodeGenPreparePass() {
  return new AMDGPUCodeGenPrepare();
}<|MERGE_RESOLUTION|>--- conflicted
+++ resolved
@@ -131,15 +131,9 @@
     if (SqrtF32)
       return SqrtF32;
 
-<<<<<<< HEAD
-    LLVMContext &Ctx = Mod->getContext();
-    SqrtF32 = Intrinsic::getOrInsertDeclaration(Mod, Intrinsic::amdgcn_sqrt,
-                                                {Type::getFloatTy(Ctx)});
-=======
     LLVMContext &Ctx = F.getContext();
     SqrtF32 = Intrinsic::getOrInsertDeclaration(
         F.getParent(), Intrinsic::amdgcn_sqrt, {Type::getFloatTy(Ctx)});
->>>>>>> ce7c17d5
     return SqrtF32;
   }
 
@@ -147,16 +141,10 @@
     if (LdexpF32)
       return LdexpF32;
 
-<<<<<<< HEAD
-    LLVMContext &Ctx = Mod->getContext();
-    LdexpF32 = Intrinsic::getOrInsertDeclaration(
-        Mod, Intrinsic::ldexp, {Type::getFloatTy(Ctx), Type::getInt32Ty(Ctx)});
-=======
     LLVMContext &Ctx = F.getContext();
     LdexpF32 = Intrinsic::getOrInsertDeclaration(
         F.getParent(), Intrinsic::ldexp,
         {Type::getFloatTy(Ctx), Type::getInt32Ty(Ctx)});
->>>>>>> ce7c17d5
     return LdexpF32;
   }
 
