--- conflicted
+++ resolved
@@ -9,34 +9,16 @@
 //
 //===----------------------------------------------------------------------===//
 
-<<<<<<< HEAD
-// A SubtargetFeature that can be toggled from the command line, and therefore
-// has an AEK_* entry in ArmExtKind.
-//
-// If Function MultiVersioning (FMV) properties are left at their defaults
-// (FEAT_INIT, no dependencies, priority 0) it indiates that this extension is
-// not an FMV feature, but can be enabled via the command line (-march, -mcpu,
-// etc).
-//
-// Conversely if the ArchExtKindSpelling is set to AEK_NONE, this indicates
-// that a feature is FMV-only, and can not be selected on the command line.
-// Such extensions should be added via FMVOnlyExtension.
-=======
 // A SubtargetFeature that represents one or more Architecture Extensions, as
 // defined by the Arm ARM and typically identified by a 'FEAT_*' name.
 // Each Extension record defines an ExtensionInfo entry in the Target Parser
 // with a corresponding 'AEK_*' entry in the ArchExtKind enum.
->>>>>>> 4ae23bcc
 class Extension<
   string TargetFeatureName,            // String used for -target-feature, unless overridden.
   string Spelling,                     // The XYZ in HasXYZ and AEK_XYZ.
   string ArchitectureFeatureName,      // The extension's "FEAT_*"" name(s) defined by the architecture
   string Desc,                         // Description.
-  list<SubtargetFeature> Implies = [], // List of dependent features.
-  // FMV properties
-  string _FMVBit = "FEAT_INIT",        // FEAT_INIT is repurposed to indicate "not an FMV feature"
-  string _FMVDependencies = "",
-  int _FMVPriority = 0
+  list<SubtargetFeature> Implies = []  // List of dependent features.
 > : SubtargetFeature<TargetFeatureName, "Has" # Spelling, "true", Desc, Implies>
 {
     string ArchExtKindSpelling = "AEK_" # Spelling; // ArchExtKind enum name.
@@ -49,39 +31,6 @@
 
     // An alias that can be used on the command line, if the extension has one.
     // Used for correcting historical names while remaining backwards compatible.
-<<<<<<< HEAD
-    string MArchAlias = "";
-
-    // Function MultiVersioning (FMV) properties
-
-    // A C++ expression giving the number of the bit in the FMV ABI.
-    // Currently this is given as a value from the enum "CPUFeatures".
-    // If this is not set, it indicates that this is not an FMV extension.
-    string FMVBit = _FMVBit;
-
-    // List of features that this feature depends on.
-    // FIXME generate this from Implies.
-    string FMVDependencies = _FMVDependencies;
-
-    // The FMV priority
-    int FMVPriority = _FMVPriority;
-}
-
-// Some extensions are available for FMV but can not be controlled via the
-// command line. These entries:
-//  - are SubtargetFeatures, so they have (unused) FieldNames on the subtarget
-//    e.g. HasFMVOnlyFEAT_XYZ
-//  - have incorrect (empty) Implies fields, because the code that handles FMV
-//    ignores these dependencies and looks only at FMVDependencies.
-//  - have no description.
-// 
-// In the generated data structures for extensions (ExtensionInfo), AEK_NONE is
-// used to indicate that a feature is FMV only. Therefore ArchExtKindSpelling is
-// manually overridden here.
-class FMVOnlyExtension<string FMVBit, string Name, string Deps, int Priority>
-  : Extension<Name, "FMVOnly"#FMVBit, "", [], FMVBit, Deps, Priority> {
-    let ArchExtKindSpelling = "AEK_NONE"; // AEK_NONE indicates FMV-only feature
-=======
     string UserVisibleAlias = "";
 }
 
@@ -99,28 +48,8 @@
     // add a separate field for this, to allow overriding it. Strongly prefer
     // not doing so.
     let UserVisibleName = TargetFeatureName;
->>>>>>> 4ae23bcc
 }
 
-def : FMVOnlyExtension<"FEAT_DGH", "dgh", "", 260>;
-def : FMVOnlyExtension<"FEAT_DPB", "dpb", "+ccpp", 190>;
-def : FMVOnlyExtension<"FEAT_DPB2", "dpb2", "+ccpp,+ccdp", 200>;
-def : FMVOnlyExtension<"FEAT_EBF16", "ebf16", "+bf16", 290>;
-def : FMVOnlyExtension<"FEAT_FLAGM2", "flagm2", "+flagm,+altnzcv", 30>;
-def : FMVOnlyExtension<"FEAT_FRINTTS", "frintts", "+fptoint", 250>;
-def : FMVOnlyExtension<"FEAT_LS64_ACCDATA", "ls64_accdata", "+ls64", 540>;
-def : FMVOnlyExtension<"FEAT_LS64_V", "ls64_v", "", 530>;
-def : FMVOnlyExtension<"FEAT_MEMTAG2", "memtag2", "+mte", 450>;
-def : FMVOnlyExtension<"FEAT_MEMTAG3", "memtag3", "+mte", 460>;
-def : FMVOnlyExtension<"FEAT_PMULL", "pmull", "+aes,+fp-armv8,+neon", 160>;
-def : FMVOnlyExtension<"FEAT_RCPC2", "rcpc2", "+rcpc", 240>;
-def : FMVOnlyExtension<"FEAT_RPRES", "rpres", "", 300>;
-def : FMVOnlyExtension<"FEAT_SHA1", "sha1", "+fp-armv8,+neon", 120>;
-def : FMVOnlyExtension<"FEAT_SSBS2", "ssbs2", "+ssbs", 500>;
-def : FMVOnlyExtension<"FEAT_SVE_BF16", "sve-bf16", "+sve,+bf16,+fullfp16,+fp-armv8,+neon", 320>;
-def : FMVOnlyExtension<"FEAT_SVE_EBF16", "sve-ebf16", "+sve,+bf16,+fullfp16,+fp-armv8,+neon", 330>;
-def : FMVOnlyExtension<"FEAT_SVE_I8MM", "sve-i8mm", "+sve,+i8mm,+fullfp16,+fp-armv8,+neon", 340>;
-def : FMVOnlyExtension<"FEAT_SVE_PMULL128", "sve2-pmull128", "+sve2,+sve,+sve2-aes,+fullfp16,+fp-armv8,+neon", 390>;
 
 
 // Each SubtargetFeature which corresponds to an Arm Architecture feature should
@@ -129,37 +58,6 @@
 // Arm Architecture Features, it should list all the relevant features. Not all
 // FEAT_ features have a corresponding SubtargetFeature.
 
-<<<<<<< HEAD
-let ArchExtKindSpelling = "AEK_FP", MArchName = "fp" in
-def FeatureFPARMv8 : Extension<"fp-armv8", "FPARMv8",
-  "Enable ARMv8 (FEAT_FP)", [],
-  "FEAT_FP", "+fp-armv8,+neon", 90>;
-
-let ArchExtKindSpelling = "AEK_SIMD", MArchName = "simd" in
-def FeatureNEON : Extension<"neon", "NEON",
-  "Enable Advanced SIMD instructions (FEAT_AdvSIMD)", [FeatureFPARMv8],
-  "FEAT_SIMD", "+fp-armv8,+neon", 100>;
-
-def FeatureSM4 : Extension<
-    "sm4", "SM4",
-    "Enable SM3 and SM4 support (FEAT_SM4, FEAT_SM3)", [FeatureNEON],
-    "FEAT_SM4", "+sm4,+fp-armv8,+neon", 106>;
-
-def FeatureSHA2 : Extension<
-    "sha2", "SHA2",
-    "Enable SHA1 and SHA256 support (FEAT_SHA1, FEAT_SHA256)", [FeatureNEON],
-    "FEAT_SHA2", "+sha2,+fp-armv8,+neon", 130>;
-
-def FeatureSHA3 : Extension<
-    "sha3", "SHA3",
-    "Enable SHA512 and SHA3 support (FEAT_SHA3, FEAT_SHA512)", [FeatureNEON, FeatureSHA2],
-    "FEAT_SHA3", "+sha3,+sha2,+fp-armv8,+neon", 140>;
-
-def FeatureAES : Extension<
-    "aes", "AES",
-    "Enable AES support (FEAT_AES, FEAT_PMULL)", [FeatureNEON],
-    "FEAT_AES", "+fp-armv8,+neon", 150>;
-=======
 
 //===----------------------------------------------------------------------===//
 //  Armv8.0 Architecture Extensions
@@ -178,7 +76,6 @@
 
 def FeatureAES : ExtensionWithMArch<"aes", "AES", "FEAT_AES, FEAT_PMULL",
   "Enable AES support", [FeatureNEON]>;
->>>>>>> 4ae23bcc
 
 // Crypto has been split up and any combination is now valid (see the
 // crypto definitions above). Also, crypto is now context sensitive:
@@ -188,18 +85,6 @@
 // meaning anymore. We kept the Crypto definition here for backward
 // compatibility, and now imply features SHA2 and AES, which was the
 // "traditional" meaning of Crypto.
-<<<<<<< HEAD
-let FMVDependencies = "+aes,+sha2" in
-def FeatureCrypto : Extension<"crypto", "Crypto",
-  "Enable cryptographic instructions", [FeatureNEON, FeatureSHA2, FeatureAES]>;
-
-def FeatureCRC : Extension<"crc", "CRC",
-  "Enable ARMv8 CRC-32 checksum instructions (FEAT_CRC32)", [],
-  "FEAT_CRC", "+crc", 110>;
-
-def FeatureRAS : Extension<"ras", "RAS",
-  "Enable ARMv8 Reliability, Availability and Serviceability Extensions (FEAT_RAS, FEAT_RASv1p1)">;
-=======
 def FeatureCrypto : ExtensionWithMArch<"crypto", "Crypto", "FEAT_Crypto",
   "Enable cryptographic instructions", [FeatureNEON, FeatureSHA2, FeatureAES]>;
 
@@ -215,32 +100,11 @@
 
 def FeatureSpecRestrict : Extension<"specrestrict", "SpecRestrict", "FEAT_CSV2_2",
   "Enable architectural speculation restriction">;
->>>>>>> 4ae23bcc
-
-def FeatureRASv2 : Extension<"rasv2", "RASv2",
-  "Enable ARMv8.9-A Reliability, Availability and Serviceability Extensions (FEAT_RASv2)",
-  [FeatureRAS]>;
-
-<<<<<<< HEAD
-def FeatureLSE : Extension<"lse", "LSE",
-  "Enable ARMv8.1 Large System Extension (LSE) atomic instructions (FEAT_LSE)", [],
-  "FEAT_LSE", "+lse", 80>;
-
-def FeatureLSE2 : SubtargetFeature<"lse2", "HasLSE2", "true",
-  "Enable ARMv8.4 Large System Extension 2 (LSE2) atomicity rules (FEAT_LSE2)">;
-
-def FeatureOutlineAtomics : SubtargetFeature<"outline-atomics", "OutlineAtomics", "true",
-  "Enable out of line atomics to support LSE instructions">;
-
-def FeatureFMV : SubtargetFeature<"fmv", "HasFMV", "true",
-  "Enable Function Multi Versioning support.">;
-
-let MArchAlias = "rdma" in
-def FeatureRDM : Extension<"rdm", "RDM",
-  "Enable ARMv8.1 Rounding Double Multiply Add/Subtract instructions (FEAT_RDM)",
-  [FeatureNEON],
-  "FEAT_RDM", "+rdm,+fp-armv8,+neon", 108>;
-=======
+
+//===----------------------------------------------------------------------===//
+//  Armv8.1 Architecture Extensions
+//===----------------------------------------------------------------------===//
+
 def FeatureLSE : ExtensionWithMArch<"lse", "LSE", "FEAT_LSE",
   "Enable ARMv8.1 Large System Extension (LSE) atomic instructions">;
 
@@ -248,7 +112,6 @@
 def FeatureRDM : ExtensionWithMArch<"rdm", "RDM", "FEAT_RDM",
   "Enable ARMv8.1 Rounding Double Multiply Add/Subtract instructions",
   [FeatureNEON]>;
->>>>>>> 4ae23bcc
 
 def FeaturePAN : Extension<"pan", "PAN", "FEAT_PAN",
   "Enables ARM v8.1 Privileged Access-Never extension">;
@@ -262,23 +125,6 @@
 def FeatureVH : Extension<"vh", "VH", "FEAT_VHE",
   "Enables ARM v8.1 Virtual Host extension", [FeatureCONTEXTIDREL2]>;
 
-<<<<<<< HEAD
-// This SubtargetFeature is special. It controls only whether codegen will turn
-// `llvm.readcyclecounter()` into an access to a PMUv3 System Register. The
-// `FEAT_PMUv3*` system registers are always available for assembly/disassembly.
-let MArchName = "pmuv3" in
-def FeaturePerfMon : Extension<"perfmon", "PerfMon",
-  "Enable Code Generation for ARMv8 PMUv3 Performance Monitors extension (FEAT_PMUv3)">;
-
-let ArchExtKindSpelling = "AEK_FP16", MArchName = "fp16" in
-def FeatureFullFP16 : Extension<"fullfp16", "FullFP16",
-  "Full FP16 (FEAT_FP16)", [FeatureFPARMv8],
-  "FEAT_FP16", "+fullfp16,+fp-armv8,+neon", 170>;
-
-def FeatureFP16FML : Extension<"fp16fml", "FP16FML",
-  "Enable FP16 FML instructions (FEAT_FHM)", [FeatureFullFP16],
-  "FEAT_FP16FML", "+fp16fml,+fullfp16,+fp-armv8,+neon", 175>;
-=======
 //===----------------------------------------------------------------------===//
 //  Armv8.2 Architecture Extensions
 //===----------------------------------------------------------------------===//
@@ -295,7 +141,6 @@
 let ArchExtKindSpelling = "AEK_FP16", UserVisibleName = "fp16" in
 def FeatureFullFP16 : ExtensionWithMArch<"fullfp16", "FullFP16", "FEAT_FP16",
   "Full FP16", [FeatureFPARMv8]>;
->>>>>>> 4ae23bcc
 
 let ArchExtKindSpelling = "AEK_PROFILE", UserVisibleName = "profile" in
 def FeatureSPE : ExtensionWithMArch<"spe", "SPE", "FEAT_SPE",
@@ -304,23 +149,12 @@
 def FeaturePAN_RWV : Extension<"pan-rwv", "PAN_RWV", "FEAT_PAN2",
   "Enable v8.2 PAN s1e1R and s1e1W Variants", [FeaturePAN]>;
 
-<<<<<<< HEAD
-// UAO PState
-def FeaturePsUAO : SubtargetFeature< "uaops", "HasPsUAO", "true",
-    "Enable v8.2 UAO PState (FEAT_UAO)">;
-=======
 def FeaturePsUAO : Extension<"uaops", "PsUAO", "FEAT_UAO",
   "Enable v8.2 UAO PState">;
->>>>>>> 4ae23bcc
 
 def FeatureCCPP : Extension<"ccpp", "CCPP", "FEAT_DPB",
   "Enable v8.2 data Cache Clean to Point of Persistence">;
 
-<<<<<<< HEAD
-def FeatureSVE : Extension<"sve", "SVE",
-  "Enable Scalable Vector Extension (SVE) instructions (FEAT_SVE)", [FeatureFullFP16],
-  "FEAT_SVE", "+sve,+fullfp16,+fp-armv8,+neon", 310>;
-=======
 def FeatureSVE : ExtensionWithMArch<"sve", "SVE", "FEAT_SVE",
   "Enable Scalable Vector Extension (SVE) instructions", [FeatureFullFP16]>;
 
@@ -682,7 +516,6 @@
 
 def FeatureFMV : SubtargetFeature<"fmv", "HasFMV", "true",
   "Enable Function Multi Versioning support.">;
->>>>>>> 4ae23bcc
 
 // This flag is currently still labeled as Experimental, but when fully
 // implemented this should tell the compiler to use the zeroing pseudos to
@@ -702,44 +535,8 @@
                        "merged with destructive operations",
                        []>;
 
-def FeatureUseScalarIncVL : SubtargetFeature<"use-scalar-inc-vl",
-  "UseScalarIncVL", "true", "Prefer inc/dec over add+cnt">;
-
-def FeatureBF16 : Extension<"bf16", "BF16",
-    "Enable BFloat16 Extension (FEAT_BF16)", [],
-    "FEAT_BF16", "+bf16", 280>;
-
 def FeatureNoSVEFPLD1R : SubtargetFeature<"no-sve-fp-ld1r",
   "NoSVEFPLD1R", "true", "Avoid using LD1RX instructions for FP">;
-
-def FeatureSVE2 : Extension<"sve2", "SVE2",
-  "Enable Scalable Vector Extension 2 (SVE2) instructions (FEAT_SVE2)",
-  [FeatureSVE, FeatureUseScalarIncVL],
-  "FEAT_SVE2", "+sve2,+sve,+fullfp16,+fp-armv8,+neon", 370>;
-
-def FeatureSVE2AES : Extension<"sve2-aes", "SVE2AES",
-  "Enable AES SVE2 instructions (FEAT_SVE_AES, FEAT_SVE_PMULL128)",
-  [FeatureSVE2, FeatureAES],
-  "FEAT_SVE_AES", "+sve2,+sve,+sve2-aes,+fullfp16,+fp-armv8,+neon", 380>;
-
-def FeatureSVE2SM4 : Extension<"sve2-sm4", "SVE2SM4",
-  "Enable SM4 SVE2 instructions (FEAT_SVE_SM4)", [FeatureSVE2, FeatureSM4],
-  "FEAT_SVE_SM4", "+sve2,+sve,+sve2-sm4,+fullfp16,+fp-armv8,+neon", 420>;
-
-def FeatureSVE2SHA3 : Extension<"sve2-sha3", "SVE2SHA3",
-  "Enable SHA3 SVE2 instructions (FEAT_SVE_SHA3)", [FeatureSVE2, FeatureSHA3],
-  "FEAT_SVE_SHA3", "+sve2,+sve,+sve2-sha3,+fullfp16,+fp-armv8,+neon", 410>;
-
-def FeatureSVE2BitPerm : Extension<"sve2-bitperm", "SVE2BitPerm",
-  "Enable bit permutation SVE2 instructions (FEAT_SVE_BitPerm)", [FeatureSVE2],
-  "FEAT_SVE_BITPERM", "+sve2,+sve,+sve2-bitperm,+fullfp16,+fp-armv8,+neon", 400>;
-
-let FMVDependencies = "+sve2p1,+sve2,+sve,+fullfp16,+fp-armv8,+neon" in
-def FeatureSVE2p1: Extension<"sve2p1", "SVE2p1",
-  "Enable Scalable Vector Extension 2.1 instructions", [FeatureSVE2]>;
-
-def FeatureB16B16 : Extension<"b16b16", "B16B16",
-  "Enable SVE2.1 or SME2.1 non-widening BFloat16 to BFloat16 instructions (FEAT_B16B16)", [FeatureBF16]>;
 
 def FeatureZCRegMove : SubtargetFeature<"zcm", "HasZeroCycleRegMove", "true",
                                         "Has zero-cycle register moves">;
@@ -870,84 +667,9 @@
    : SubtargetFeature<"force-32bit-jump-tables", "Force32BitJumpTables", "true",
                       "Force jump table entries to be 32-bits wide except at MinSize">;
 
-def FeatureRCPC : Extension<"rcpc", "RCPC",
-    "Enable support for RCPC extension (FEAT_LRCPC)", [],
-    "FEAT_RCPC", "+rcpc", 230>;
-
 def FeatureUseRSqrt : SubtargetFeature<
     "use-reciprocal-square-root", "UseRSqrt", "true",
     "Use the reciprocal square root approximation">;
-
-def FeatureDotProd : Extension<
-    "dotprod", "DotProd",
-    "Enable dot product support (FEAT_DotProd)", [FeatureNEON],
-    "FEAT_DOTPROD", "+dotprod,+fp-armv8,+neon", 104>;
-
-def FeaturePAuth : Extension<
-    "pauth", "PAuth",
-    "Enable v8.3-A Pointer Authentication extension (FEAT_PAuth)">;
-
-let ArchExtKindSpelling = "AEK_JSCVT", MArchName = "jscvt" in
-def FeatureJS : Extension<
-    "jsconv", "JS",
-    "Enable v8.3-A JavaScript FP conversion instructions (FEAT_JSCVT)",
-    [FeatureFPARMv8],
-    "FEAT_JSCVT", "+fp-armv8,+neon,+jsconv", 210>;
-
-def FeatureCCIDX : SubtargetFeature<
-    "ccidx", "HasCCIDX", "true",
-    "Enable v8.3-A Extend of the CCSIDR number of sets (FEAT_CCIDX)">;
-
-let ArchExtKindSpelling = "AEK_FCMA", MArchName = "fcma" in
-def FeatureComplxNum : Extension<
-    "complxnum", "ComplxNum",
-    "Enable v8.3-A Floating-point complex number support (FEAT_FCMA)",
-    [FeatureNEON],
-    "FEAT_FCMA", "+fp-armv8,+neon,+complxnum", 220>;
-
-def FeatureNV : SubtargetFeature<
-    "nv", "HasNV", "true",
-    "Enable v8.4-A Nested Virtualization Enchancement (FEAT_NV, FEAT_NV2)">;
-
-def FeatureMPAM : SubtargetFeature<
-    "mpam", "HasMPAM", "true",
-    "Enable v8.4-A Memory system Partitioning and Monitoring extension (FEAT_MPAM)">;
-
-def FeatureDIT : Extension<
-    "dit", "DIT",
-    "Enable v8.4-A Data Independent Timing instructions (FEAT_DIT)", [],
-    "FEAT_DIT", "+dit", 180>;
-
-def FeatureTRACEV8_4 : SubtargetFeature<
-    "tracev8.4", "HasTRACEV8_4", "true",
-    "Enable v8.4-A Trace extension (FEAT_TRF)">;
-
-def FeatureAM : SubtargetFeature<
-    "am", "HasAM", "true",
-    "Enable v8.4-A Activity Monitors extension (FEAT_AMUv1)">;
-
-def FeatureAMVS : SubtargetFeature<
-    "amvs", "HasAMVS", "true",
-    "Enable v8.6-A Activity Monitors Virtualization support (FEAT_AMUv1p1)",
-    [FeatureAM]>;
-
-def FeatureSEL2 : SubtargetFeature<
-    "sel2", "HasSEL2", "true",
-    "Enable v8.4-A Secure Exception Level 2 extension (FEAT_SEL2)">;
-
-def FeatureTLB_RMI : SubtargetFeature<
-    "tlb-rmi", "HasTLB_RMI", "true",
-    "Enable v8.4-A TLB Range and Maintenance Instructions (FEAT_TLBIOS, FEAT_TLBIRANGE)">;
-
-def FeatureFlagM : Extension<
-    "flagm", "FlagM",
-    "Enable v8.4-A Flag Manipulation Instructions (FEAT_FlagM)", [],
-    "FEAT_FLAGM", "+flagm", 20>;
-
-// 8.4 RCPC enchancements: LDAPR & STLR instructions with Immediate Offset
-def FeatureRCPC_IMMO : SubtargetFeature<"rcpc-immo", "HasRCPC_IMMO", "true",
-    "Enable v8.4-A RCPC instructions with Immediate Offsets (FEAT_LRCPC2)",
-    [FeatureRCPC]>;
 
 def FeatureNoNegativeImmediates : SubtargetFeature<"no-neg-immediates",
                                         "NegativeImmediates", "false",
@@ -979,186 +701,11 @@
                    "true",
                    "Enable Aggressive FMA for floating-point.">;
 
-def FeatureAltFPCmp : SubtargetFeature<"altnzcv", "HasAlternativeNZCV", "true",
-  "Enable alternative NZCV format for floating point comparisons (FEAT_FlagM2)">;
-
-def FeatureFRInt3264 : SubtargetFeature<"fptoint", "HasFRInt3264", "true",
-  "Enable FRInt[32|64][Z|X] instructions that round a floating-point number to "
-  "an integer (in FP format) forcing it to fit into a 32- or 64-bit int (FEAT_FRINTTS)" >;
-
-def FeatureSpecRestrict : SubtargetFeature<"specrestrict", "HasSpecRestrict",
-  "true", "Enable architectural speculation restriction (FEAT_CSV2_2)">;
-
-def FeatureSB : Extension<"sb", "SB",
-  "Enable v8.5 Speculation Barrier (FEAT_SB)", [],
-  "FEAT_SB", "+sb", 470>;
-
-def FeatureSSBS : Extension<"ssbs", "SSBS",
-  "Enable Speculative Store Bypass Safe bit (FEAT_SSBS, FEAT_SSBS2)", [],
-  "FEAT_SSBS", "", 490>;
-
-def FeaturePredRes : Extension<"predres", "PredRes",
-  "Enable v8.5a execution and data prediction invalidation instructions (FEAT_SPECRES)", [],
-  "FEAT_PREDRES", "+predres", 480>;
-
-def FeatureCacheDeepPersist : SubtargetFeature<"ccdp", "CCDP", "true",
-    "Enable v8.5 Cache Clean to Point of Deep Persistence (FEAT_DPB2)" >;
-
-let ArchExtKindSpelling = "AEK_NONE" in
-def FeatureBranchTargetId : Extension<"bti", "BTI",
-    "Enable Branch Target Identification (FEAT_BTI)", [],
-    "FEAT_BTI", "+bti", 510>;
-
-let ArchExtKindSpelling = "AEK_RAND", MArchName = "rng" in
-def FeatureRandGen : Extension<"rand", "RandGen",
-    "Enable Random Number generation instructions (FEAT_RNG)", [],
-    "FEAT_RNG", "+rand", 10>;
-
-// NOTE: "memtag" means FEAT_MTE + FEAT_MTE2 for -march or
-// __attribute((target(...))), but only FEAT_MTE for FMV.
-let MArchName = "memtag" in
-def FeatureMTE : Extension<"mte", "MTE",
-    "Enable Memory Tagging Extension (FEAT_MTE, FEAT_MTE2)", [],
-    "FEAT_MEMTAG", "", 440>;
-
-def FeatureTRBE : SubtargetFeature<"trbe", "TRBE", "true",
-    "Enable Trace Buffer Extension (FEAT_TRBE)">;
-
-def FeatureETE : SubtargetFeature<"ete", "ETE", "true",
-    "Enable Embedded Trace Extension (FEAT_ETE)",
-    [FeatureTRBE]>;
-
-def FeatureTME : Extension<"tme", "TME",
-    "Enable Transactional Memory Extension (FEAT_TME)" >;
-
 def FeatureTaggedGlobals : SubtargetFeature<"tagged-globals",
     "AllowTaggedGlobals",
     "true", "Use an instruction sequence for taking the address of a global "
     "that allows a memory tag in the upper address bits">;
 
-let ArchExtKindSpelling = "AEK_I8MM" in
-def FeatureMatMulInt8 : Extension<"i8mm", "MatMulInt8",
-    "Enable Matrix Multiply Int8 Extension (FEAT_I8MM)", [],
-    "FEAT_I8MM", "+i8mm", 270>;
-
-let ArchExtKindSpelling = "AEK_F32MM" in
-def FeatureMatMulFP32 : Extension<"f32mm", "MatMulFP32",
-    "Enable Matrix Multiply FP32 Extension (FEAT_F32MM)", [FeatureSVE],
-    "FEAT_SVE_F32MM", "+sve,+f32mm,+fullfp16,+fp-armv8,+neon", 350>;
-
-let ArchExtKindSpelling = "AEK_F64MM" in
-def FeatureMatMulFP64 : Extension<"f64mm", "MatMulFP64",
-    "Enable Matrix Multiply FP64 Extension (FEAT_F64MM)", [FeatureSVE],
-    "FEAT_SVE_F64MM", "+sve,+f64mm,+fullfp16,+fp-armv8,+neon", 360>;
-
-def FeatureXS : SubtargetFeature<"xs", "HasXS",
-    "true", "Enable Armv8.7-A limited-TLB-maintenance instruction (FEAT_XS)">;
-
-def FeatureWFxT : Extension<"wfxt", "WFxT",
-    "Enable Armv8.7-A WFET and WFIT instruction (FEAT_WFxT)", [],
-    "FEAT_WFXT", "+wfxt", 550>;
-
-def FeatureHCX : SubtargetFeature<
-    "hcx", "HasHCX", "true", "Enable Armv8.7-A HCRX_EL2 system register (FEAT_HCX)">;
-
-def FeatureLS64 : Extension<"ls64", "LS64",
-    "Enable Armv8.7-A LD64B/ST64B Accelerator Extension (FEAT_LS64, FEAT_LS64_V, FEAT_LS64_ACCDATA)", [],
-    "FEAT_LS64", "", 520>;
-
-def FeatureHBC : Extension<"hbc", "HBC",
-    "Enable Armv8.8-A Hinted Conditional Branches Extension (FEAT_HBC)">;
-
-def FeatureMOPS : Extension<"mops", "MOPS",
-    "Enable Armv8.8-A memcpy and memset acceleration instructions (FEAT_MOPS)", [],
-    "FEAT_MOPS", "+mops", 650>;
-
-def FeatureNMI : SubtargetFeature<"nmi", "HasNMI",
-    "true", "Enable Armv8.8-A Non-maskable Interrupts (FEAT_NMI, FEAT_GICv3_NMI)">;
-
-def FeatureBRBE : Extension<"brbe", "BRBE",
-    "Enable Branch Record Buffer Extension (FEAT_BRBE)">;
-
-def FeatureSPE_EEF : SubtargetFeature<"spe-eef", "HasSPE_EEF",
-    "true", "Enable extra register in the Statistical Profiling Extension (FEAT_SPEv1p2)">;
-
-def FeatureFineGrainedTraps : SubtargetFeature<"fgt", "HasFineGrainedTraps",
-    "true", "Enable fine grained virtualization traps extension (FEAT_FGT)">;
-
-def FeatureEnhancedCounterVirtualization :
-      SubtargetFeature<"ecv", "HasEnhancedCounterVirtualization",
-      "true", "Enable enhanced counter virtualization extension (FEAT_ECV)">;
-
-def FeatureRME : SubtargetFeature<"rme", "HasRME",
-    "true", "Enable Realm Management Extension (FEAT_RME)">;
-
-def FeatureSME : Extension<"sme", "SME",
-  "Enable Scalable Matrix Extension (SME) (FEAT_SME)", [FeatureBF16, FeatureUseScalarIncVL],
-  "FEAT_SME", "+sme,+bf16", 430>;
-
-def FeatureSMEF64F64 : Extension<"sme-f64f64", "SMEF64F64",
-  "Enable Scalable Matrix Extension (SME) F64F64 instructions (FEAT_SME_F64F64)", [FeatureSME],
-  "FEAT_SME_F64", "+sme,+sme-f64f64,+bf16", 560>;
-
-def FeatureSMEI16I64 : Extension<"sme-i16i64", "SMEI16I64",
-  "Enable Scalable Matrix Extension (SME) I16I64 instructions (FEAT_SME_I16I64)", [FeatureSME],
-  "FEAT_SME_I64", "+sme,+sme-i16i64,+bf16", 570>;
-
-def FeatureSMEFA64 : Extension<"sme-fa64", "SMEFA64",
-  "Enable the full A64 instruction set in streaming SVE mode (FEAT_SME_FA64)", [FeatureSME, FeatureSVE2]>;
-
-def FeatureSME2 : Extension<"sme2", "SME2",
-  "Enable Scalable Matrix Extension 2 (SME2) instructions", [FeatureSME],
-  "FEAT_SME2", "+sme2,+sme,+bf16", 580>;
-
-let FMVDependencies = "+sme2,+sme-f16f16" in
-def FeatureSMEF16F16 : Extension<"sme-f16f16", "SMEF16F16",
-  "Enable SME non-widening Float16 instructions (FEAT_SME_F16F16)", [FeatureSME2]>;
-
-let FMVDependencies = "+sme2p1,+sme2,+sme,+bf16" in
-def FeatureSME2p1 : Extension<"sme2p1", "SME2p1",
-  "Enable Scalable Matrix Extension 2.1 (FEAT_SME2p1) instructions", [FeatureSME2]>;
-
-def FeatureFAMINMAX: Extension<"faminmax", "FAMINMAX",
-   "Enable FAMIN and FAMAX instructions (FEAT_FAMINMAX)">;
-
-def FeatureLUT: Extension<"lut", "LUT",
-   "Enable Lookup Table instructions (FEAT_LUT)">;
-   
-def FeatureFP8 : Extension<"fp8", "FP8",
-  "Enable FP8 instructions (FEAT_FP8)", [FeatureFAMINMAX, FeatureLUT, FeatureBF16]>;
-  
-def FeatureFP8FMA : Extension<"fp8fma", "FP8FMA",
-  "Enable fp8 multiply-add instructions (FEAT_FP8FMA)", [FeatureFP8]>;
-
-let FMVDependencies = "+sme2" in
-def FeatureSSVE_FP8FMA : Extension<"ssve-fp8fma", "SSVE_FP8FMA",
-  "Enable SVE2 fp8 multiply-add instructions (FEAT_SSVE_FP8FMA)", [FeatureSME2, FeatureFP8]>;
-
-def FeatureFP8DOT4: Extension<"fp8dot4", "FP8DOT4",
-   "Enable fp8 4-way dot instructions (FEAT_FP8DOT4)", [FeatureFP8FMA]>;
-  
-def FeatureFP8DOT2: Extension<"fp8dot2", "FP8DOT2",
-   "Enable fp8 2-way dot instructions (FEAT_FP8DOT2)", [FeatureFP8DOT4]>;
-
-let FMVDependencies = "+sme2" in
-def FeatureSSVE_FP8DOT4 : Extension<"ssve-fp8dot4", "SSVE_FP8DOT4",
-  "Enable SVE2 fp8 4-way dot product instructions (FEAT_SSVE_FP8DOT4)", [FeatureSSVE_FP8FMA]>;
-
-let FMVDependencies = "+sme2" in
-def FeatureSSVE_FP8DOT2 : Extension<"ssve-fp8dot2", "SSVE_FP8DOT2",
-  "Enable SVE2 fp8 2-way dot product instructions (FEAT_SSVE_FP8DOT2)", [FeatureSSVE_FP8DOT4]>;
-
-def FeatureSME_LUTv2 : Extension<"sme-lutv2", "SME_LUTv2",
-  "Enable Scalable Matrix Extension (SME) LUTv2 instructions (FEAT_SME_LUTv2)">;
-
-let FMVDependencies = "+sme2,+fp8" in
-def FeatureSMEF8F32 : Extension<"sme-f8f32", "SMEF8F32",
-  "Enable Scalable Matrix Extension (SME) F8F32 instructions (FEAT_SME_F8F32)", [FeatureSME2, FeatureFP8]>;
-
-let FMVDependencies = "+fp8,+sme2" in
-def FeatureSMEF8F16 : Extension<"sme-f8f16", "SMEF8F16",
-  "Enable Scalable Matrix Extension (SME) F8F16 instructions(FEAT_SME_F8F16)", [FeatureSMEF8F32]>;
-
 def FeatureAppleA7SysReg  : SubtargetFeature<"apple-a7-sysreg", "HasAppleA7SysReg", "true",
   "Apple A7 (the CPU formerly known as Cyclone)">;
 
@@ -1167,9 +714,6 @@
 
 def FeatureEL3 : SubtargetFeature<"el3", "HasEL3", "true",
   "Enable Exception Level 3">;
-
-def FeatureCSSC : Extension<"cssc", "CSSC",
-  "Enable Common Short Sequence Compression (CSSC) instructions (FEAT_CSSC)">;
 
 def FeatureFixCortexA53_835769 : SubtargetFeature<"fix-cortex-a53-835769",
   "FixCortexA53_835769", "true", "Mitigate Cortex-A53 Erratum 835769">;
@@ -1179,49 +723,6 @@
                                                  "Don't place a BTI instruction "
                                                  "after a return-twice">;
 
-def FeatureCHK : SubtargetFeature<"chk", "HasCHK",
-    "true", "Enable Armv8.0-A Check Feature Status Extension (FEAT_CHK)">;
-
-def FeatureGCS : Extension<"gcs", "GCS",
-    "Enable Armv9.4-A Guarded Call Stack Extension", [FeatureCHK]>;
-
-def FeatureCLRBHB : SubtargetFeature<"clrbhb", "HasCLRBHB",
-    "true", "Enable Clear BHB instruction (FEAT_CLRBHB)">;
-
-def FeaturePRFM_SLC : SubtargetFeature<"prfm-slc-target", "HasPRFM_SLC",
-    "true", "Enable SLC target for PRFM instruction">;
-
-let MArchName = "predres2" in
-def FeatureSPECRES2 : Extension<"specres2", "SPECRES2",
-    "Enable Speculation Restriction Instruction (FEAT_SPECRES2)",
-    [FeaturePredRes]>;
-
-def FeatureMEC : SubtargetFeature<"mec", "HasMEC",
-    "true", "Enable Memory Encryption Contexts Extension", [FeatureRME]>;
-
-def FeatureITE : Extension<"ite", "ITE",
-    "Enable Armv9.4-A Instrumentation Extension FEAT_ITE", [FeatureETE,
-    FeatureTRBE]>;
-
-def FeatureRCPC3 : Extension<"rcpc3", "RCPC3",
-    "Enable Armv8.9-A RCPC instructions for A64 and Advanced SIMD and floating-point instruction set (FEAT_LRCPC3)",
-    [FeatureRCPC_IMMO],
-    "FEAT_RCPC3", "+rcpc,+rcpc3", 241>;
-
-def FeatureTHE : Extension<"the", "THE",
-    "Enable Armv8.9-A Translation Hardening Extension (FEAT_THE)">;
-
-def FeatureLSE128 : Extension<"lse128", "LSE128",
-    "Enable Armv9.4-A 128-bit Atomic Instructions (FEAT_LSE128)",
-    [FeatureLSE]>;
-
-// FEAT_D128, FEAT_LVA3, FEAT_SYSREG128, and FEAT_SYSINSTR128 are mutually implicit.
-// Therefore group them all under a single feature flag, d128:
-def FeatureD128 : Extension<"d128", "D128",
-    "Enable Armv9.4-A 128-bit Page Table Descriptors, System Registers "
-    "and Instructions (FEAT_D128, FEAT_LVA3, FEAT_SYSREG128, FEAT_SYSINSTR128)",
-    [FeatureLSE128]>;
-
 def FeatureDisableLdp : SubtargetFeature<"disable-ldp", "HasDisableLdp",
     "true", "Do not emit ldp">;
 
@@ -1233,18 +734,6 @@
 
 def FeatureStpAlignedOnly : SubtargetFeature<"stp-aligned-only", "HasStpAlignedOnly",
     "true", "In order to emit stp, first check if the store will be aligned to 2 * element_size">;
-
-// AArch64 2023 Architecture Extensions (v9.5-A)
-
-def FeatureCPA : Extension<"cpa", "CPA",
-    "Enable Armv9.5-A Checked Pointer Arithmetic (FEAT_CPA)">;
-
-def FeaturePAuthLR : Extension<"pauth-lr", "PAuthLR",
-    "Enable Armv9.5-A PAC enhancements (FEAT_PAuth_LR)">;
-
-def FeatureTLBIW : Extension<"tlbiw", "TLBIW",
-  "Enable ARMv9.5-A TLBI VMALL for Dirty State (FEAT_TLBIW)">;
-
 
 //===----------------------------------------------------------------------===//
 // Architectures.
@@ -1308,7 +797,7 @@
   !listconcat(HasV8_8aOps.DefaultExts, [FeatureSPECRES2, FeatureCSSC,
     FeatureRASv2])>;
 def HasV9_0aOps : Architecture64<9, 0, "a", "v9a",
-  [HasV8_5aOps, FeatureMEC, FeatureSVE2],
+  [HasV8_5aOps, FeatureMEC],
   !listconcat(HasV8_5aOps.DefaultExts, [FeatureFullFP16, FeatureSVE,
     FeatureSVE2])>;
 def HasV9_1aOps : Architecture64<9, 1, "a", "v9.1a",
@@ -1375,4 +864,4 @@
 
 // Only intended to be used by disassemblers.
 def FeatureAll
-    : SubtargetFeature<"all", "IsAll", "true", "Enable all instructions", []>;+    : SubtargetFeature<"all", "IsAll", "true", "Enable all instructions">;