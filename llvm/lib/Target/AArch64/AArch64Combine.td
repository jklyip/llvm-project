--- conflicted
+++ resolved
@@ -322,18 +322,13 @@
                         extractvecelt_pairwise_add, redundant_or,
                         mul_const, redundant_sext_inreg,
                         form_bitfield_extract, rotate_out_of_range,
-<<<<<<< HEAD
-                        icmp_to_true_false_known_bits,
-                        select_combines, fold_merge_to_zext,
-=======
                         icmp_to_true_false_known_bits, overflow_combines,
                         select_combines, fold_merge_to_zext, merge_combines,
->>>>>>> ce7c17d5
                         constant_fold_binops, identity_combines,
                         ptr_add_immed_chain, overlapping_and,
                         split_store_zero_128, undef_combines,
                         select_to_minmax, or_to_bsp, combine_concat_vector,
-                        commute_constant_to_rhs, merge_combines,
+                        commute_constant_to_rhs,
                         push_freeze_to_prevent_poison_from_propagating,
                         combine_mul_cmlt, combine_use_vector_truncate]> {
 }