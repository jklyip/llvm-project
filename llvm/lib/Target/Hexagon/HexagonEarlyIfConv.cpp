--- conflicted
+++ resolved
@@ -161,15 +161,9 @@
     }
 
     void getAnalysisUsage(AnalysisUsage &AU) const override {
-<<<<<<< HEAD
-      AU.addRequired<MachineBranchProbabilityInfo>();
-      AU.addRequired<MachineDominatorTree>();
-      AU.addPreserved<MachineDominatorTree>();
-=======
       AU.addRequired<MachineBranchProbabilityInfoWrapperPass>();
       AU.addRequired<MachineDominatorTreeWrapperPass>();
       AU.addPreserved<MachineDominatorTreeWrapperPass>();
->>>>>>> 4ae23bcc
       AU.addRequired<MachineLoopInfo>();
       MachineFunctionPass::getAnalysisUsage(AU);
     }
@@ -1060,7 +1054,7 @@
   TRI = ST.getRegisterInfo();
   MFN = &MF;
   MRI = &MF.getRegInfo();
-  MDT = &getAnalysis<MachineDominatorTree>();
+  MDT = &getAnalysis<MachineDominatorTreeWrapperPass>().getDomTree();
   MLI = &getAnalysis<MachineLoopInfo>();
   MBPI = EnableHexagonBP
              ? &getAnalysis<MachineBranchProbabilityInfoWrapperPass>().getMBPI()
