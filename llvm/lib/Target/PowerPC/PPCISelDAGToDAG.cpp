--- conflicted
+++ resolved
@@ -6143,18 +6143,10 @@
            " ELF/AIX or 32-bit AIX in the following.");
 
     // Transforms the ISD::TOC_ENTRY node for 32-bit AIX large code model mode,
-<<<<<<< HEAD
-    // or 64-bit medium (ELF-only), or large (ELF and AIX) code model code that
-    // does not conain TOC data symbols.
-    // We generate two instructions as described below. The first source
-    // operand is a symbol reference. If it must be referenced via the toc
-    // according to Subtarget, we generate:
-=======
     // 64-bit medium (ELF-only), or 64-bit large (ELF and AIX) code model code
     // that does not contain TOC data symbols. We generate two instructions as
     // described below. The first source operand is a symbol reference. If it
     // must be referenced via the TOC according to Subtarget, we generate:
->>>>>>> 97025bd9
     // [32-bit AIX]
     //   LWZtocL(@sym, ADDIStocHA(%r2, @sym))
     // [64-bit ELF/AIX]
@@ -6162,11 +6154,7 @@
     // Otherwise for medium code model ELF we generate:
     //   ADDItocL8(ADDIStocHA8(%x2, @sym), @sym)
 
-<<<<<<< HEAD
-    // For large code model with TOC data symbols we generate:
-=======
     // And finally for AIX with toc-data we generate:
->>>>>>> 97025bd9
     // [32-bit AIX]
     //   ADDItocL(ADDIStocHA(%x2, @sym), @sym)
     // [64-bit AIX]
