//===-- llvm-ml.cpp - masm-compatible assembler -----------------*- C++ -*-===//
//
// Part of the LLVM Project, under the Apache License v2.0 with LLVM Exceptions.
// See https://llvm.org/LICENSE.txt for license information.
// SPDX-License-Identifier: Apache-2.0 WITH LLVM-exception
//
//===----------------------------------------------------------------------===//
//
// A simple driver around MasmParser; based on llvm-mc.
//
//===----------------------------------------------------------------------===//

#include "llvm/ADT/StringSwitch.h"
#include "llvm/MC/MCAsmBackend.h"
#include "llvm/MC/MCAsmInfo.h"
#include "llvm/MC/MCCodeEmitter.h"
#include "llvm/MC/MCContext.h"
#include "llvm/MC/MCInstPrinter.h"
#include "llvm/MC/MCInstrInfo.h"
#include "llvm/MC/MCObjectFileInfo.h"
#include "llvm/MC/MCObjectWriter.h"
#include "llvm/MC/MCParser/AsmLexer.h"
#include "llvm/MC/MCParser/MCTargetAsmParser.h"
#include "llvm/MC/MCRegisterInfo.h"
#include "llvm/MC/MCStreamer.h"
#include "llvm/MC/MCSubtargetInfo.h"
#include "llvm/MC/MCSymbol.h"
#include "llvm/MC/MCTargetOptionsCommandFlags.h"
#include "llvm/MC/TargetRegistry.h"
#include "llvm/Option/Arg.h"
#include "llvm/Option/ArgList.h"
#include "llvm/Option/Option.h"
#include "llvm/Support/Compression.h"
#include "llvm/Support/FileUtilities.h"
#include "llvm/Support/FormatVariadic.h"
#include "llvm/Support/FormattedStream.h"
#include "llvm/Support/LLVMDriver.h"
#include "llvm/Support/MemoryBuffer.h"
#include "llvm/Support/Path.h"
#include "llvm/Support/Process.h"
#include "llvm/Support/SourceMgr.h"
#include "llvm/Support/TargetSelect.h"
#include "llvm/Support/ToolOutputFile.h"
#include "llvm/Support/WithColor.h"
#include "llvm/TargetParser/Host.h"
#include <ctime>
#include <optional>

using namespace llvm;
using namespace llvm::opt;

namespace {

enum ID {
  OPT_INVALID = 0, // This is not an option ID.
#define OPTION(...) LLVM_MAKE_OPT_ID(__VA_ARGS__),
#include "Opts.inc"
#undef OPTION
};

#define PREFIX(NAME, VALUE)                                                    \
  static constexpr StringLiteral NAME##_init[] = VALUE;                        \
  static constexpr ArrayRef<StringLiteral> NAME(NAME##_init,                   \
                                                std::size(NAME##_init) - 1);
#include "Opts.inc"
#undef PREFIX

static constexpr opt::OptTable::Info InfoTable[] = {
#define OPTION(...) LLVM_CONSTRUCT_OPT_INFO(__VA_ARGS__),
#include "Opts.inc"
#undef OPTION
};

class MLOptTable : public opt::GenericOptTable {
public:
  MLOptTable() : opt::GenericOptTable(InfoTable, /*IgnoreCase=*/false) {}
};
} // namespace

static Triple GetTriple(StringRef ProgName, opt::InputArgList &Args) {
  // Figure out the target triple.
  StringRef DefaultBitness = "32";
  SmallString<255> Program = ProgName;
  sys::path::replace_extension(Program, "");
  if (Program.ends_with("ml64"))
    DefaultBitness = "64";

  StringRef TripleName =
      StringSwitch<StringRef>(Args.getLastArgValue(OPT_bitness, DefaultBitness))
          .Case("32", "i386-pc-windows")
          .Case("64", "x86_64-pc-windows")
          .Default("");
  return Triple(Triple::normalize(TripleName));
}

static std::unique_ptr<ToolOutputFile> GetOutputStream(StringRef Path) {
  std::error_code EC;
  auto Out = std::make_unique<ToolOutputFile>(Path, EC, sys::fs::OF_None);
  if (EC) {
    WithColor::error() << EC.message() << '\n';
    return nullptr;
  }

  return Out;
}

static int AsLexInput(SourceMgr &SrcMgr, MCAsmInfo &MAI, raw_ostream &OS) {
  AsmLexer Lexer(MAI);
  Lexer.setBuffer(SrcMgr.getMemoryBuffer(SrcMgr.getMainFileID())->getBuffer());
  Lexer.setLexMasmIntegers(true);
  Lexer.useMasmDefaultRadix(true);
  Lexer.setLexMasmHexFloats(true);
  Lexer.setLexMasmStrings(true);

  bool Error = false;
  while (Lexer.Lex().isNot(AsmToken::Eof)) {
    Lexer.getTok().dump(OS);
    OS << "\n";
    if (Lexer.getTok().getKind() == AsmToken::Error)
      Error = true;
  }

  return Error;
}

static int AssembleInput(StringRef ProgName, const Target *TheTarget,
                         SourceMgr &SrcMgr, MCContext &Ctx, MCStreamer &Str,
                         MCAsmInfo &MAI, MCSubtargetInfo &STI,
                         MCInstrInfo &MCII, MCTargetOptions &MCOptions,
                         const opt::ArgList &InputArgs) {
  struct tm TM;
  time_t Timestamp;
  if (InputArgs.hasArg(OPT_timestamp)) {
    StringRef TimestampStr = InputArgs.getLastArgValue(OPT_timestamp);
    int64_t IntTimestamp;
    if (TimestampStr.getAsInteger(10, IntTimestamp)) {
      WithColor::error(errs(), ProgName)
          << "invalid timestamp '" << TimestampStr
          << "'; must be expressed in seconds since the UNIX epoch.\n";
      return 1;
    }
    Timestamp = IntTimestamp;
  } else {
    Timestamp = time(nullptr);
  }
  if (InputArgs.hasArg(OPT_utc)) {
    // Not thread-safe.
    TM = *gmtime(&Timestamp);
  } else {
    // Not thread-safe.
    TM = *localtime(&Timestamp);
  }

  std::unique_ptr<MCAsmParser> Parser(
      createMCMasmParser(SrcMgr, Ctx, Str, MAI, TM, 0));
  std::unique_ptr<MCTargetAsmParser> TAP(
      TheTarget->createMCAsmParser(STI, *Parser, MCII, MCOptions));

  if (!TAP) {
    WithColor::error(errs(), ProgName)
        << "this target does not support assembly parsing.\n";
    return 1;
  }

  Parser->setShowParsedOperands(InputArgs.hasArg(OPT_show_inst_operands));
  Parser->setTargetParser(*TAP);
  Parser->getLexer().setLexMasmIntegers(true);
  Parser->getLexer().useMasmDefaultRadix(true);
  Parser->getLexer().setLexMasmHexFloats(true);
  Parser->getLexer().setLexMasmStrings(true);

  auto Defines = InputArgs.getAllArgValues(OPT_define);
  for (StringRef Define : Defines) {
    const auto NameValue = Define.split('=');
    StringRef Name = NameValue.first, Value = NameValue.second;
    if (Parser->defineMacro(Name, Value)) {
      WithColor::error(errs(), ProgName)
          << "can't define macro '" << Name << "' = '" << Value << "'\n";
      return 1;
    }
  }

  int Res = Parser->Run(/*NoInitialTextSection=*/true);

  return Res;
}

int llvm_ml_main(int Argc, char **Argv, const llvm::ToolContext &) {
  StringRef ProgName = sys::path::filename(Argv[0]);

  // Initialize targets and assembly printers/parsers.
  llvm::InitializeAllTargetInfos();
  llvm::InitializeAllTargetMCs();
  llvm::InitializeAllAsmParsers();
  llvm::InitializeAllDisassemblers();

  MLOptTable T;
  unsigned MissingArgIndex, MissingArgCount;
  ArrayRef<const char *> ArgsArr = ArrayRef(Argv + 1, Argc - 1);
  opt::InputArgList InputArgs =
      T.ParseArgs(ArgsArr, MissingArgIndex, MissingArgCount);

  std::string InputFilename;
  for (auto *Arg : InputArgs.filtered(OPT_INPUT)) {
    std::string ArgString = Arg->getAsString(InputArgs);
    bool IsFile = false;
    std::error_code IsFileEC =
        llvm::sys::fs::is_regular_file(ArgString, IsFile);
    if (ArgString == "-" || IsFile) {
      if (!InputFilename.empty()) {
        WithColor::warning(errs(), ProgName)
            << "does not support multiple assembly files in one command; "
            << "ignoring '" << InputFilename << "'\n";
      }
      InputFilename = ArgString;
    } else {
      std::string Diag;
      raw_string_ostream OS(Diag);
      OS << ArgString << ": " << IsFileEC.message();

      std::string Nearest;
      if (T.findNearest(ArgString, Nearest) < 2)
        OS << ", did you mean '" << Nearest << "'?";

      WithColor::error(errs(), ProgName) << OS.str() << '\n';
      exit(1);
    }
  }
  for (auto *Arg : InputArgs.filtered(OPT_assembly_file)) {
    if (!InputFilename.empty()) {
      WithColor::warning(errs(), ProgName)
          << "does not support multiple assembly files in one command; "
          << "ignoring '" << InputFilename << "'\n";
    }
    InputFilename = Arg->getValue();
  }

  for (auto *Arg : InputArgs.filtered(OPT_unsupported_Group)) {
    WithColor::warning(errs(), ProgName)
        << "ignoring unsupported '" << Arg->getOption().getName()
        << "' option\n";
  }

  if (InputArgs.hasArg(OPT_debug)) {
    DebugFlag = true;
  }
  for (auto *Arg : InputArgs.filtered(OPT_debug_only)) {
    setCurrentDebugTypes(Arg->getValues().data(), Arg->getNumValues());
  }

  if (InputArgs.hasArg(OPT_help)) {
    std::string Usage = llvm::formatv("{0} [ /options ] file", ProgName).str();
    T.printHelp(outs(), Usage.c_str(), "LLVM MASM Assembler",
                /*ShowHidden=*/false);
    return 0;
  } else if (InputFilename.empty()) {
    outs() << "USAGE: " << ProgName << " [ /options ] file\n"
           << "Run \"" << ProgName << " /?\" or \"" << ProgName
           << " /help\" for more info.\n";
    return 0;
  }

  MCTargetOptions MCOptions;
  MCOptions.AssemblyLanguage = "masm";
  MCOptions.MCFatalWarnings = InputArgs.hasArg(OPT_fatal_warnings);
  MCOptions.MCSaveTempLabels = InputArgs.hasArg(OPT_save_temp_labels);
<<<<<<< HEAD
=======
  MCOptions.ShowMCInst = InputArgs.hasArg(OPT_show_inst);
>>>>>>> 9d2dd009
  MCOptions.AsmVerbose = true;

  Triple TheTriple = GetTriple(ProgName, InputArgs);
  std::string Error;
  const Target *TheTarget = TargetRegistry::lookupTarget("", TheTriple, Error);
  if (!TheTarget) {
    WithColor::error(errs(), ProgName) << Error;
    return 1;
  }
  const std::string &TripleName = TheTriple.getTriple();

  bool SafeSEH = InputArgs.hasArg(OPT_safeseh);
  if (SafeSEH && !(TheTriple.isArch32Bit() && TheTriple.isX86())) {
    WithColor::warning()
        << "/safeseh applies only to 32-bit X86 platforms; ignoring.\n";
    SafeSEH = false;
  }

  ErrorOr<std::unique_ptr<MemoryBuffer>> BufferPtr =
      MemoryBuffer::getFileOrSTDIN(InputFilename);
  if (std::error_code EC = BufferPtr.getError()) {
    WithColor::error(errs(), ProgName)
        << InputFilename << ": " << EC.message() << '\n';
    return 1;
  }

  SourceMgr SrcMgr;

  // Tell SrcMgr about this buffer, which is what the parser will pick up.
  SrcMgr.AddNewSourceBuffer(std::move(*BufferPtr), SMLoc());

  // Record the location of the include directories so that the lexer can find
  // included files later.
  std::vector<std::string> IncludeDirs =
      InputArgs.getAllArgValues(OPT_include_path);
  if (!InputArgs.hasArg(OPT_ignore_include_envvar)) {
    if (std::optional<std::string> IncludeEnvVar =
            llvm::sys::Process::GetEnv("INCLUDE")) {
      SmallVector<StringRef, 8> Dirs;
      StringRef(*IncludeEnvVar)
          .split(Dirs, ";", /*MaxSplit=*/-1, /*KeepEmpty=*/false);
      IncludeDirs.reserve(IncludeDirs.size() + Dirs.size());
      for (StringRef Dir : Dirs)
        IncludeDirs.push_back(Dir.str());
    }
  }
  SrcMgr.setIncludeDirs(IncludeDirs);

  std::unique_ptr<MCRegisterInfo> MRI(TheTarget->createMCRegInfo(TripleName));
  assert(MRI && "Unable to create target register info!");

  std::unique_ptr<MCAsmInfo> MAI(
      TheTarget->createMCAsmInfo(*MRI, TripleName, MCOptions));
  assert(MAI && "Unable to create target asm info!");

  MAI->setPreserveAsmComments(InputArgs.hasArg(OPT_preserve_comments));

  std::unique_ptr<MCSubtargetInfo> STI(TheTarget->createMCSubtargetInfo(
      TripleName, /*CPU=*/"", /*Features=*/""));
  assert(STI && "Unable to create subtarget info!");

  // FIXME: This is not pretty. MCContext has a ptr to MCObjectFileInfo and
  // MCObjectFileInfo needs a MCContext reference in order to initialize itself.
  MCContext Ctx(TheTriple, MAI.get(), MRI.get(), STI.get(), &SrcMgr);
  std::unique_ptr<MCObjectFileInfo> MOFI(TheTarget->createMCObjectFileInfo(
      Ctx, /*PIC=*/false, /*LargeCodeModel=*/true));
  Ctx.setObjectFileInfo(MOFI.get());

  // Set compilation information.
  SmallString<128> CWD;
  if (!sys::fs::current_path(CWD))
    Ctx.setCompilationDir(CWD);
  Ctx.setMainFileName(InputFilename);

  StringRef FileType = InputArgs.getLastArgValue(OPT_filetype, "obj");
  SmallString<255> DefaultOutputFilename;
  if (InputArgs.hasArg(OPT_as_lex)) {
    DefaultOutputFilename = "-";
  } else {
    DefaultOutputFilename = InputFilename;
    sys::path::replace_extension(DefaultOutputFilename, FileType);
  }
  const StringRef OutputFilename =
      InputArgs.getLastArgValue(OPT_output_file, DefaultOutputFilename);
  std::unique_ptr<ToolOutputFile> Out = GetOutputStream(OutputFilename);
  if (!Out)
    return 1;

  std::unique_ptr<buffer_ostream> BOS;
  raw_pwrite_stream *OS = &Out->os();
  std::unique_ptr<MCStreamer> Str;

  std::unique_ptr<MCInstrInfo> MCII(TheTarget->createMCInstrInfo());
  assert(MCII && "Unable to create instruction info!");

  MCInstPrinter *IP = nullptr;
  if (FileType == "s") {
    const bool OutputATTAsm = InputArgs.hasArg(OPT_output_att_asm);
    const unsigned OutputAsmVariant = OutputATTAsm ? 0U   // ATT dialect
                                                   : 1U;  // Intel dialect
    IP = TheTarget->createMCInstPrinter(TheTriple, OutputAsmVariant, *MAI,
                                        *MCII, *MRI);

    if (!IP) {
      WithColor::error()
          << "unable to create instruction printer for target triple '"
          << TheTriple.normalize() << "' with "
          << (OutputATTAsm ? "ATT" : "Intel") << " assembly variant.\n";
      return 1;
    }

    // Set the display preference for hex vs. decimal immediates.
    IP->setPrintImmHex(InputArgs.hasArg(OPT_print_imm_hex));

    // Set up the AsmStreamer.
    std::unique_ptr<MCCodeEmitter> CE;
    if (InputArgs.hasArg(OPT_show_encoding))
      CE.reset(TheTarget->createMCCodeEmitter(*MCII, Ctx));

    std::unique_ptr<MCAsmBackend> MAB(
        TheTarget->createMCAsmBackend(*STI, *MRI, MCOptions));
    auto FOut = std::make_unique<formatted_raw_ostream>(*OS);
    Str.reset(TheTarget->createAsmStreamer(Ctx, std::move(FOut), IP,
                                           std::move(CE), std::move(MAB)));

  } else if (FileType == "null") {
    Str.reset(TheTarget->createNullStreamer(Ctx));
  } else if (FileType == "obj") {
    if (!Out->os().supportsSeeking()) {
      BOS = std::make_unique<buffer_ostream>(Out->os());
      OS = BOS.get();
    }

    MCCodeEmitter *CE = TheTarget->createMCCodeEmitter(*MCII, Ctx);
    MCAsmBackend *MAB = TheTarget->createMCAsmBackend(*STI, *MRI, MCOptions);
    Str.reset(TheTarget->createMCObjectStreamer(
        TheTriple, Ctx, std::unique_ptr<MCAsmBackend>(MAB),
        MAB->createObjectWriter(*OS), std::unique_ptr<MCCodeEmitter>(CE),
        *STI));
  } else {
    llvm_unreachable("Invalid file type!");
  }

  if (TheTriple.isOSBinFormatCOFF()) {
    // Emit an absolute @feat.00 symbol. This is a features bitfield read by
    // link.exe.
    int64_t Feat00Flags = 0x2;
    if (SafeSEH) {
      // According to the PE-COFF spec, the LSB of this value marks the object
      // for "registered SEH".  This means that all SEH handler entry points
      // must be registered in .sxdata.  Use of any unregistered handlers will
      // cause the process to terminate immediately.
      Feat00Flags |= 0x1;
    }
    MCSymbol *Feat00Sym = Ctx.getOrCreateSymbol("@feat.00");
    Feat00Sym->setRedefinable(true);
    Str->emitSymbolAttribute(Feat00Sym, MCSA_Global);
    Str->emitAssignment(Feat00Sym, MCConstantExpr::create(Feat00Flags, Ctx));
  }

  int Res = 1;
  if (InputArgs.hasArg(OPT_as_lex)) {
    // -as-lex; Lex only, and output a stream of tokens
    Res = AsLexInput(SrcMgr, *MAI, Out->os());
  } else {
    Res = AssembleInput(ProgName, TheTarget, SrcMgr, Ctx, *Str, *MAI, *STI,
                        *MCII, MCOptions, InputArgs);
  }

  // Keep output if no errors.
  if (Res == 0)
    Out->keep();
  return Res;
}<|MERGE_RESOLUTION|>--- conflicted
+++ resolved
@@ -264,10 +264,7 @@
   MCOptions.AssemblyLanguage = "masm";
   MCOptions.MCFatalWarnings = InputArgs.hasArg(OPT_fatal_warnings);
   MCOptions.MCSaveTempLabels = InputArgs.hasArg(OPT_save_temp_labels);
-<<<<<<< HEAD
-=======
   MCOptions.ShowMCInst = InputArgs.hasArg(OPT_show_inst);
->>>>>>> 9d2dd009
   MCOptions.AsmVerbose = true;
 
   Triple TheTriple = GetTriple(ProgName, InputArgs);
