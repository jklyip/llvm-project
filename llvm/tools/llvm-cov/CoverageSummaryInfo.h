//===- CoverageSummaryInfo.h - Coverage summary for function/file ---------===//
//
// Part of the LLVM Project, under the Apache License v2.0 with LLVM Exceptions.
// See https://llvm.org/LICENSE.txt for license information.
// SPDX-License-Identifier: Apache-2.0 WITH LLVM-exception
//
//===----------------------------------------------------------------------===//
//
// These structures are used to represent code coverage metrics
// for functions/files.
//
//===----------------------------------------------------------------------===//

#ifndef LLVM_COV_COVERAGESUMMARYINFO_H
#define LLVM_COV_COVERAGESUMMARYINFO_H

#include "llvm/ProfileData/Coverage/CoverageMapping.h"
#include "llvm/Support/raw_ostream.h"

namespace llvm {

/// Provides information about region coverage for a function/file.
class RegionCoverageInfo {
  /// The number of regions that were executed at least once.
  size_t Covered;

  /// The total number of regions in a function/file.
  size_t NumRegions;

public:
  RegionCoverageInfo() : Covered(0), NumRegions(0) {}

  RegionCoverageInfo(size_t Covered, size_t NumRegions)
      : Covered(Covered), NumRegions(NumRegions) {
    assert(Covered <= NumRegions && "Covered regions over-counted");
  }

  RegionCoverageInfo &operator+=(const RegionCoverageInfo &RHS) {
    Covered += RHS.Covered;
    NumRegions += RHS.NumRegions;
    return *this;
  }

  void merge(const RegionCoverageInfo &RHS) {
    Covered = std::max(Covered, RHS.Covered);
    NumRegions = std::max(NumRegions, RHS.NumRegions);
  }

  size_t getCovered() const { return Covered; }

  size_t getNumRegions() const { return NumRegions; }

  bool isFullyCovered() const { return Covered == NumRegions; }

  double getPercentCovered() const {
    assert(Covered <= NumRegions && "Covered regions over-counted");
    if (NumRegions == 0)
      return 0.0;
    return double(Covered) / double(NumRegions) * 100.0;
  }
};

/// Provides information about line coverage for a function/file.
class LineCoverageInfo {
  /// The number of lines that were executed at least once.
  size_t Covered;

  /// The total number of lines in a function/file.
  size_t NumLines;

public:
  LineCoverageInfo() : Covered(0), NumLines(0) {}

  LineCoverageInfo(size_t Covered, size_t NumLines)
      : Covered(Covered), NumLines(NumLines) {
    assert(Covered <= NumLines && "Covered lines over-counted");
  }

  LineCoverageInfo &operator+=(const LineCoverageInfo &RHS) {
    Covered += RHS.Covered;
    NumLines += RHS.NumLines;
    return *this;
  }

  void merge(const LineCoverageInfo &RHS) {
    Covered = std::max(Covered, RHS.Covered);
    NumLines = std::max(NumLines, RHS.NumLines);
  }

  size_t getCovered() const { return Covered; }

  size_t getNumLines() const { return NumLines; }

  bool isFullyCovered() const { return Covered == NumLines; }

  double getPercentCovered() const {
    assert(Covered <= NumLines && "Covered lines over-counted");
    if (NumLines == 0)
      return 0.0;
    return double(Covered) / double(NumLines) * 100.0;
  }
};

/// Provides information about branches coverage for a function/file.
class BranchCoverageInfo {
  /// The number of branches that were executed at least once.
  size_t Covered;

  /// The total number of branches in a function/file.
  size_t NumBranches;

public:
  BranchCoverageInfo() : Covered(0), NumBranches(0) {}

  BranchCoverageInfo(size_t Covered, size_t NumBranches)
      : Covered(Covered), NumBranches(NumBranches) {
    assert(Covered <= NumBranches && "Covered branches over-counted");
  }

  BranchCoverageInfo &operator+=(const BranchCoverageInfo &RHS) {
    Covered += RHS.Covered;
    NumBranches += RHS.NumBranches;
    return *this;
  }

  void merge(const BranchCoverageInfo &RHS) {
    Covered = std::max(Covered, RHS.Covered);
    NumBranches = std::max(NumBranches, RHS.NumBranches);
  }

  size_t getCovered() const { return Covered; }

  size_t getNumBranches() const { return NumBranches; }

  bool isFullyCovered() const { return Covered == NumBranches; }

  double getPercentCovered() const {
    assert(Covered <= NumBranches && "Covered branches over-counted");
    if (NumBranches == 0)
      return 0.0;
    return double(Covered) / double(NumBranches) * 100.0;
  }
};

/// Provides information about MC/DC coverage for a function/file.
class MCDCCoverageInfo {
  /// The number of Independence Pairs that were covered.
  size_t CoveredPairs;

  /// The total number of Independence Pairs in a function/file.
  size_t NumPairs;

public:
  MCDCCoverageInfo() : CoveredPairs(0), NumPairs(0) {}

  MCDCCoverageInfo(size_t CoveredPairs, size_t NumPairs)
      : CoveredPairs(CoveredPairs), NumPairs(NumPairs) {
    assert(CoveredPairs <= NumPairs && "Covered pairs over-counted");
  }

  MCDCCoverageInfo &operator+=(const MCDCCoverageInfo &RHS) {
    CoveredPairs += RHS.CoveredPairs;
    NumPairs += RHS.NumPairs;
    return *this;
  }

  void merge(const MCDCCoverageInfo &RHS) {
    CoveredPairs = std::max(CoveredPairs, RHS.CoveredPairs);
    NumPairs = std::max(NumPairs, RHS.NumPairs);
  }

  size_t getCoveredPairs() const { return CoveredPairs; }

  size_t getNumPairs() const { return NumPairs; }

  bool isFullyCovered() const { return CoveredPairs == NumPairs; }

  double getPercentCovered() const {
    assert(CoveredPairs <= NumPairs && "Covered pairs over-counted");
    if (NumPairs == 0)
      return 0.0;
    return double(CoveredPairs) / double(NumPairs) * 100.0;
  }
};

/// Provides information about function coverage for a file.
class FunctionCoverageInfo {
  /// The number of functions that were executed.
  size_t Executed;

  /// The total number of functions in this file.
  size_t NumFunctions;

public:
  FunctionCoverageInfo() : Executed(0), NumFunctions(0) {}

  FunctionCoverageInfo(size_t Executed, size_t NumFunctions)
      : Executed(Executed), NumFunctions(NumFunctions) {}

  FunctionCoverageInfo &operator+=(const FunctionCoverageInfo &RHS) {
    Executed += RHS.Executed;
    NumFunctions += RHS.NumFunctions;
    return *this;
  }

  void addFunction(bool Covered) {
    if (Covered)
      ++Executed;
    ++NumFunctions;
  }

  size_t getExecuted() const { return Executed; }

  size_t getNumFunctions() const { return NumFunctions; }

  bool isFullyCovered() const { return Executed == NumFunctions; }

  double getPercentCovered() const {
    assert(Executed <= NumFunctions && "Covered functions over-counted");
    if (NumFunctions == 0)
      return 0.0;
    return double(Executed) / double(NumFunctions) * 100.0;
  }
};

struct CoverageDataSummary {
  RegionCoverageInfo RegionCoverage;
  LineCoverageInfo LineCoverage;
  BranchCoverageInfo BranchCoverage;
  MCDCCoverageInfo MCDCCoverage;

  CoverageDataSummary() = default;
<<<<<<< HEAD
  CoverageDataSummary(const coverage::CoverageData &CD);
=======
  CoverageDataSummary(const coverage::CoverageData &CD,
                      ArrayRef<coverage::CountedRegion> CodeRegions);
>>>>>>> 9e573468

  auto &operator+=(const CoverageDataSummary &RHS) {
    RegionCoverage += RHS.RegionCoverage;
    LineCoverage += RHS.LineCoverage;
    BranchCoverage += RHS.BranchCoverage;
    MCDCCoverage += RHS.MCDCCoverage;
    return *this;
  }
};

/// A summary of function's code coverage.
struct FunctionCoverageSummary : CoverageDataSummary {
  std::string Name;
  uint64_t ExecutionCount;

  FunctionCoverageSummary(const std::string &Name, uint64_t ExecutionCount = 0)
      : Name(Name), ExecutionCount(ExecutionCount) {}

  /// Compute the code coverage summary for the given function coverage
  /// mapping record.
  static FunctionCoverageSummary get(const coverage::CoverageMapping &CM,
                                     const coverage::FunctionRecord &Function);

  /// Compute the code coverage summary for an instantiation group \p Group,
  /// given a list of summaries for each instantiation in \p Summaries.
  static FunctionCoverageSummary
  get(const coverage::InstantiationGroup &Group,
      ArrayRef<FunctionCoverageSummary> Summaries);
};

/// A summary of file's code coverage.
struct FileCoverageSummary : CoverageDataSummary {
  StringRef Name;
  FunctionCoverageInfo FunctionCoverage;
  FunctionCoverageInfo InstantiationCoverage;

  FileCoverageSummary() = default;
  FileCoverageSummary(StringRef Name) : Name(Name) {}

  FileCoverageSummary &operator+=(const FileCoverageSummary &RHS) {
    *static_cast<CoverageDataSummary *>(this) += RHS;
    FunctionCoverage += RHS.FunctionCoverage;
    InstantiationCoverage += RHS.InstantiationCoverage;
    return *this;
  }

  void addFunction(const FunctionCoverageSummary &Function) {
    RegionCoverage += Function.RegionCoverage;
    LineCoverage += Function.LineCoverage;
    BranchCoverage += Function.BranchCoverage;
    MCDCCoverage += Function.MCDCCoverage;
    FunctionCoverage.addFunction(/*Covered=*/Function.ExecutionCount > 0);
  }

  void addInstantiation(const FunctionCoverageSummary &Function) {
    InstantiationCoverage.addFunction(/*Covered=*/Function.ExecutionCount > 0);
  }
};

/// A cache for demangled symbols.
struct DemangleCache {
  StringMap<std::string> DemangledNames;

  /// Demangle \p Sym if possible. Otherwise, just return \p Sym.
  StringRef demangle(StringRef Sym) const {
    const auto DemangledName = DemangledNames.find(Sym);
    if (DemangledName == DemangledNames.end())
      return Sym;
    return DemangledName->getValue();
  }
};

} // namespace llvm

#endif // LLVM_COV_COVERAGESUMMARYINFO_H<|MERGE_RESOLUTION|>--- conflicted
+++ resolved
@@ -230,12 +230,8 @@
   MCDCCoverageInfo MCDCCoverage;
 
   CoverageDataSummary() = default;
-<<<<<<< HEAD
-  CoverageDataSummary(const coverage::CoverageData &CD);
-=======
   CoverageDataSummary(const coverage::CoverageData &CD,
                       ArrayRef<coverage::CountedRegion> CodeRegions);
->>>>>>> 9e573468
 
   auto &operator+=(const CoverageDataSummary &RHS) {
     RegionCoverage += RHS.RegionCoverage;
