--- conflicted
+++ resolved
@@ -109,25 +109,22 @@
   const bool sym_status2 = bool(options & copy_options::copy_symlinks);
 
   error_code m_ec1;
-  StatT f_st = {};
+  StatT f_st;
   const file_status f =
       sym_status || sym_status2 ? detail::posix_lstat(from, f_st, &m_ec1) : detail::posix_stat(from, f_st, &m_ec1);
   if (m_ec1)
     return err.report(m_ec1);
 
-  StatT t_st          = {};
+  StatT t_st;
   const file_status t = sym_status ? detail::posix_lstat(to, t_st, &m_ec1) : detail::posix_stat(to, t_st, &m_ec1);
 
   if (not status_known(t))
     return err.report(m_ec1);
 
   if (!exists(f) || is_other(f) || is_other(t) || (is_directory(f) && is_regular_file(t)) ||
-      detail::stat_equivalent(f_st, t_st)) {
+      (exists(t) && detail::stat_equivalent(f_st, t_st))) {
     return err.report(errc::function_not_supported);
   }
-
-  if (ec)
-    ec->clear();
 
   if (is_symlink(f)) {
     if (bool(copy_options::skip_symlinks & options)) {
@@ -166,14 +163,14 @@
       return;
     }
     error_code m_ec2;
-    for (; it != directory_iterator(); it.increment(m_ec2)) {
-      if (m_ec2) {
-        return err.report(m_ec2);
-      }
+    for (; !m_ec2 && it != directory_iterator(); it.increment(m_ec2)) {
       __copy(it->path(), to / it->path().filename(), options | copy_options::__in_recursive_copy, ec);
       if (ec && *ec) {
         return;
       }
+    }
+    if (m_ec2) {
+      return err.report(m_ec2);
     }
   }
 }
@@ -936,37 +933,28 @@
   --PP;
   vector<string_view_t> DNEParts;
 
-<<<<<<< HEAD
-  while (PP.State != PathParser::PS_BeforeBegin) {
-=======
   error_code m_ec;
   while (PP.State_ != PathParser::PS_BeforeBegin) {
->>>>>>> 4ae23bcc
     tmp.assign(createView(p.native().data(), &PP.RawEntry.back()));
-    error_code m_ec;
     file_status st = __status(tmp, &m_ec);
     if (!status_known(st)) {
       return err.report(m_ec);
     } else if (exists(st)) {
-      result = __canonical(tmp, ec);
+      result = __canonical(tmp, &m_ec);
+      if (m_ec) {
+        return err.report(m_ec);
+      }
       break;
     }
     DNEParts.push_back(*PP);
     --PP;
   }
-<<<<<<< HEAD
-  if (PP.State == PathParser::PS_BeforeBegin)
-    result = __canonical("", ec);
-  if (ec)
-    ec->clear();
-=======
   if (PP.State_ == PathParser::PS_BeforeBegin) {
     result = __canonical("", &m_ec);
     if (m_ec) {
       return err.report(m_ec);
     }
   }
->>>>>>> 4ae23bcc
   if (DNEParts.empty())
     return result;
   for (auto It = DNEParts.rbegin(); It != DNEParts.rend(); ++It)
