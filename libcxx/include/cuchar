--- conflicted
+++ resolved
@@ -61,11 +61,7 @@
 
 using ::mbstate_t _LIBCPP_USING_IF_EXISTS;
 
-<<<<<<< HEAD
-#  if _LIBCPP_HAS_C8RTOMB_MBRTOC8
-=======
 #    if _LIBCPP_HAS_C8RTOMB_MBRTOC8
->>>>>>> ce7c17d5
 using ::mbrtoc8 _LIBCPP_USING_IF_EXISTS;
 using ::c8rtomb _LIBCPP_USING_IF_EXISTS;
 #    endif
