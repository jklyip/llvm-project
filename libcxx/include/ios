--- conflicted
+++ resolved
@@ -234,15 +234,9 @@
 // [ios.syn]
 #    include <iosfwd>
 
-<<<<<<< HEAD
-#  if _LIBCPP_HAS_ATOMIC_HEADER
-#    include <__atomic/atomic.h> // for __xindex_
-#  endif
-=======
 #    if _LIBCPP_HAS_ATOMIC_HEADER
 #      include <__atomic/atomic.h> // for __xindex_
 #    endif
->>>>>>> ce7c17d5
 
 #    if !defined(_LIBCPP_HAS_NO_PRAGMA_SYSTEM_HEADER)
 #      pragma GCC system_header
@@ -449,11 +443,7 @@
 };
 
 [[__noreturn__]] inline _LIBCPP_HIDE_FROM_ABI void __throw_failure(char const* __msg) {
-<<<<<<< HEAD
-#  if _LIBCPP_HAS_EXCEPTIONS
-=======
 #    if _LIBCPP_HAS_EXCEPTIONS
->>>>>>> ce7c17d5
   throw ios_base::failure(__msg);
 #    else
   _LIBCPP_VERBOSE_ABORT("ios_base::failure was thrown in -fno-exceptions mode with message \"%s\"", __msg);
