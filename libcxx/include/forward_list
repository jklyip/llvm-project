--- conflicted
+++ resolved
@@ -195,47 +195,6 @@
 
 */
 
-<<<<<<< HEAD
-#include <__algorithm/comp.h>
-#include <__algorithm/lexicographical_compare.h>
-#include <__algorithm/lexicographical_compare_three_way.h>
-#include <__algorithm/min.h>
-#include <__config>
-#include <__iterator/distance.h>
-#include <__iterator/iterator_traits.h>
-#include <__iterator/move_iterator.h>
-#include <__iterator/next.h>
-#include <__memory/addressof.h>
-#include <__memory/allocation_guard.h>
-#include <__memory/allocator.h>
-#include <__memory/allocator_traits.h>
-#include <__memory/compressed_pair.h>
-#include <__memory/construct_at.h>
-#include <__memory/pointer_traits.h>
-#include <__memory/swap_allocator.h>
-#include <__memory_resource/polymorphic_allocator.h>
-#include <__ranges/access.h>
-#include <__ranges/concepts.h>
-#include <__ranges/container_compatible_range.h>
-#include <__ranges/from_range.h>
-#include <__type_traits/conditional.h>
-#include <__type_traits/container_traits.h>
-#include <__type_traits/enable_if.h>
-#include <__type_traits/is_allocator.h>
-#include <__type_traits/is_const.h>
-#include <__type_traits/is_nothrow_assignable.h>
-#include <__type_traits/is_nothrow_constructible.h>
-#include <__type_traits/is_pointer.h>
-#include <__type_traits/is_same.h>
-#include <__type_traits/is_swappable.h>
-#include <__type_traits/type_identity.h>
-#include <__utility/forward.h>
-#include <__utility/move.h>
-#include <__utility/swap.h>
-#include <limits>
-#include <new> // __launder
-#include <version>
-=======
 #if 0
 #else // 0
 #  include <__algorithm/comp.h>
@@ -278,7 +237,6 @@
 #  include <__utility/swap.h>
 #  include <limits>
 #  include <version>
->>>>>>> ce7c17d5
 
 // standard-mandated includes
 
@@ -708,11 +666,7 @@
 
   typedef typename __base::iterator iterator;
   typedef typename __base::const_iterator const_iterator;
-<<<<<<< HEAD
-#if _LIBCPP_STD_VER >= 20
-=======
 #  if _LIBCPP_STD_VER >= 20
->>>>>>> ce7c17d5
   typedef size_type __remove_return_type;
 #  else
   typedef void __remove_return_type;
@@ -751,11 +705,7 @@
 
   _LIBCPP_HIDE_FROM_ABI forward_list& operator=(const forward_list& __x);
 
-<<<<<<< HEAD
-#ifndef _LIBCPP_CXX03_LANG
-=======
 #  ifndef _LIBCPP_CXX03_LANG
->>>>>>> ce7c17d5
   _LIBCPP_HIDE_FROM_ABI forward_list(forward_list&& __x) noexcept(is_nothrow_move_constructible<__base>::value)
       : __base(std::move(__x)) {}
   _LIBCPP_HIDE_FROM_ABI forward_list(forward_list&& __x, const __type_identity_t<allocator_type>& __a);
@@ -786,11 +736,7 @@
 
   _LIBCPP_HIDE_FROM_ABI void assign(size_type __n, const value_type& __v);
 
-<<<<<<< HEAD
-  _LIBCPP_HIDE_FROM_ABI allocator_type get_allocator() const _NOEXCEPT { return allocator_type(__base::__alloc()); }
-=======
   _LIBCPP_HIDE_FROM_ABI allocator_type get_allocator() const _NOEXCEPT { return allocator_type(this->__alloc_); }
->>>>>>> ce7c17d5
 
   _LIBCPP_HIDE_FROM_ABI iterator begin() _NOEXCEPT { return iterator(__base::__before_begin()->__next_); }
   _LIBCPP_HIDE_FROM_ABI const_iterator begin() const _NOEXCEPT {
@@ -816,11 +762,7 @@
     return __base::__before_begin()->__next_ == nullptr;
   }
   _LIBCPP_HIDE_FROM_ABI size_type max_size() const _NOEXCEPT {
-<<<<<<< HEAD
-    return std::min<size_type>(__node_traits::max_size(__base::__alloc()), numeric_limits<difference_type>::max());
-=======
     return std::min<size_type>(__node_traits::max_size(this->__alloc_), numeric_limits<difference_type>::max());
->>>>>>> ce7c17d5
   }
 
   _LIBCPP_HIDE_FROM_ABI reference front() { return __base::__before_begin()->__next_->__get_value(); }
@@ -999,11 +941,7 @@
 
 template <class _Tp, class _Alloc>
 forward_list<_Tp, _Alloc>::forward_list(const forward_list& __x)
-<<<<<<< HEAD
-    : __base(__node_traits::select_on_container_copy_construction(__x.__alloc())) {
-=======
     : __base(__node_traits::select_on_container_copy_construction(__x.__alloc_)) {
->>>>>>> ce7c17d5
   insert_after(cbefore_begin(), __x.begin(), __x.end());
 }
 
@@ -1026,11 +964,7 @@
 template <class _Tp, class _Alloc>
 forward_list<_Tp, _Alloc>::forward_list(forward_list&& __x, const __type_identity_t<allocator_type>& __a)
     : __base(std::move(__x), __a) {
-<<<<<<< HEAD
-  if (__base::__alloc() != __x.__alloc()) {
-=======
   if (this->__alloc_ != __x.__alloc_) {
->>>>>>> ce7c17d5
     typedef move_iterator<iterator> _Ip;
     insert_after(cbefore_begin(), _Ip(__x.begin()), _Ip(__x.end()));
   }
@@ -1057,11 +991,7 @@
 
 template <class _Tp, class _Alloc>
 void forward_list<_Tp, _Alloc>::__move_assign(forward_list& __x, false_type) {
-<<<<<<< HEAD
-  if (__base::__alloc() == __x.__alloc())
-=======
   if (this->__alloc_ == __x.__alloc_)
->>>>>>> ce7c17d5
     __move_assign(__x, true_type());
   else {
     typedef move_iterator<iterator> _Ip;
@@ -1134,15 +1064,9 @@
 forward_list<_Tp, _Alloc>::emplace_front(_Args&&... __args) {
   __base::__before_begin()->__next_ =
       this->__create_node(/* next = */ __base::__before_begin()->__next_, std::forward<_Args>(__args)...);
-<<<<<<< HEAD
-#  if _LIBCPP_STD_VER >= 17
-  return __base::__before_begin()->__next_->__get_value();
-#  endif
-=======
 #    if _LIBCPP_STD_VER >= 17
   return __base::__before_begin()->__next_->__get_value();
 #    endif
->>>>>>> ce7c17d5
 }
 
 template <class _Tp, class _Alloc>
@@ -1201,15 +1125,6 @@
   if (__n > 0) {
     __node_pointer __first = this->__create_node(/* next = */ nullptr, __v);
     __node_pointer __last  = __first;
-<<<<<<< HEAD
-#if _LIBCPP_HAS_EXCEPTIONS
-    try {
-#endif // _LIBCPP_HAS_EXCEPTIONS
-      for (--__n; __n != 0; --__n, __last = __last->__next_) {
-        __last->__next_ = this->__create_node(/* next = */ nullptr, __v);
-      }
-#if _LIBCPP_HAS_EXCEPTIONS
-=======
 #  if _LIBCPP_HAS_EXCEPTIONS
     try {
 #  endif // _LIBCPP_HAS_EXCEPTIONS
@@ -1217,7 +1132,6 @@
         __last->__next_ = this->__create_node(/* next = */ nullptr, __v);
       }
 #  if _LIBCPP_HAS_EXCEPTIONS
->>>>>>> ce7c17d5
     } catch (...) {
       while (__first != nullptr) {
         __node_pointer __next = __first->__next_;
@@ -1226,11 +1140,7 @@
       }
       throw;
     }
-<<<<<<< HEAD
-#endif // _LIBCPP_HAS_EXCEPTIONS
-=======
 #  endif // _LIBCPP_HAS_EXCEPTIONS
->>>>>>> ce7c17d5
     __last->__next_ = __r->__next_;
     __r->__next_    = __first;
     __r             = static_cast<__begin_node_pointer>(__last);
@@ -1255,15 +1165,6 @@
     __node_pointer __first = this->__create_node(/* next = */ nullptr, *__f);
     __node_pointer __last  = __first;
 
-<<<<<<< HEAD
-#if _LIBCPP_HAS_EXCEPTIONS
-    try {
-#endif // _LIBCPP_HAS_EXCEPTIONS
-      for (++__f; __f != __l; ++__f, ((void)(__last = __last->__next_))) {
-        __last->__next_ = this->__create_node(/* next = */ nullptr, *__f);
-      }
-#if _LIBCPP_HAS_EXCEPTIONS
-=======
 #  if _LIBCPP_HAS_EXCEPTIONS
     try {
 #  endif // _LIBCPP_HAS_EXCEPTIONS
@@ -1271,7 +1172,6 @@
         __last->__next_ = this->__create_node(/* next = */ nullptr, *__f);
       }
 #  if _LIBCPP_HAS_EXCEPTIONS
->>>>>>> ce7c17d5
     } catch (...) {
       while (__first != nullptr) {
         __node_pointer __next = __first->__next_;
@@ -1280,11 +1180,7 @@
       }
       throw;
     }
-<<<<<<< HEAD
-#endif // _LIBCPP_HAS_EXCEPTIONS
-=======
 #  endif // _LIBCPP_HAS_EXCEPTIONS
->>>>>>> ce7c17d5
 
     __last->__next_ = __r->__next_;
     __r->__next_    = __first;
@@ -1663,17 +1559,6 @@
   static _LIBCPP_CONSTEXPR const bool __emplacement_has_strong_exception_safety_guarantee = true;
 };
 
-template <class _Tp, class _Allocator>
-struct __container_traits<forward_list<_Tp, _Allocator> > {
-  // http://eel.is/c++draft/container.reqmts
-  // Unless otherwise specified (see [associative.reqmts.except], [unord.req.except], [deque.modifiers],
-  // [inplace.vector.modifiers], and [vector.modifiers]) all container types defined in this Clause meet the following
-  // additional requirements:
-  // - If an exception is thrown by an insert() or emplace() function while inserting a single element, that
-  // function has no effects.
-  static _LIBCPP_CONSTEXPR const bool __emplacement_has_strong_exception_safety_guarantee = true;
-};
-
 _LIBCPP_END_NAMESPACE_STD
 
 #  if _LIBCPP_STD_VER >= 17
